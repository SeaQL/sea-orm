pub use super::super::bakery_chain::*;

use super::*;
use crate::common::setup::{create_enum, create_table, create_table_without_asserts};
use sea_orm::{
    error::*, sea_query, ConnectionTrait, DatabaseConnection, DbBackend, DbConn, EntityName,
    ExecResult, Schema,
};
use sea_query::{
    extension::postgres::Type, Alias, BlobSize, ColumnDef, ForeignKeyCreateStatement, IntoIden,
};

pub async fn create_tables(db: &DatabaseConnection) -> Result<(), DbErr> {
    let db_backend = db.get_database_backend();

    create_log_table(db).await?;
    create_metadata_table(db).await?;
    create_repository_table(db).await?;
    create_self_join_table(db).await?;
    create_byte_primary_key_table(db).await?;
    create_satellites_table(db).await?;
    create_transaction_log_table(db).await?;
    create_json_vec_table(db).await?;
    create_json_struct_table(db).await?;

    let create_enum_stmts = match db_backend {
        DbBackend::MySql | DbBackend::Sqlite => Vec::new(),
        DbBackend::Postgres => {
            let schema = Schema::new(db_backend);
            let enum_create_stmt = Type::create()
                .as_enum(Alias::new("tea"))
                .values([Alias::new("EverydayTea"), Alias::new("BreakfastTea")])
                .to_owned();
            assert_eq!(
                db_backend.build(&enum_create_stmt),
                db_backend.build(&schema.create_enum_from_active_enum::<Tea>())
            );
            vec![enum_create_stmt]
        }
    };
    create_enum(db, &create_enum_stmts, ActiveEnum).await?;

    create_active_enum_table(db).await?;
    create_active_enum_child_table(db).await?;
    create_insert_default_table(db).await?;
    create_pi_table(db).await?;
    create_uuid_fmt_table(db).await?;
    create_edit_log_table(db).await?;
    create_teas_table(db).await?;
    create_binary_table(db).await?;
<<<<<<< HEAD
    create_bits_table(db).await?;
=======
    create_dyn_table_name_lazy_static_table(db).await?;
>>>>>>> d514b511

    if DbBackend::Postgres == db_backend {
        create_collection_table(db).await?;
        create_event_trigger_table(db).await?;
    }

    Ok(())
}

pub async fn create_log_table(db: &DbConn) -> Result<ExecResult, DbErr> {
    let stmt = sea_query::Table::create()
        .table(applog::Entity)
        .col(
            ColumnDef::new(applog::Column::Id)
                .integer()
                .not_null()
                .auto_increment()
                .primary_key(),
        )
        .col(ColumnDef::new(applog::Column::Action).string().not_null())
        .col(ColumnDef::new(applog::Column::Json).json().not_null())
        .col(
            ColumnDef::new(applog::Column::CreatedAt)
                .timestamp_with_time_zone()
                .not_null(),
        )
        .to_owned();

    create_table(db, &stmt, Applog).await
}

pub async fn create_metadata_table(db: &DbConn) -> Result<ExecResult, DbErr> {
    let stmt = sea_query::Table::create()
        .table(metadata::Entity)
        .col(
            ColumnDef::new(metadata::Column::Uuid)
                .uuid()
                .not_null()
                .primary_key(),
        )
        .col(ColumnDef::new(metadata::Column::Type).string().not_null())
        .col(ColumnDef::new(metadata::Column::Key).string().not_null())
        .col(ColumnDef::new(metadata::Column::Value).string().not_null())
        .col(ColumnDef::new(metadata::Column::Bytes).binary().not_null())
        .col(ColumnDef::new(metadata::Column::Date).date())
        .col(ColumnDef::new(metadata::Column::Time).time())
        .to_owned();

    create_table(db, &stmt, Metadata).await
}

pub async fn create_repository_table(db: &DbConn) -> Result<ExecResult, DbErr> {
    let stmt = sea_query::Table::create()
        .table(repository::Entity)
        .col(
            ColumnDef::new(repository::Column::Id)
                .string()
                .not_null()
                .primary_key(),
        )
        .col(
            ColumnDef::new(repository::Column::Owner)
                .string()
                .not_null(),
        )
        .col(ColumnDef::new(repository::Column::Name).string().not_null())
        .col(ColumnDef::new(repository::Column::Description).string())
        .to_owned();

    create_table(db, &stmt, Repository).await
}

pub async fn create_self_join_table(db: &DbConn) -> Result<ExecResult, DbErr> {
    let stmt = sea_query::Table::create()
        .table(self_join::Entity)
        .col(
            ColumnDef::new(self_join::Column::Uuid)
                .uuid()
                .not_null()
                .primary_key(),
        )
        .col(ColumnDef::new(self_join::Column::UuidRef).uuid())
        .col(ColumnDef::new(self_join::Column::Time).time())
        .foreign_key(
            ForeignKeyCreateStatement::new()
                .name("fk-self_join-uuid_ref")
                .from_tbl(SelfJoin)
                .from_col(self_join::Column::UuidRef)
                .to_tbl(SelfJoin)
                .to_col(self_join::Column::Uuid),
        )
        .to_owned();

    create_table(db, &stmt, SelfJoin).await
}

pub async fn create_byte_primary_key_table(db: &DbConn) -> Result<ExecResult, DbErr> {
    let mut primary_key_col = ColumnDef::new(byte_primary_key::Column::Id);
    match db.get_database_backend() {
        DbBackend::MySql => primary_key_col.binary_len(3),
        DbBackend::Sqlite | DbBackend::Postgres => primary_key_col.binary(),
    };

    let stmt = sea_query::Table::create()
        .table(byte_primary_key::Entity)
        .col(primary_key_col.not_null().primary_key())
        .col(
            ColumnDef::new(byte_primary_key::Column::Value)
                .string()
                .not_null(),
        )
        .to_owned();

    create_table_without_asserts(db, &stmt).await
}

pub async fn create_active_enum_table(db: &DbConn) -> Result<ExecResult, DbErr> {
    let create_table_stmt = sea_query::Table::create()
        .table(active_enum::Entity.table_ref())
        .col(
            ColumnDef::new(active_enum::Column::Id)
                .integer()
                .not_null()
                .auto_increment()
                .primary_key(),
        )
        .col(ColumnDef::new(active_enum::Column::Category).string_len(1))
        .col(ColumnDef::new(active_enum::Column::Color).integer())
        .col(
            ColumnDef::new(active_enum::Column::Tea)
                .enumeration(TeaEnum, [TeaVariant::EverydayTea, TeaVariant::BreakfastTea]),
        )
        .to_owned();

    create_table(db, &create_table_stmt, ActiveEnum).await
}

pub async fn create_active_enum_child_table(db: &DbConn) -> Result<ExecResult, DbErr> {
    let create_table_stmt = sea_query::Table::create()
        .table(active_enum_child::Entity.table_ref())
        .col(
            ColumnDef::new(active_enum_child::Column::Id)
                .integer()
                .not_null()
                .auto_increment()
                .primary_key(),
        )
        .col(
            ColumnDef::new(active_enum_child::Column::ParentId)
                .integer()
                .not_null(),
        )
        .col(ColumnDef::new(active_enum_child::Column::Category).string_len(1))
        .col(ColumnDef::new(active_enum_child::Column::Color).integer())
        .col(
            ColumnDef::new(active_enum_child::Column::Tea)
                .enumeration(TeaEnum, [TeaVariant::EverydayTea, TeaVariant::BreakfastTea]),
        )
        .foreign_key(
            ForeignKeyCreateStatement::new()
                .name("fk-active_enum_child-active_enum")
                .from_tbl(ActiveEnumChild)
                .from_col(active_enum_child::Column::ParentId)
                .to_tbl(ActiveEnum)
                .to_col(active_enum::Column::Id),
        )
        .to_owned();

    create_table(db, &create_table_stmt, ActiveEnumChild).await
}

pub async fn create_satellites_table(db: &DbConn) -> Result<ExecResult, DbErr> {
    let stmt = sea_query::Table::create()
        .table(satellite::Entity)
        .col(
            ColumnDef::new(satellite::Column::Id)
                .integer()
                .not_null()
                .auto_increment()
                .primary_key(),
        )
        .col(
            ColumnDef::new(satellite::Column::SatelliteName)
                .string()
                .not_null(),
        )
        .col(
            ColumnDef::new(satellite::Column::LaunchDate)
                .timestamp_with_time_zone()
                .not_null()
                .default("2022-01-26 16:24:00"),
        )
        .col(
            ColumnDef::new(satellite::Column::DeploymentDate)
                .timestamp_with_time_zone()
                .not_null()
                .default("2022-01-26 16:24:00"),
        )
        .to_owned();

    create_table(db, &stmt, Satellite).await
}

pub async fn create_transaction_log_table(db: &DbConn) -> Result<ExecResult, DbErr> {
    let stmt = sea_query::Table::create()
        .table(transaction_log::Entity)
        .col(
            ColumnDef::new(transaction_log::Column::Id)
                .integer()
                .not_null()
                .auto_increment()
                .primary_key(),
        )
        .col(
            ColumnDef::new(transaction_log::Column::Date)
                .date()
                .not_null(),
        )
        .col(
            ColumnDef::new(transaction_log::Column::Time)
                .time()
                .not_null(),
        )
        .col(
            ColumnDef::new(transaction_log::Column::DateTime)
                .date_time()
                .not_null(),
        )
        .col(
            ColumnDef::new(transaction_log::Column::DateTimeTz)
                .timestamp_with_time_zone()
                .not_null(),
        )
        .to_owned();

    create_table(db, &stmt, TransactionLog).await
}

pub async fn create_insert_default_table(db: &DbConn) -> Result<ExecResult, DbErr> {
    let create_table_stmt = sea_query::Table::create()
        .table(insert_default::Entity.table_ref())
        .col(
            ColumnDef::new(insert_default::Column::Id)
                .integer()
                .not_null()
                .auto_increment()
                .primary_key(),
        )
        .to_owned();

    create_table(db, &create_table_stmt, InsertDefault).await
}

pub async fn create_json_vec_table(db: &DbConn) -> Result<ExecResult, DbErr> {
    let create_table_stmt = sea_query::Table::create()
        .table(json_vec::Entity.table_ref())
        .col(
            ColumnDef::new(json_vec::Column::Id)
                .integer()
                .not_null()
                .auto_increment()
                .primary_key(),
        )
        .col(ColumnDef::new(json_vec::Column::StrVec).string().not_null())
        .to_owned();

    create_table(db, &create_table_stmt, JsonVec).await
}

pub async fn create_json_struct_table(db: &DbConn) -> Result<ExecResult, DbErr> {
    let stmt = sea_query::Table::create()
        .table(json_struct::Entity)
        .col(
            ColumnDef::new(json_struct::Column::Id)
                .integer()
                .not_null()
                .auto_increment()
                .primary_key(),
        )
        .col(ColumnDef::new(json_struct::Column::Json).json().not_null())
        .col(
            ColumnDef::new(json_struct::Column::JsonValue)
                .json()
                .not_null(),
        )
        .col(ColumnDef::new(json_struct::Column::JsonValueOpt).json())
        .to_owned();

    create_table(db, &stmt, JsonStruct).await
}

pub async fn create_collection_table(db: &DbConn) -> Result<ExecResult, DbErr> {
    db.execute(sea_orm::Statement::from_string(
        db.get_database_backend(),
        "CREATE EXTENSION IF NOT EXISTS citext",
    ))
    .await?;

    let stmt = sea_query::Table::create()
        .table(collection::Entity)
        .col(
            ColumnDef::new(collection::Column::Id)
                .integer()
                .not_null()
                .auto_increment()
                .primary_key(),
        )
        .col(
            ColumnDef::new(collection::Column::Name)
                .custom(Alias::new("citext"))
                .not_null(),
        )
        .col(
            ColumnDef::new(collection::Column::Integers)
                .array(sea_query::ColumnType::Integer)
                .not_null(),
        )
        .col(ColumnDef::new(collection::Column::IntegersOpt).array(sea_query::ColumnType::Integer))
        .col(
            ColumnDef::new(collection::Column::Teas)
                .array(sea_query::ColumnType::Enum {
                    name: TeaEnum.into_iden(),
                    variants: vec![
                        TeaVariant::EverydayTea.into_iden(),
                        TeaVariant::BreakfastTea.into_iden(),
                    ],
                })
                .not_null(),
        )
        .col(
            ColumnDef::new(collection::Column::TeasOpt).array(sea_query::ColumnType::Enum {
                name: TeaEnum.into_iden(),
                variants: vec![
                    TeaVariant::EverydayTea.into_iden(),
                    TeaVariant::BreakfastTea.into_iden(),
                ],
            }),
        )
        .col(
            ColumnDef::new(collection::Column::Colors)
                .array(sea_query::ColumnType::Integer)
                .not_null(),
        )
        .col(ColumnDef::new(collection::Column::ColorsOpt).array(sea_query::ColumnType::Integer))
        .col(
            ColumnDef::new(collection::Column::Uuid)
                .array(sea_query::ColumnType::Uuid)
                .not_null(),
        )
        .col(
            ColumnDef::new(collection::Column::UuidHyphenated)
                .array(sea_query::ColumnType::Uuid)
                .not_null(),
        )
        .to_owned();

    create_table(db, &stmt, Collection).await
}

pub async fn create_pi_table(db: &DbConn) -> Result<ExecResult, DbErr> {
    let stmt = sea_query::Table::create()
        .table(pi::Entity)
        .col(
            ColumnDef::new(pi::Column::Id)
                .integer()
                .not_null()
                .auto_increment()
                .primary_key(),
        )
        .col(
            ColumnDef::new(pi::Column::Decimal)
                .decimal_len(11, 10)
                .not_null(),
        )
        .col(
            ColumnDef::new(pi::Column::BigDecimal)
                .decimal_len(11, 10)
                .not_null(),
        )
        .col(ColumnDef::new(pi::Column::DecimalOpt).decimal_len(11, 10))
        .col(ColumnDef::new(pi::Column::BigDecimalOpt).decimal_len(11, 10))
        .to_owned();

    create_table(db, &stmt, Pi).await
}

pub async fn create_event_trigger_table(db: &DbConn) -> Result<ExecResult, DbErr> {
    let stmt = sea_query::Table::create()
        .table(event_trigger::Entity)
        .col(
            ColumnDef::new(event_trigger::Column::Id)
                .integer()
                .not_null()
                .auto_increment()
                .primary_key(),
        )
        .col(
            ColumnDef::new(event_trigger::Column::Events)
                .array(sea_query::ColumnType::String(None))
                .not_null(),
        )
        .to_owned();

    create_table(db, &stmt, EventTrigger).await
}

pub async fn create_uuid_fmt_table(db: &DbConn) -> Result<ExecResult, DbErr> {
    let stmt = sea_query::Table::create()
        .table(uuid_fmt::Entity)
        .col(
            ColumnDef::new(uuid_fmt::Column::Id)
                .integer()
                .not_null()
                .auto_increment()
                .primary_key(),
        )
        .col(ColumnDef::new(uuid_fmt::Column::Uuid).uuid().not_null())
        .col(
            ColumnDef::new(uuid_fmt::Column::UuidBraced)
                .uuid()
                .not_null(),
        )
        .col(
            ColumnDef::new(uuid_fmt::Column::UuidHyphenated)
                .uuid()
                .not_null(),
        )
        .col(
            ColumnDef::new(uuid_fmt::Column::UuidSimple)
                .uuid()
                .not_null(),
        )
        .col(ColumnDef::new(uuid_fmt::Column::UuidUrn).uuid().not_null())
        .to_owned();

    create_table(db, &stmt, UuidFmt).await
}

pub async fn create_edit_log_table(db: &DbConn) -> Result<ExecResult, DbErr> {
    let stmt = sea_query::Table::create()
        .table(edit_log::Entity)
        .col(
            ColumnDef::new(edit_log::Column::Id)
                .integer()
                .not_null()
                .auto_increment()
                .primary_key(),
        )
        .col(ColumnDef::new(edit_log::Column::Action).string().not_null())
        .col(ColumnDef::new(edit_log::Column::Values).json().not_null())
        .to_owned();

    create_table(db, &stmt, EditLog).await
}

pub async fn create_teas_table(db: &DbConn) -> Result<ExecResult, DbErr> {
    let create_table_stmt = sea_query::Table::create()
        .table(teas::Entity.table_ref())
        .col(
            ColumnDef::new(teas::Column::Id)
                .enumeration(TeaEnum, [TeaVariant::EverydayTea, TeaVariant::BreakfastTea])
                .not_null()
                .primary_key(),
        )
        .col(ColumnDef::new(teas::Column::Category).string_len(1))
        .col(ColumnDef::new(teas::Column::Color).integer())
        .to_owned();

    create_table(db, &create_table_stmt, Teas).await
}

pub async fn create_binary_table(db: &DbConn) -> Result<ExecResult, DbErr> {
    let create_table_stmt = sea_query::Table::create()
        .table(binary::Entity.table_ref())
        .col(
            ColumnDef::new(binary::Column::Id)
                .integer()
                .not_null()
                .auto_increment()
                .primary_key(),
        )
        .col(ColumnDef::new(binary::Column::Binary).binary().not_null())
        .col(
            ColumnDef::new(binary::Column::Binary10)
                .blob(BlobSize::Blob(Some(10)))
                .not_null(),
        )
        .col(
            ColumnDef::new(binary::Column::BinaryTiny)
                .blob(BlobSize::Tiny)
                .not_null(),
        )
        .col(
            ColumnDef::new(binary::Column::BinaryMedium)
                .blob(BlobSize::Medium)
                .not_null(),
        )
        .col(
            ColumnDef::new(binary::Column::BinaryLong)
                .blob(BlobSize::Long)
                .not_null(),
        )
        .col(
            ColumnDef::new(binary::Column::VarBinary)
                .var_binary(10)
                .not_null(),
        )
        .to_owned();

    create_table(db, &create_table_stmt, Binary).await
}

<<<<<<< HEAD
pub async fn create_bits_table(db: &DbConn) -> Result<ExecResult, DbErr> {
    let create_table_stmt = sea_query::Table::create()
        .table(bits::Entity.table_ref())
        .col(
            ColumnDef::new(bits::Column::Id)
                .integer()
                .not_null()
                .auto_increment()
                .primary_key(),
        )
        .col(
            ColumnDef::new(bits::Column::Bit0)
                .custom(Alias::new("BIT"))
                .not_null(),
        )
        .col(
            ColumnDef::new(bits::Column::Bit1)
                .custom(Alias::new("BIT(1)"))
                .not_null(),
        )
        .col(
            ColumnDef::new(bits::Column::Bit8)
                .custom(Alias::new("BIT(8)"))
                .not_null(),
        )
        .col(
            ColumnDef::new(bits::Column::Bit16)
                .custom(Alias::new("BIT(16)"))
                .not_null(),
        )
        .col(
            ColumnDef::new(bits::Column::Bit32)
                .custom(Alias::new("BIT(32)"))
                .not_null(),
        )
        .col(
            ColumnDef::new(bits::Column::Bit64)
                .custom(Alias::new("BIT(64)"))
                .not_null(),
        )
        .to_owned();

    create_table(db, &create_table_stmt, Bits).await
=======
pub async fn create_dyn_table_name_lazy_static_table(db: &DbConn) -> Result<(), DbErr> {
    use dyn_table_name_lazy_static::*;

    let entities = [
        Entity {
            table_name: TableName::from_str_truncate("dyn_table_name_lazy_static_1"),
        },
        Entity {
            table_name: TableName::from_str_truncate("dyn_table_name_lazy_static_2"),
        },
    ];
    for entity in entities {
        let create_table_stmt = sea_query::Table::create()
            .table(entity.table_ref())
            .col(
                ColumnDef::new(Column::Id)
                    .integer()
                    .not_null()
                    .auto_increment()
                    .primary_key(),
            )
            .col(ColumnDef::new(Column::Name).string().not_null())
            .to_owned();

        create_table(db, &create_table_stmt, entity).await?;
    }

    Ok(())
>>>>>>> d514b511
}<|MERGE_RESOLUTION|>--- conflicted
+++ resolved
@@ -48,11 +48,8 @@
     create_edit_log_table(db).await?;
     create_teas_table(db).await?;
     create_binary_table(db).await?;
-<<<<<<< HEAD
     create_bits_table(db).await?;
-=======
     create_dyn_table_name_lazy_static_table(db).await?;
->>>>>>> d514b511
 
     if DbBackend::Postgres == db_backend {
         create_collection_table(db).await?;
@@ -565,7 +562,6 @@
     create_table(db, &create_table_stmt, Binary).await
 }
 
-<<<<<<< HEAD
 pub async fn create_bits_table(db: &DbConn) -> Result<ExecResult, DbErr> {
     let create_table_stmt = sea_query::Table::create()
         .table(bits::Entity.table_ref())
@@ -609,7 +605,8 @@
         .to_owned();
 
     create_table(db, &create_table_stmt, Bits).await
-=======
+}
+
 pub async fn create_dyn_table_name_lazy_static_table(db: &DbConn) -> Result<(), DbErr> {
     use dyn_table_name_lazy_static::*;
 
@@ -638,5 +635,4 @@
     }
 
     Ok(())
->>>>>>> d514b511
 }
--- conflicted
+++ resolved
@@ -375,11 +375,7 @@
                 .array(sea_query::ColumnType::Integer)
                 .not_null(),
         )
-<<<<<<< HEAD
-        .col(
-            ColumnDef::new(collection::Column::ColorsOpt)
-                .array(sea_query::ColumnType::Integer(None)),
-        )
+        .col(ColumnDef::new(collection::Column::ColorsOpt).array(sea_query::ColumnType::Integer))
         .col(
             ColumnDef::new(collection::Column::Uuid)
                 .array(sea_query::ColumnType::Uuid)
@@ -390,9 +386,6 @@
                 .array(sea_query::ColumnType::Uuid)
                 .not_null(),
         )
-=======
-        .col(ColumnDef::new(collection::Column::ColorsOpt).array(sea_query::ColumnType::Integer))
->>>>>>> ecb299a9
         .to_owned();
 
     create_table(db, &stmt, Collection).await

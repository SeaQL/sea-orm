--- conflicted
+++ resolved
@@ -294,25 +294,32 @@
     create_table(db, &create_table_stmt, InsertDefault).await
 }
 
-<<<<<<< HEAD
+pub async fn create_json_vec_table(db: &DbConn) -> Result<ExecResult, DbErr> {
+    let create_table_stmt = sea_query::Table::create()
+        .table(json_vec::Entity.table_ref())
+        .col(
+            ColumnDef::new(json_vec::Column::Id)
+                .integer()
+                .not_null()
+                .auto_increment()
+                .primary_key(),
+        )
+        .col(ColumnDef::new(json_vec::Column::StrVec).string().not_null())
+        .to_owned();
+
+    create_table(db, &create_table_stmt, JsonVec).await
+}
+
 pub async fn create_user_table(db: &DbConn) -> Result<ExecResult, DbErr> {
     let create_table_stmt = sea_query::Table::create()
         .table(user::Entity.table_ref())
         .col(
             ColumnDef::new(user::Column::Id)
-=======
-pub async fn create_json_vec_table(db: &DbConn) -> Result<ExecResult, DbErr> {
-    let create_table_stmt = sea_query::Table::create()
-        .table(json_vec::Entity.table_ref())
-        .col(
-            ColumnDef::new(json_vec::Column::Id)
->>>>>>> 4301383b
-                .integer()
-                .not_null()
-                .auto_increment()
-                .primary_key(),
-        )
-<<<<<<< HEAD
+                .integer()
+                .not_null()
+                .auto_increment()
+                .primary_key(),
+        )
         .col(ColumnDef::new(user::Column::Name).string().not_null())
         .to_owned();
 
@@ -393,14 +400,4 @@
         .to_owned();
 
     create_table(db, &create_table_stmt, AccessLog).await
-=======
-        .col(
-            ColumnDef::new(json_vec::Column::StrVec)
-                .string()
-                .not_null(),
-        )
-        .to_owned();
-
-    create_table(db, &create_table_stmt, JsonVec).await
->>>>>>> 4301383b
 }
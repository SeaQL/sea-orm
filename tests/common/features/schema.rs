--- conflicted
+++ resolved
@@ -204,48 +204,49 @@
     create_table(db, &create_table_stmt, ActiveEnumChild).await
 }
 
-<<<<<<< HEAD
+pub async fn create_satellites_table(db: &DbConn) -> Result<ExecResult, DbErr> {
+    let stmt = sea_query::Table::create()
+        .table(satellite::Entity)
+        .col(
+            ColumnDef::new(satellite::Column::Id)
+                .integer()
+                .not_null()
+                .auto_increment()
+                .primary_key(),
+        )
+        .col(
+            ColumnDef::new(satellite::Column::SatelliteName)
+                .string()
+                .not_null(),
+        )
+        .col(
+            ColumnDef::new(satellite::Column::LaunchDate)
+                .timestamp_with_time_zone()
+                .not_null()
+                .default("2022-01-26 16:24:00"),
+        )
+        .col(
+            ColumnDef::new(satellite::Column::DeploymentDate)
+                .timestamp_with_time_zone()
+                .not_null()
+                .default("2022-01-26 16:24:00"),
+        )
+        .to_owned();
+
+    create_table(db, &stmt, Satellite).await
+}
+
 pub async fn create_insert_default_table(db: &DbConn) -> Result<ExecResult, DbErr> {
     let create_table_stmt = sea_query::Table::create()
         .table(insert_default::Entity.table_ref())
         .col(
             ColumnDef::new(insert_default::Column::Id)
-=======
-pub async fn create_satellites_table(db: &DbConn) -> Result<ExecResult, DbErr> {
-    let stmt = sea_query::Table::create()
-        .table(satellite::Entity)
-        .col(
-            ColumnDef::new(satellite::Column::Id)
->>>>>>> 4373ab44
-                .integer()
-                .not_null()
-                .auto_increment()
-                .primary_key(),
-        )
-<<<<<<< HEAD
+                .integer()
+                .not_null()
+                .auto_increment()
+                .primary_key(),
+        )
         .to_owned();
 
     create_table(db, &create_table_stmt, InsertDefault).await
-=======
-        .col(
-            ColumnDef::new(satellite::Column::SatelliteName)
-                .string()
-                .not_null(),
-        )
-        .col(
-            ColumnDef::new(satellite::Column::LaunchDate)
-                .timestamp_with_time_zone()
-                .not_null()
-                .default("2022-01-26 16:24:00"),
-        )
-        .col(
-            ColumnDef::new(satellite::Column::DeploymentDate)
-                .timestamp_with_time_zone()
-                .not_null()
-                .default("2022-01-26 16:24:00"),
-        )
-        .to_owned();
-
-    create_table(db, &stmt, Satellite).await
->>>>>>> 4373ab44
 }
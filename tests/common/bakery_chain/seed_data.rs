use super::*;
use crate::common::TestContext;
<<<<<<< HEAD
use chrono::DateTime as ChronoDateTime;
use sea_orm::{prelude::*, NotSet, Set};
=======
use sea_orm::{NotSet, Set, prelude::*};
>>>>>>> f8ccefee

pub async fn init_1(ctx: &TestContext, link: bool) {
    bakery::Entity::insert(bakery::ActiveModel {
        id: Set(42),
        name: Set("cool little bakery".to_string()),
        profit_margin: Set(4.1),
    })
    .exec(&ctx.db)
    .await
    .expect("insert succeeds");

    cake::Entity::insert(cake::ActiveModel {
        id: Set(13),
        name: Set("Cheesecake".to_owned()),
        price: Set(2.into()),
        bakery_id: Set(if link { Some(42) } else { None }),
        gluten_free: Set(false),
        ..Default::default()
    })
    .exec(&ctx.db)
    .await
    .expect("insert succeeds");

    cake::Entity::insert(cake::ActiveModel {
        id: Set(15),
        name: Set("Chocolate".to_owned()),
        price: Set(3.into()),
        bakery_id: Set(if link { Some(42) } else { None }),
        gluten_free: Set(true),
        ..Default::default()
    })
    .exec(&ctx.db)
    .await
    .expect("insert succeeds");

    baker::Entity::insert(baker::ActiveModel {
        id: Set(22),
        name: Set("Master Baker".to_owned()),
        contact_details: Set(Json::Null),
        bakery_id: Set(if link { Some(42) } else { None }),
    })
    .exec(&ctx.db)
    .await
    .expect("insert succeeds");

    if link {
        cakes_bakers::Entity::insert(cakes_bakers::ActiveModel {
            cake_id: Set(13),
            baker_id: Set(22),
        })
        .exec(&ctx.db)
        .await
        .expect("insert succeeds");

        customer::Entity::insert(customer::ActiveModel {
            id: Set(11),
            name: Set("Bob".to_owned()),
            notes: Set(Some("Sweet tooth".to_owned())),
        })
        .exec(&ctx.db)
        .await
        .expect("insert succeeds");

        order::Entity::insert(order::ActiveModel {
            id: Set(101),
            total: Set(10.into()),
            bakery_id: Set(42),
            customer_id: Set(11),
<<<<<<< HEAD
            placed_at: Set(ChronoDateTime::UNIX_EPOCH.naive_utc()),
=======
            placed_at: Set("2020-01-01T00:00:00Z".parse().unwrap()),
>>>>>>> f8ccefee
        })
        .exec(&ctx.db)
        .await
        .expect("insert succeeds");

        lineitem::Entity::insert(lineitem::ActiveModel {
            id: NotSet,
            price: Set(2.into()),
            quantity: Set(2),
            order_id: Set(101),
            cake_id: Set(13),
        })
        .exec(&ctx.db)
        .await
        .expect("insert succeeds");

        lineitem::Entity::insert(lineitem::ActiveModel {
            id: NotSet,
            price: Set(3.into()),
            quantity: Set(2),
            order_id: Set(101),
            cake_id: Set(15),
        })
        .exec(&ctx.db)
        .await
        .expect("insert succeeds");
    }
}

pub async fn init_2(ctx: &TestContext) -> Result<(), DbErr> {
    let db = &ctx.db;

    let bakery = bakery::ActiveModel {
        name: Set("SeaSide Bakery".to_owned()),
        profit_margin: Set(10.4),
        ..Default::default()
    };
    let sea = Bakery::insert(bakery).exec(db).await?.last_insert_id;

    let bakery = bakery::ActiveModel {
        name: Set("LakeSide Bakery".to_owned()),
        profit_margin: Set(5.8),
        ..Default::default()
    };
    let lake = Bakery::insert(bakery).exec(db).await?.last_insert_id;

    let alice = baker::ActiveModel {
        name: Set("Alice".to_owned()),
        contact_details: Set("+44 15273388".into()),
        bakery_id: Set(Some(sea)),
        ..Default::default()
    };
    let alice = Baker::insert(alice).exec(db).await?.last_insert_id;

    let bob = baker::ActiveModel {
        name: Set("Bob".to_owned()),
        contact_details: Set("+852 12345678".into()),
        bakery_id: Set(Some(lake)),
        ..Default::default()
    };
    let bob = Baker::insert(bob).exec(db).await?.last_insert_id;

    let cake = cake::ActiveModel {
        name: Set("Chocolate Cake".to_owned()),
        price: Set("10.25".parse().unwrap()),
        gluten_free: Set(false),
        bakery_id: Set(Some(sea)),
        ..Default::default()
    };
    let choco = Cake::insert(cake).exec(db).await?.last_insert_id;

    let cake = cake::ActiveModel {
        name: Set("Double Chocolate".to_owned()),
        price: Set("12.5".parse().unwrap()),
        gluten_free: Set(false),
        bakery_id: Set(Some(sea)),
        ..Default::default()
    };
    let double_1 = Cake::insert(cake.clone()).exec(db).await?.last_insert_id;

    let mut cake = cake::ActiveModel {
        name: Set("Lemon Cake".to_owned()),
        price: Set("8.8".parse().unwrap()),
        gluten_free: Set(true),
        bakery_id: Set(Some(sea)),
        ..Default::default()
    };
    let lemon_1 = Cake::insert(cake.clone()).exec(db).await?.last_insert_id;
    cake.bakery_id = Set(Some(lake));
    let _lemon_2 = Cake::insert(cake).exec(db).await?.last_insert_id;

    let cake = cake::ActiveModel {
        name: Set("Strawberry Cake".to_owned()),
        price: Set("9.9".parse().unwrap()),
        gluten_free: Set(false),
        bakery_id: Set(Some(lake)),
        ..Default::default()
    };
    let straw_2 = Cake::insert(cake).exec(db).await?.last_insert_id;

    let cake = cake::ActiveModel {
        name: Set("Orange Cake".to_owned()),
        price: Set("6.5".parse().unwrap()),
        gluten_free: Set(true),
        bakery_id: Set(Some(lake)),
        ..Default::default()
    };
    let orange = Cake::insert(cake).exec(db).await?.last_insert_id;

    let mut cake = cake::ActiveModel {
        name: Set("New York Cheese".to_owned()),
        price: Set("12.5".parse().unwrap()),
        gluten_free: Set(false),
        bakery_id: Set(Some(sea)),
        ..Default::default()
    };
    let cheese_1 = Cake::insert(cake.clone()).exec(db).await?.last_insert_id;
    cake.bakery_id = Set(Some(lake));
    let cheese_2 = Cake::insert(cake).exec(db).await?.last_insert_id;

    let rel = cakes_bakers::ActiveModel {
        cake_id: Set(choco),
        baker_id: Set(alice),
    };
    CakesBakers::insert(rel).exec(db).await?;

    let rel = cakes_bakers::ActiveModel {
        cake_id: Set(double_1),
        baker_id: Set(alice),
    };
    CakesBakers::insert(rel).exec(db).await?;

    let rel = cakes_bakers::ActiveModel {
        cake_id: Set(lemon_1),
        baker_id: Set(alice),
    };
    CakesBakers::insert(rel).exec(db).await?;
    let rel = cakes_bakers::ActiveModel {
        cake_id: Set(lemon_1),
        baker_id: Set(bob),
    };
    CakesBakers::insert(rel).exec(db).await?;

    let rel = cakes_bakers::ActiveModel {
        cake_id: Set(straw_2),
        baker_id: Set(bob),
    };
    CakesBakers::insert(rel).exec(db).await?;

    let rel = cakes_bakers::ActiveModel {
        cake_id: Set(orange),
        baker_id: Set(bob),
    };
    CakesBakers::insert(rel).exec(db).await?;

    let rel = cakes_bakers::ActiveModel {
        cake_id: Set(cheese_1),
        baker_id: Set(alice),
    };
    CakesBakers::insert(rel).exec(db).await?;
    let rel = cakes_bakers::ActiveModel {
        cake_id: Set(cheese_1),
        baker_id: Set(bob),
    };
    CakesBakers::insert(rel).exec(db).await?;
    let rel = cakes_bakers::ActiveModel {
        cake_id: Set(cheese_2),
        baker_id: Set(alice),
    };
    CakesBakers::insert(rel).exec(db).await?;
    let rel = cakes_bakers::ActiveModel {
        cake_id: Set(cheese_2),
        baker_id: Set(bob),
    };
    CakesBakers::insert(rel).exec(db).await?;

    Ok(())
}<|MERGE_RESOLUTION|>--- conflicted
+++ resolved
@@ -1,11 +1,6 @@
 use super::*;
 use crate::common::TestContext;
-<<<<<<< HEAD
-use chrono::DateTime as ChronoDateTime;
 use sea_orm::{prelude::*, NotSet, Set};
-=======
-use sea_orm::{NotSet, Set, prelude::*};
->>>>>>> f8ccefee
 
 pub async fn init_1(ctx: &TestContext, link: bool) {
     bakery::Entity::insert(bakery::ActiveModel {
@@ -74,11 +69,7 @@
             total: Set(10.into()),
             bakery_id: Set(42),
             customer_id: Set(11),
-<<<<<<< HEAD
-            placed_at: Set(ChronoDateTime::UNIX_EPOCH.naive_utc()),
-=======
             placed_at: Set("2020-01-01T00:00:00Z".parse().unwrap()),
->>>>>>> f8ccefee
         })
         .exec(&ctx.db)
         .await

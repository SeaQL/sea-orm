pub mod common;

pub use common::{features::*, setup::*, TestContext};
use pretty_assertions::assert_eq;
use sea_orm::{entity::prelude::*, entity::*, DatabaseConnection};

#[sea_orm_macros::test]
#[cfg(any(
    feature = "sqlx-mysql",
    feature = "sqlx-sqlite",
    feature = "sqlx-postgres"
))]
async fn main() -> Result<(), DbErr> {
    let ctx = TestContext::new("byte_primary_key_tests").await;
    create_tables(&ctx.db).await?;
    create_and_update(&ctx.db).await?;
    ctx.delete().await;

    Ok(())
}

pub async fn create_and_update(db: &DatabaseConnection) -> Result<(), DbErr> {
    use common::features::byte_primary_key::*;

    let model = Model {
        id: vec![1, 2, 3],
        value: "First Row".to_owned(),
    };

    let res = Entity::insert(model.clone().into_active_model())
        .exec(db)
        .await?;

    assert_eq!(Entity::find().one(db).await?, Some(model.clone()));

    assert_eq!(res.last_insert_id, model.id);

    let updated_active_model = ActiveModel {
        value: Set("First Row (Updated)".to_owned()),
        ..model.clone().into_active_model()
    };

    let update_res = Entity::update(updated_active_model.clone())
        .filter(Column::Id.eq(vec![1, 2, 4]))
        .exec(db)
        .await;

    assert_eq!(
        update_res,
        Err(DbErr::RecordNotFound(
            "None of the database rows are affected".to_owned()
        ))
    );

    let update_res = Entity::update(updated_active_model)
        .filter(Column::Id.eq(vec![1, 2, 3]))
        .exec(db)
        .await?;

    assert_eq!(
        update_res,
<<<<<<< HEAD
        ActiveModel {
            value: Unchanged("First Row (Updated)".to_owned()),
            ..model.clone().into_active_model()
=======
        Model {
            id: vec![1, 2, 3],
            value: "First Row (Updated)".to_owned(),
>>>>>>> 5104cd35
        }
    );

    assert_eq!(
        Entity::find()
            .filter(Column::Id.eq(vec![1, 2, 3]))
            .one(db)
            .await?,
        Some(Model {
            id: vec![1, 2, 3],
            value: "First Row (Updated)".to_owned(),
        })
    );

    Ok(())
}<|MERGE_RESOLUTION|>--- conflicted
+++ resolved
@@ -59,15 +59,9 @@
 
     assert_eq!(
         update_res,
-<<<<<<< HEAD
-        ActiveModel {
-            value: Unchanged("First Row (Updated)".to_owned()),
-            ..model.clone().into_active_model()
-=======
         Model {
             id: vec![1, 2, 3],
             value: "First Row (Updated)".to_owned(),
->>>>>>> 5104cd35
         }
     );
 

--- conflicted
+++ resolved
@@ -1,8 +1,5 @@
-<<<<<<< HEAD
 use chrono::NaiveDateTime;
-=======
 use rust_decimal::prelude::*;
->>>>>>> 550d9a7b
 use sea_orm::entity::prelude::*;
 
 #[derive(Copy, Clone, Default, Debug, DeriveEntity)]
@@ -20,7 +17,6 @@
     pub total: Decimal,
     pub bakery_id: Option<i32>,
     pub customer_id: Option<i32>,
-    pub placed_at: NaiveDateTime,
 }
 
 #[derive(Copy, Clone, Debug, EnumIter, DeriveColumn)]

use sea_orm::{error::*, sea_query, DbConn, ExecResult};
use sea_query::{ColumnDef, ForeignKey, ForeignKeyAction, Index, TableCreateStatement};

pub use super::bakery_chain::*;

async fn create_table(db: &DbConn, stmt: &TableCreateStatement) -> Result<ExecResult, DbErr> {
    let builder = db.get_schema_builder_backend();
    db.execute(builder.build(stmt)).await
}

pub async fn create_bakery_table(db: &DbConn) -> Result<ExecResult, DbErr> {
    let stmt = sea_query::Table::create()
        .table(bakery::Entity)
        .if_not_exists()
        .col(
            ColumnDef::new(bakery::Column::Id)
                .integer()
                .not_null()
                .auto_increment()
                .primary_key(),
        )
        .col(ColumnDef::new(bakery::Column::Name).string())
        .col(ColumnDef::new(bakery::Column::ProfitMargin).float())
        .to_owned();

    create_table(db, &stmt).await
}

pub async fn create_baker_table(db: &DbConn) -> Result<ExecResult, DbErr> {
    let stmt = sea_query::Table::create()
        .table(baker::Entity)
        .if_not_exists()
        .col(
            ColumnDef::new(baker::Column::Id)
                .integer()
                .not_null()
                .auto_increment()
                .primary_key(),
        )
        .col(ColumnDef::new(baker::Column::Name).string())
        .col(ColumnDef::new(baker::Column::BakeryId).integer())
        .foreign_key(
            ForeignKey::create()
                .name("FK_baker_bakery")
                .from(baker::Entity, baker::Column::BakeryId)
                .to(bakery::Entity, bakery::Column::Id)
                .on_delete(ForeignKeyAction::Cascade)
                .on_update(ForeignKeyAction::Cascade),
        )
        .to_owned();

    create_table(db, &stmt).await
}

pub async fn create_customer_table(db: &DbConn) -> Result<ExecResult, DbErr> {
    let stmt = sea_query::Table::create()
        .table(customer::Entity)
        .if_not_exists()
        .col(
            ColumnDef::new(customer::Column::Id)
                .integer()
                .not_null()
                .auto_increment()
                .primary_key(),
        )
        .col(ColumnDef::new(customer::Column::Name).string())
        .col(ColumnDef::new(customer::Column::Notes).text())
        .to_owned();

    create_table(db, &stmt).await
}

pub async fn create_order_table(db: &DbConn) -> Result<ExecResult, DbErr> {
    let stmt = sea_query::Table::create()
        .table(order::Entity)
        .if_not_exists()
        .col(
            ColumnDef::new(order::Column::Id)
                .integer()
                .not_null()
                .auto_increment()
                .primary_key(),
        )
        .col(ColumnDef::new(order::Column::Total).float())
        .col(ColumnDef::new(order::Column::BakeryId).integer().not_null())
        .col(
            ColumnDef::new(order::Column::CustomerId)
                .integer()
                .not_null(),
        )
<<<<<<< HEAD
        .col(ColumnDef::new(order::Column::PlacedAt).date_time())
=======
        .col(
            ColumnDef::new(order::Column::PlacedAt)
                .date_time()
                .not_null(),
        )
>>>>>>> 6ff5a32b
        .foreign_key(
            ForeignKey::create()
                .name("FK_order_bakery")
                .from(order::Entity, order::Column::BakeryId)
                .to(bakery::Entity, bakery::Column::Id)
                .on_delete(ForeignKeyAction::Cascade)
                .on_update(ForeignKeyAction::Cascade),
        )
        .foreign_key(
            ForeignKey::create()
                .name("FK_order_customer")
                .from(order::Entity, order::Column::CustomerId)
                .to(customer::Entity, customer::Column::Id)
                .on_delete(ForeignKeyAction::Cascade)
                .on_update(ForeignKeyAction::Cascade),
        )
        .to_owned();

    create_table(db, &stmt).await
}

pub async fn create_lineitem_table(db: &DbConn) -> Result<ExecResult, DbErr> {
    let stmt = sea_query::Table::create()
        .table(lineitem::Entity)
        .if_not_exists()
        .col(
            ColumnDef::new(lineitem::Column::Id)
                .integer()
                .not_null()
                .auto_increment()
                .primary_key(),
        )
        .col(ColumnDef::new(lineitem::Column::Price).decimal())
        .col(ColumnDef::new(lineitem::Column::Quantity).integer())
        .col(
            ColumnDef::new(lineitem::Column::OrderId)
                .integer()
                .not_null(),
        )
        .col(
            ColumnDef::new(lineitem::Column::CakeId)
                .integer()
                .not_null(),
        )
        .foreign_key(
            ForeignKey::create()
                .name("FK_lineitem_order")
                .from(lineitem::Entity, lineitem::Column::OrderId)
                .to(order::Entity, order::Column::Id)
                .on_delete(ForeignKeyAction::Cascade)
                .on_update(ForeignKeyAction::Cascade),
        )
        .foreign_key(
            ForeignKey::create()
                .name("FK_lineitem_cake")
                .from(lineitem::Entity, lineitem::Column::CakeId)
                .to(cake::Entity, cake::Column::Id)
                .on_delete(ForeignKeyAction::Cascade)
                .on_update(ForeignKeyAction::Cascade),
        )
        .to_owned();

    create_table(db, &stmt).await
}

pub async fn create_cakes_bakers_table(db: &DbConn) -> Result<ExecResult, DbErr> {
    let stmt = sea_query::Table::create()
        .table(cakes_bakers::Entity)
        .if_not_exists()
        .col(
            ColumnDef::new(cakes_bakers::Column::CakeId)
                .integer()
                .not_null(),
        )
        .col(
            ColumnDef::new(cakes_bakers::Column::BakerId)
                .integer()
                .not_null(),
        )
        .primary_key(
            Index::create()
                .col(cakes_bakers::Column::CakeId)
                .col(cakes_bakers::Column::BakerId),
        )
        .to_owned();

    create_table(db, &stmt).await
}

pub async fn create_cake_table(db: &DbConn) -> Result<ExecResult, DbErr> {
    let stmt = sea_query::Table::create()
        .table(cake::Entity)
        .if_not_exists()
        .col(
            ColumnDef::new(cake::Column::Id)
                .integer()
                .not_null()
                .auto_increment()
                .primary_key(),
        )
        .col(ColumnDef::new(cake::Column::Name).string())
        .col(ColumnDef::new(cake::Column::Price).float())
        .col(ColumnDef::new(cake::Column::BakeryId).integer().not_null())
        .foreign_key(
            ForeignKey::create()
                .name("FK_cake_bakery")
                .from(cake::Entity, cake::Column::BakeryId)
                .to(bakery::Entity, bakery::Column::Id)
                .on_delete(ForeignKeyAction::Cascade)
                .on_update(ForeignKeyAction::Cascade),
        )
        .col(ColumnDef::new(cake::Column::GlutenFree).boolean())
        .to_owned();

    create_table(db, &stmt).await
}<|MERGE_RESOLUTION|>--- conflicted
+++ resolved
@@ -88,15 +88,11 @@
                 .integer()
                 .not_null(),
         )
-<<<<<<< HEAD
-        .col(ColumnDef::new(order::Column::PlacedAt).date_time())
-=======
         .col(
             ColumnDef::new(order::Column::PlacedAt)
                 .date_time()
                 .not_null(),
         )
->>>>>>> 6ff5a32b
         .foreign_key(
             ForeignKey::create()
                 .name("FK_order_bakery")

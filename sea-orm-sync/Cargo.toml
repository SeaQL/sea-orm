--- conflicted
+++ resolved
@@ -50,11 +50,7 @@
 sea-orm-macros = { version = "~2.0.0-rc.20", path = "../sea-orm-macros", default-features = false, features = [
     "strum",
 ] }
-<<<<<<< HEAD
-sea-query = { version = "1.0.0-rc.23", default-features = false, features = [
-=======
 sea-query = { version = "=1.0.0-rc.23", default-features = false, features = [
->>>>>>> b6126965
     "thread-safe",
     "hashable-value",
     "backend-mysql",

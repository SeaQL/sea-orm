target
Cargo.lock
*.sublime*
.vscode
<<<<<<< HEAD
.idea/
=======
.idea/*
>>>>>>> 8d69b034
<|MERGE_RESOLUTION|>--- conflicted
+++ resolved
@@ -2,8 +2,4 @@
 Cargo.lock
 *.sublime*
 .vscode
-<<<<<<< HEAD
-.idea/
-=======
-.idea/*
->>>>>>> 8d69b034
+.idea/*
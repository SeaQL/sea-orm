use crate::{
    ActiveEnum, Column, ConjunctRelation, Entity, EntityWriter, Error, PrimaryKey, Relation,
<<<<<<< HEAD
    RelationType,
=======
    RelationType, util::unpack_table_ref,
>>>>>>> b3f6e5d3
};
use sea_query::{ColumnSpec, TableCreateStatement};
use std::collections::{BTreeMap, HashMap};

#[derive(Clone, Debug)]
pub struct EntityTransformer;

impl EntityTransformer {
    pub fn transform(table_create_stmts: Vec<TableCreateStatement>) -> Result<EntityWriter, Error> {
        let mut enums: BTreeMap<String, ActiveEnum> = BTreeMap::new();
        let mut inverse_relations: BTreeMap<String, Vec<Relation>> = BTreeMap::new();
        let mut entities = BTreeMap::new();
        for table_create in table_create_stmts.into_iter() {
            let table_name = match table_create.get_table_name() {
                Some(table_ref) => match table_ref {
                    sea_query::TableRef::Table(t)
                    | sea_query::TableRef::SchemaTable(_, t)
                    | sea_query::TableRef::DatabaseSchemaTable(_, _, t)
                    | sea_query::TableRef::TableAlias(t, _)
                    | sea_query::TableRef::SchemaTableAlias(_, t, _)
                    | sea_query::TableRef::DatabaseSchemaTableAlias(_, _, t, _) => t.to_string(),
                    _ => unimplemented!(),
                },
                None => {
                    return Err(Error::TransformError(
                        "Table name should not be empty".into(),
                    ));
                }
            };
            let mut primary_keys: Vec<PrimaryKey> = Vec::new();
            let columns: Vec<Column> = table_create
                .get_columns()
                .iter()
                .map(|col_def| {
                    let primary_key = col_def
                        .get_column_spec()
                        .iter()
                        .any(|spec| matches!(spec, ColumnSpec::PrimaryKey));
                    if primary_key {
                        primary_keys.push(PrimaryKey {
                            name: col_def.get_column_name(),
                        });
                    }
                    col_def.into()
                })
                .map(|mut col: Column| {
                    col.unique = table_create
                        .get_indexes()
                        .iter()
                        .filter(|index| index.is_unique_key())
                        .map(|index| index.get_index_spec().get_column_names())
                        .filter(|col_names| col_names.len() == 1 && col_names[0] == col.name)
                        .count()
                        > 0;
                    col
                })
                .inspect(|col| {
                    if let sea_query::ColumnType::Enum { name, variants } = col.get_inner_col_type()
                    {
                        enums.insert(
                            name.to_string(),
                            ActiveEnum {
                                enum_name: name.clone(),
                                values: variants.clone(),
                            },
                        );
                    }
                })
                .collect();
            let mut ref_table_counts: BTreeMap<String, usize> = BTreeMap::new();
            let relations: Vec<Relation> = table_create
                .get_foreign_key_create_stmts()
                .iter()
                .map(|fk_create_stmt| fk_create_stmt.get_foreign_key())
                .map(|tbl_fk| {
                    let ref_tbl = tbl_fk.get_ref_table().unwrap().table().to_string();
                    if let Some(count) = ref_table_counts.get_mut(&ref_tbl) {
                        if *count == 0 {
                            *count = 1;
                        }
                        *count += 1;
                    } else {
                        ref_table_counts.insert(ref_tbl, 0);
                    };
                    tbl_fk.into()
                })
                .collect::<Vec<_>>()
                .into_iter()
                .rev()
                .map(|mut rel: Relation| {
                    rel.self_referencing = rel.ref_table == table_name;
                    if let Some(count) = ref_table_counts.get_mut(&rel.ref_table) {
                        rel.num_suffix = *count;
                        if *count > 0 {
                            *count -= 1;
                        }
                    }
                    rel
                })
                .rev()
                .collect();
            primary_keys.extend(
                table_create
                    .get_indexes()
                    .iter()
                    .filter(|index| index.is_primary_key())
                    .flat_map(|index| {
                        index
                            .get_index_spec()
                            .get_column_names()
                            .into_iter()
                            .map(|name| PrimaryKey { name })
                            .collect::<Vec<_>>()
                    }),
            );
            let entity = Entity {
                table_name: table_name.clone(),
                columns,
                relations: relations.clone(),
                conjunct_relations: vec![],
                primary_keys,
            };
            entities.insert(table_name.clone(), entity.clone());
            for mut rel in relations.into_iter() {
                // This will produce a duplicated relation
                if rel.self_referencing {
                    continue;
                }
                // This will cause compile error on the many side,
                // got relation variant but without Related<T> implemented
                if rel.num_suffix > 0 {
                    continue;
                }
                let ref_table = rel.ref_table;
                let mut unique = true;
                for column in rel.columns.iter() {
                    if !entity
                        .columns
                        .iter()
                        .filter(|col| col.unique)
                        .any(|col| col.name.as_str() == column)
                    {
                        unique = false;
                        break;
                    }
                }
                if rel.columns.len() == entity.primary_keys.len() {
                    let mut count_pk = 0;
                    for primary_key in entity.primary_keys.iter() {
                        if rel.columns.contains(&primary_key.name) {
                            count_pk += 1;
                        }
                    }
                    if count_pk == entity.primary_keys.len() {
                        unique = true;
                    }
                }
                let rel_type = if unique {
                    RelationType::HasOne
                } else {
                    RelationType::HasMany
                };
                rel.rel_type = rel_type;
                rel.ref_table = table_name.to_string();
                rel.columns = Vec::new();
                rel.ref_columns = Vec::new();
                if let Some(vec) = inverse_relations.get_mut(&ref_table) {
                    vec.push(rel);
                } else {
                    inverse_relations.insert(ref_table, vec![rel]);
                }
            }
        }
        for (tbl_name, relations) in inverse_relations.into_iter() {
            if let Some(entity) = entities.get_mut(&tbl_name) {
                for relation in relations.into_iter() {
                    let duplicate_relation = entity
                        .relations
                        .iter()
                        .any(|rel| rel.ref_table == relation.ref_table);
                    if !duplicate_relation {
                        entity.relations.push(relation);
                    }
                }
            }
        }
        for table_name in entities.clone().keys() {
            let relations = match entities.get(table_name) {
                Some(entity) => {
                    let is_conjunct_relation =
                        entity.relations.len() == 2 && entity.primary_keys.len() == 2;
                    if !is_conjunct_relation {
                        continue;
                    }
                    entity.relations.clone()
                }
                None => unreachable!(),
            };
            for (i, rel) in relations.iter().enumerate() {
                let another_rel = relations.get((i == 0) as usize).unwrap();
                if let Some(entity) = entities.get_mut(&rel.ref_table) {
                    let conjunct_relation = ConjunctRelation {
                        via: table_name.clone(),
                        to: another_rel.ref_table.clone(),
                    };
                    entity.conjunct_relations.push(conjunct_relation);
                }
            }
        }
        Ok(EntityWriter {
            entities: entities
                .into_values()
                .map(|mut v| {
                    // Filter duplicated conjunct relations
                    let duplicated_to: Vec<_> = v
                        .conjunct_relations
                        .iter()
                        .fold(HashMap::new(), |mut acc, conjunct_relation| {
                            acc.entry(conjunct_relation.to.clone())
                                .and_modify(|c| *c += 1)
                                .or_insert(1);
                            acc
                        })
                        .into_iter()
                        .filter(|(_, v)| v > &1)
                        .map(|(k, _)| k)
                        .collect();
                    v.conjunct_relations
                        .retain(|conjunct_relation| !duplicated_to.contains(&conjunct_relation.to));

                    // Skip `impl Related ... { fn to() ... }` implementation block,
                    // if the same related entity is being referenced by a conjunct relation
                    v.relations.iter_mut().for_each(|relation| {
                        if v.conjunct_relations
                            .iter()
                            .any(|conjunct_relation| conjunct_relation.to == relation.ref_table)
                        {
                            relation.impl_related = false;
                        }
                    });

                    // Sort relation vectors
                    v.relations.sort_by(|a, b| a.ref_table.cmp(&b.ref_table));
                    v.conjunct_relations.sort_by(|a, b| a.to.cmp(&b.to));
                    v
                })
                .collect(),
            enums,
        })
    }
}

#[cfg(test)]
mod tests {
    use super::*;
    use pretty_assertions::assert_eq;
    use proc_macro2::TokenStream;
    use sea_orm::{DbBackend, Schema};
    use std::{
        error::Error,
        io::{self, BufRead, BufReader},
    };

    #[test]
    fn duplicated_many_to_many_paths() -> Result<(), Box<dyn Error>> {
        use crate::tests_cfg::duplicated_many_to_many_paths::*;
        let schema = Schema::new(DbBackend::Postgres);

        validate_compact_entities(
            vec![
                schema.create_table_from_entity(bills::Entity),
                schema.create_table_from_entity(users::Entity),
                schema.create_table_from_entity(users_saved_bills::Entity),
                schema.create_table_from_entity(users_votes::Entity),
            ],
            vec![
                (
                    "bills",
                    include_str!("../tests_cfg/duplicated_many_to_many_paths/bills.rs"),
                ),
                (
                    "users",
                    include_str!("../tests_cfg/duplicated_many_to_many_paths/users.rs"),
                ),
                (
                    "users_saved_bills",
                    include_str!("../tests_cfg/duplicated_many_to_many_paths/users_saved_bills.rs"),
                ),
                (
                    "users_votes",
                    include_str!("../tests_cfg/duplicated_many_to_many_paths/users_votes.rs"),
                ),
            ],
        )
    }

    #[test]
    fn many_to_many() -> Result<(), Box<dyn Error>> {
        use crate::tests_cfg::many_to_many::*;
        let schema = Schema::new(DbBackend::Postgres);

        validate_compact_entities(
            vec![
                schema.create_table_from_entity(bills::Entity),
                schema.create_table_from_entity(users::Entity),
                schema.create_table_from_entity(users_votes::Entity),
            ],
            vec![
                ("bills", include_str!("../tests_cfg/many_to_many/bills.rs")),
                ("users", include_str!("../tests_cfg/many_to_many/users.rs")),
                (
                    "users_votes",
                    include_str!("../tests_cfg/many_to_many/users_votes.rs"),
                ),
            ],
        )
    }

    #[test]
    fn many_to_many_multiple() -> Result<(), Box<dyn Error>> {
        use crate::tests_cfg::many_to_many_multiple::*;
        let schema = Schema::new(DbBackend::Postgres);

        validate_compact_entities(
            vec![
                schema.create_table_from_entity(bills::Entity),
                schema.create_table_from_entity(users::Entity),
                schema.create_table_from_entity(users_votes::Entity),
            ],
            vec![
                (
                    "bills",
                    include_str!("../tests_cfg/many_to_many_multiple/bills.rs"),
                ),
                (
                    "users",
                    include_str!("../tests_cfg/many_to_many_multiple/users.rs"),
                ),
                (
                    "users_votes",
                    include_str!("../tests_cfg/many_to_many_multiple/users_votes.rs"),
                ),
            ],
        )
    }

    #[test]
    fn self_referencing() -> Result<(), Box<dyn Error>> {
        use crate::tests_cfg::self_referencing::*;
        let schema = Schema::new(DbBackend::Postgres);

        validate_compact_entities(
            vec![
                schema.create_table_from_entity(bills::Entity),
                schema.create_table_from_entity(users::Entity),
            ],
            vec![
                (
                    "bills",
                    include_str!("../tests_cfg/self_referencing/bills.rs"),
                ),
                (
                    "users",
                    include_str!("../tests_cfg/self_referencing/users.rs"),
                ),
            ],
        )
    }

    fn validate_compact_entities(
        table_create_stmts: Vec<TableCreateStatement>,
        files: Vec<(&str, &str)>,
    ) -> Result<(), Box<dyn Error>> {
        let entities: HashMap<_, _> = EntityTransformer::transform(table_create_stmts)?
            .entities
            .into_iter()
            .map(|entity| (entity.table_name.clone(), entity))
            .collect();

        for (entity_name, file_content) in files {
            let entity = entities
                .get(entity_name)
                .expect("Forget to add entity to the list");

            assert_eq!(
                parse_from_file(file_content.as_bytes())?.to_string(),
                EntityWriter::gen_compact_code_blocks(
                    entity,
                    &crate::WithSerde::None,
                    &crate::DateTimeCrate::Chrono,
                    &None,
                    false,
                    false,
                    &Default::default(),
                    &Default::default(),
                    false,
                    true,
                )
                .into_iter()
                .skip(1)
                .fold(TokenStream::new(), |mut acc, tok| {
                    acc.extend(tok);
                    acc
                })
                .to_string()
            );
        }

        Ok(())
    }

    fn parse_from_file<R>(inner: R) -> io::Result<TokenStream>
    where
        R: io::Read,
    {
        let mut reader = BufReader::new(inner);
        let mut lines: Vec<String> = Vec::new();

        reader.read_until(b';', &mut Vec::new())?;

        let mut line = String::new();
        while reader.read_line(&mut line)? > 0 {
            lines.push(line.to_owned());
            line.clear();
        }
        let content = lines.join("");
        Ok(content.parse().unwrap())
    }
}<|MERGE_RESOLUTION|>--- conflicted
+++ resolved
@@ -1,10 +1,6 @@
 use crate::{
     ActiveEnum, Column, ConjunctRelation, Entity, EntityWriter, Error, PrimaryKey, Relation,
-<<<<<<< HEAD
     RelationType,
-=======
-    RelationType, util::unpack_table_ref,
->>>>>>> b3f6e5d3
 };
 use sea_query::{ColumnSpec, TableCreateStatement};
 use std::collections::{BTreeMap, HashMap};

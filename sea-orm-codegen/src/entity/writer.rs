use crate::{util::escape_rust_keyword, ActiveEnum, Entity};
use heck::ToUpperCamelCase;
use proc_macro2::TokenStream;
use quote::{format_ident, quote};
use std::{collections::BTreeMap, str::FromStr};
use syn::{punctuated::Punctuated, token::Comma};
use tracing::info;

#[derive(Clone, Debug)]
pub struct EntityWriter {
    pub(crate) entities: Vec<Entity>,
    pub(crate) enums: BTreeMap<String, ActiveEnum>,
}

pub struct WriterOutput {
    pub files: Vec<OutputFile>,
}

pub struct OutputFile {
    pub name: String,
    pub content: String,
}

#[derive(PartialEq, Eq, Debug)]
pub enum WithSerde {
    None,
    Serialize,
    Deserialize,
    Both,
}

#[derive(Debug)]
pub enum DateTimeCrate {
    Chrono,
    Time,
}

#[derive(Debug)]
pub struct EntityWriterContext {
    pub(crate) expanded_format: bool,
    pub(crate) with_serde: WithSerde,
    pub(crate) with_copy_enums: bool,
    pub(crate) date_time_crate: DateTimeCrate,
    pub(crate) schema_name: Option<String>,
    pub(crate) lib: bool,
    pub(crate) serde_skip_hidden_column: bool,
    pub(crate) serde_skip_deserializing_primary_key: bool,
    pub(crate) model_extra_derives: TokenStream,
    pub(crate) model_extra_attributes: TokenStream,
<<<<<<< HEAD
    pub(crate) enum_extra_attributes: TokenStream,
=======
    pub(crate) enum_extra_derives: TokenStream,
>>>>>>> 0dbfb42b
    pub(crate) seaography: bool,
}

impl WithSerde {
    pub fn extra_derive(&self) -> TokenStream {
        let mut extra_derive = match self {
            Self::None => {
                quote! {}
            }
            Self::Serialize => {
                quote! {
                    Serialize
                }
            }
            Self::Deserialize => {
                quote! {
                    Deserialize
                }
            }
            Self::Both => {
                quote! {
                    Serialize, Deserialize
                }
            }
        };
        if !extra_derive.is_empty() {
            extra_derive = quote! { , #extra_derive }
        }
        extra_derive
    }
}

/// Converts *_extra_derives argument to token stream
pub(crate) fn bonus_derive<T, I>(extra_derives: I) -> TokenStream
where
    T: Into<String>,
    I: IntoIterator<Item = T>,
{
    extra_derives.into_iter().map(Into::<String>::into).fold(
        TokenStream::default(),
        |acc, derive| {
            let tokens: TokenStream = derive.parse().unwrap();
            quote! { #acc, #tokens }
        },
    )
}

/// convert *_extra_attributes argument to token stream
pub(crate) fn bonus_attributes<T, I>(attributes: I) -> TokenStream
where
    T: Into<String>,
    I: IntoIterator<Item = T>,
{
    attributes.into_iter().map(Into::<String>::into).fold(
        TokenStream::default(),
        |acc, attribute| {
            let tokens: TokenStream = attribute.parse().unwrap();
            quote! {
                #acc
                #[#tokens]
            }
        },
    )
}

impl FromStr for WithSerde {
    type Err = crate::Error;

    fn from_str(s: &str) -> Result<Self, Self::Err> {
        Ok(match s {
            "none" => Self::None,
            "serialize" => Self::Serialize,
            "deserialize" => Self::Deserialize,
            "both" => Self::Both,
            v => {
                return Err(crate::Error::TransformError(format!(
                    "Unsupported enum variant '{v}'"
                )))
            }
        })
    }
}

impl EntityWriterContext {
    #[allow(clippy::too_many_arguments)]
    pub fn new(
        expanded_format: bool,
        with_serde: WithSerde,
        with_copy_enums: bool,
        date_time_crate: DateTimeCrate,
        schema_name: Option<String>,
        lib: bool,
        serde_skip_deserializing_primary_key: bool,
        serde_skip_hidden_column: bool,
        model_extra_derives: Vec<String>,
        model_extra_attributes: Vec<String>,
<<<<<<< HEAD
        enum_extra_attributes: Vec<String>,
=======
        enum_extra_derives: Vec<String>,
>>>>>>> 0dbfb42b
        seaography: bool,
    ) -> Self {
        Self {
            expanded_format,
            with_serde,
            with_copy_enums,
            date_time_crate,
            schema_name,
            lib,
            serde_skip_deserializing_primary_key,
            serde_skip_hidden_column,
            model_extra_derives: bonus_derive(model_extra_derives),
            model_extra_attributes: bonus_attributes(model_extra_attributes),
<<<<<<< HEAD
            enum_extra_attributes: bonus_attributes(enum_extra_attributes),
=======
            enum_extra_derives: bonus_derive(enum_extra_derives),
>>>>>>> 0dbfb42b
            seaography,
        }
    }
}

impl EntityWriter {
    pub fn generate(self, context: &EntityWriterContext) -> WriterOutput {
        let mut files = Vec::new();
        files.extend(self.write_entities(context));
        files.push(self.write_index_file(context.lib));
        files.push(self.write_prelude());
        if !self.enums.is_empty() {
            files.push(self.write_sea_orm_active_enums(
                &context.with_serde,
                context.with_copy_enums,
<<<<<<< HEAD
                &context.enum_extra_attributes,
=======
                &context.enum_extra_derives,
>>>>>>> 0dbfb42b
            ));
        }
        WriterOutput { files }
    }

    pub fn write_entities(&self, context: &EntityWriterContext) -> Vec<OutputFile> {
        self.entities
            .iter()
            .map(|entity| {
                let entity_file = format!("{}.rs", entity.get_table_name_snake_case());
                let column_info = entity
                    .columns
                    .iter()
                    .map(|column| column.get_info(&context.date_time_crate))
                    .collect::<Vec<String>>();
                // Serde must be enabled to use this
                let serde_skip_deserializing_primary_key = context
                    .serde_skip_deserializing_primary_key
                    && matches!(context.with_serde, WithSerde::Both | WithSerde::Deserialize);
                let serde_skip_hidden_column = context.serde_skip_hidden_column
                    && matches!(
                        context.with_serde,
                        WithSerde::Both | WithSerde::Serialize | WithSerde::Deserialize
                    );

                info!("Generating {}", entity_file);
                for info in column_info.iter() {
                    info!("    > {}", info);
                }

                let mut lines = Vec::new();
                Self::write_doc_comment(&mut lines);
                let code_blocks = if context.expanded_format {
                    Self::gen_expanded_code_blocks(
                        entity,
                        &context.with_serde,
                        &context.date_time_crate,
                        &context.schema_name,
                        serde_skip_deserializing_primary_key,
                        serde_skip_hidden_column,
                        &context.model_extra_derives,
                        &context.model_extra_attributes,
                        context.seaography,
                    )
                } else {
                    Self::gen_compact_code_blocks(
                        entity,
                        &context.with_serde,
                        &context.date_time_crate,
                        &context.schema_name,
                        serde_skip_deserializing_primary_key,
                        serde_skip_hidden_column,
                        &context.model_extra_derives,
                        &context.model_extra_attributes,
                        context.seaography,
                    )
                };
                Self::write(&mut lines, code_blocks);
                OutputFile {
                    name: entity_file,
                    content: lines.join("\n\n"),
                }
            })
            .collect()
    }

    pub fn write_index_file(&self, lib: bool) -> OutputFile {
        let mut lines = Vec::new();
        Self::write_doc_comment(&mut lines);
        let code_blocks: Vec<TokenStream> = self.entities.iter().map(Self::gen_mod).collect();
        Self::write(
            &mut lines,
            vec![quote! {
                pub mod prelude;
            }],
        );
        lines.push("".to_owned());
        Self::write(&mut lines, code_blocks);
        if !self.enums.is_empty() {
            Self::write(
                &mut lines,
                vec![quote! {
                    pub mod sea_orm_active_enums;
                }],
            );
        }

        let file_name = match lib {
            true => "lib.rs".to_owned(),
            false => "mod.rs".to_owned(),
        };

        OutputFile {
            name: file_name,
            content: lines.join("\n"),
        }
    }

    pub fn write_prelude(&self) -> OutputFile {
        let mut lines = Vec::new();
        Self::write_doc_comment(&mut lines);
        let code_blocks = self.entities.iter().map(Self::gen_prelude_use).collect();
        Self::write(&mut lines, code_blocks);
        OutputFile {
            name: "prelude.rs".to_owned(),
            content: lines.join("\n"),
        }
    }

    pub fn write_sea_orm_active_enums(
        &self,
        with_serde: &WithSerde,
        with_copy_enums: bool,
<<<<<<< HEAD
        enum_extra_attributes: &TokenStream,
=======
        extra_derives: &TokenStream,
>>>>>>> 0dbfb42b
    ) -> OutputFile {
        let mut lines = Vec::new();
        Self::write_doc_comment(&mut lines);
        Self::write(&mut lines, vec![Self::gen_import(with_serde)]);
        lines.push("".to_owned());
        let code_blocks = self
            .enums
            .values()
            .map(|active_enum| {
<<<<<<< HEAD
                active_enum.impl_active_enum(with_serde, with_copy_enums, enum_extra_attributes)
=======
                active_enum.impl_active_enum(with_serde, with_copy_enums, extra_derives)
>>>>>>> 0dbfb42b
            })
            .collect();
        Self::write(&mut lines, code_blocks);
        OutputFile {
            name: "sea_orm_active_enums.rs".to_owned(),
            content: lines.join("\n"),
        }
    }

    pub fn write(lines: &mut Vec<String>, code_blocks: Vec<TokenStream>) {
        lines.extend(
            code_blocks
                .into_iter()
                .map(|code_block| code_block.to_string())
                .collect::<Vec<_>>(),
        );
    }

    pub fn write_doc_comment(lines: &mut Vec<String>) {
        let ver = env!("CARGO_PKG_VERSION");
        let comments = vec![format!(
            "//! `SeaORM` Entity. Generated by sea-orm-codegen {ver}"
        )];
        lines.extend(comments);
        lines.push("".to_owned());
    }

    #[allow(clippy::too_many_arguments)]
    pub fn gen_expanded_code_blocks(
        entity: &Entity,
        with_serde: &WithSerde,
        date_time_crate: &DateTimeCrate,
        schema_name: &Option<String>,
        serde_skip_deserializing_primary_key: bool,
        serde_skip_hidden_column: bool,
        model_extra_derives: &TokenStream,
        model_extra_attributes: &TokenStream,
        seaography: bool,
    ) -> Vec<TokenStream> {
        let mut imports = Self::gen_import(with_serde);
        imports.extend(Self::gen_import_active_enum(entity));
        let mut code_blocks = vec![
            imports,
            Self::gen_entity_struct(),
            Self::gen_impl_entity_name(entity, schema_name),
            Self::gen_model_struct(
                entity,
                with_serde,
                date_time_crate,
                serde_skip_deserializing_primary_key,
                serde_skip_hidden_column,
                model_extra_derives,
                model_extra_attributes,
            ),
            Self::gen_column_enum(entity),
            Self::gen_primary_key_enum(entity),
            Self::gen_impl_primary_key(entity, date_time_crate),
            Self::gen_relation_enum(entity),
            Self::gen_impl_column_trait(entity),
            Self::gen_impl_relation_trait(entity),
        ];
        code_blocks.extend(Self::gen_impl_related(entity));
        code_blocks.extend(Self::gen_impl_conjunct_related(entity));
        code_blocks.extend([Self::gen_impl_active_model_behavior()]);
        if seaography {
            code_blocks.extend([Self::gen_related_entity(entity)]);
        }
        code_blocks
    }

    #[allow(clippy::too_many_arguments)]
    pub fn gen_compact_code_blocks(
        entity: &Entity,
        with_serde: &WithSerde,
        date_time_crate: &DateTimeCrate,
        schema_name: &Option<String>,
        serde_skip_deserializing_primary_key: bool,
        serde_skip_hidden_column: bool,
        model_extra_derives: &TokenStream,
        model_extra_attributes: &TokenStream,
        seaography: bool,
    ) -> Vec<TokenStream> {
        let mut imports = Self::gen_import(with_serde);
        imports.extend(Self::gen_import_active_enum(entity));
        let mut code_blocks = vec![
            imports,
            Self::gen_compact_model_struct(
                entity,
                with_serde,
                date_time_crate,
                schema_name,
                serde_skip_deserializing_primary_key,
                serde_skip_hidden_column,
                model_extra_derives,
                model_extra_attributes,
            ),
            Self::gen_compact_relation_enum(entity),
        ];
        code_blocks.extend(Self::gen_impl_related(entity));
        code_blocks.extend(Self::gen_impl_conjunct_related(entity));
        code_blocks.extend([Self::gen_impl_active_model_behavior()]);
        if seaography {
            code_blocks.extend([Self::gen_related_entity(entity)]);
        }
        code_blocks
    }

    pub fn gen_import(with_serde: &WithSerde) -> TokenStream {
        let prelude_import = quote!(
            use sea_orm::entity::prelude::*;
        );

        match with_serde {
            WithSerde::None => prelude_import,
            WithSerde::Serialize => {
                quote! {
                    #prelude_import
                    use serde::Serialize;
                }
            }
            WithSerde::Deserialize => {
                quote! {
                    #prelude_import
                    use serde::Deserialize;
                }
            }
            WithSerde::Both => {
                quote! {
                    #prelude_import
                    use serde::{Deserialize,Serialize};
                }
            }
        }
    }

    pub fn gen_entity_struct() -> TokenStream {
        quote! {
            #[derive(Copy, Clone, Default, Debug, DeriveEntity)]
            pub struct Entity;
        }
    }

    pub fn gen_impl_entity_name(entity: &Entity, schema_name: &Option<String>) -> TokenStream {
        let schema_name = match Self::gen_schema_name(schema_name) {
            Some(schema_name) => quote! {
                fn schema_name(&self) -> Option<&str> {
                    Some(#schema_name)
                }
            },
            None => quote! {},
        };
        let table_name = entity.table_name.as_str();
        let table_name = quote! {
            fn table_name(&self) -> &str {
                #table_name
            }
        };
        quote! {
            impl EntityName for Entity {
                #schema_name
                #table_name
            }
        }
    }

    pub fn gen_import_active_enum(entity: &Entity) -> TokenStream {
        entity
            .columns
            .iter()
            .fold(
                (TokenStream::new(), Vec::new()),
                |(mut ts, mut enums), col| {
                    if let sea_query::ColumnType::Enum { name, .. } = col.get_inner_col_type() {
                        if !enums.contains(&name) {
                            enums.push(name);
                            let enum_name =
                                format_ident!("{}", name.to_string().to_upper_camel_case());
                            ts.extend([quote! {
                                use super::sea_orm_active_enums::#enum_name;
                            }]);
                        }
                    }
                    (ts, enums)
                },
            )
            .0
    }

    pub fn gen_model_struct(
        entity: &Entity,
        with_serde: &WithSerde,
        date_time_crate: &DateTimeCrate,
        serde_skip_deserializing_primary_key: bool,
        serde_skip_hidden_column: bool,
        model_extra_derives: &TokenStream,
        model_extra_attributes: &TokenStream,
    ) -> TokenStream {
        let column_names_snake_case = entity.get_column_names_snake_case();
        let column_rs_types = entity.get_column_rs_types(date_time_crate);
        let if_eq_needed = entity.get_eq_needed();
        let serde_attributes = entity.get_column_serde_attributes(
            serde_skip_deserializing_primary_key,
            serde_skip_hidden_column,
        );
        let extra_derive = with_serde.extra_derive();

        quote! {
            #[derive(Clone, Debug, PartialEq, DeriveModel, DeriveActiveModel #if_eq_needed #extra_derive #model_extra_derives)]
            #model_extra_attributes
            pub struct Model {
                #(
                    #serde_attributes
                    pub #column_names_snake_case: #column_rs_types,
                )*
            }
        }
    }

    pub fn gen_column_enum(entity: &Entity) -> TokenStream {
        let column_variants = entity.columns.iter().map(|col| {
            let variant = col.get_name_camel_case();
            let mut variant = quote! { #variant };
            if !col.is_snake_case_name() {
                let column_name = &col.name;
                variant = quote! {
                    #[sea_orm(column_name = #column_name)]
                    #variant
                };
            }
            variant
        });
        quote! {
            #[derive(Copy, Clone, Debug, EnumIter, DeriveColumn)]
            pub enum Column {
                #(#column_variants,)*
            }
        }
    }

    pub fn gen_primary_key_enum(entity: &Entity) -> TokenStream {
        let primary_key_names_camel_case = entity.get_primary_key_names_camel_case();
        quote! {
            #[derive(Copy, Clone, Debug, EnumIter, DerivePrimaryKey)]
            pub enum PrimaryKey {
                #(#primary_key_names_camel_case,)*
            }
        }
    }

    pub fn gen_impl_primary_key(entity: &Entity, date_time_crate: &DateTimeCrate) -> TokenStream {
        let primary_key_auto_increment = entity.get_primary_key_auto_increment();
        let value_type = entity.get_primary_key_rs_type(date_time_crate);
        quote! {
            impl PrimaryKeyTrait for PrimaryKey {
                type ValueType = #value_type;

                fn auto_increment() -> bool {
                    #primary_key_auto_increment
                }
            }
        }
    }

    pub fn gen_relation_enum(entity: &Entity) -> TokenStream {
        let relation_enum_name = entity.get_relation_enum_name();
        quote! {
            #[derive(Copy, Clone, Debug, EnumIter)]
            pub enum Relation {
                #(#relation_enum_name,)*
            }
        }
    }

    pub fn gen_impl_column_trait(entity: &Entity) -> TokenStream {
        let column_names_camel_case = entity.get_column_names_camel_case();
        let column_defs = entity.get_column_defs();
        quote! {
            impl ColumnTrait for Column {
                type EntityName = Entity;

                fn def(&self) -> ColumnDef {
                    match self {
                        #(Self::#column_names_camel_case => #column_defs,)*
                    }
                }
            }
        }
    }

    pub fn gen_impl_relation_trait(entity: &Entity) -> TokenStream {
        let relation_enum_name = entity.get_relation_enum_name();
        let relation_defs = entity.get_relation_defs();
        let quoted = if relation_enum_name.is_empty() {
            quote! {
                panic!("No RelationDef")
            }
        } else {
            quote! {
                match self {
                    #(Self::#relation_enum_name => #relation_defs,)*
                }
            }
        };
        quote! {
            impl RelationTrait for Relation {
                fn def(&self) -> RelationDef {
                    #quoted
                }
            }
        }
    }

    pub fn gen_impl_related(entity: &Entity) -> Vec<TokenStream> {
        entity
            .relations
            .iter()
            .filter(|rel| !rel.self_referencing && rel.num_suffix == 0 && rel.impl_related)
            .map(|rel| {
                let enum_name = rel.get_enum_name();
                let module_name = rel.get_module_name();
                let inner = quote! {
                    fn to() -> RelationDef {
                        Relation::#enum_name.def()
                    }
                };
                if module_name.is_some() {
                    quote! {
                        impl Related<super::#module_name::Entity> for Entity { #inner }
                    }
                } else {
                    quote! {
                        impl Related<Entity> for Entity { #inner }
                    }
                }
            })
            .collect()
    }

    /// Used to generate `enum RelatedEntity` that is useful to the Seaography project
    pub fn gen_related_entity(entity: &Entity) -> TokenStream {
        let related_enum_name = entity.get_related_entity_enum_name();
        let related_attrs = entity.get_related_entity_attrs();

        quote! {
            #[derive(Copy, Clone, Debug, EnumIter, DeriveRelatedEntity)]
            pub enum RelatedEntity {
                #(
                    #related_attrs
                    #related_enum_name
                ),*
            }
        }
    }

    pub fn gen_impl_conjunct_related(entity: &Entity) -> Vec<TokenStream> {
        let table_name_camel_case = entity.get_table_name_camel_case_ident();
        let via_snake_case = entity.get_conjunct_relations_via_snake_case();
        let to_snake_case = entity.get_conjunct_relations_to_snake_case();
        let to_upper_camel_case = entity.get_conjunct_relations_to_upper_camel_case();
        via_snake_case
            .into_iter()
            .zip(to_snake_case)
            .zip(to_upper_camel_case)
            .map(|((via_snake_case, to_snake_case), to_upper_camel_case)| {
                quote! {
                    impl Related<super::#to_snake_case::Entity> for Entity {
                        fn to() -> RelationDef {
                            super::#via_snake_case::Relation::#to_upper_camel_case.def()
                        }

                        fn via() -> Option<RelationDef> {
                            Some(super::#via_snake_case::Relation::#table_name_camel_case.def().rev())
                        }
                    }
                }
            })
            .collect()
    }

    pub fn gen_impl_active_model_behavior() -> TokenStream {
        quote! {
            impl ActiveModelBehavior for ActiveModel {}
        }
    }

    pub fn gen_mod(entity: &Entity) -> TokenStream {
        let table_name_snake_case_ident = format_ident!(
            "{}",
            escape_rust_keyword(entity.get_table_name_snake_case_ident())
        );
        quote! {
            pub mod #table_name_snake_case_ident;
        }
    }

    pub fn gen_prelude_use(entity: &Entity) -> TokenStream {
        let table_name_snake_case_ident = entity.get_table_name_snake_case_ident();
        let table_name_camel_case_ident = entity.get_table_name_camel_case_ident();
        quote! {
            pub use super::#table_name_snake_case_ident::Entity as #table_name_camel_case_ident;
        }
    }

    #[allow(clippy::too_many_arguments)]
    pub fn gen_compact_model_struct(
        entity: &Entity,
        with_serde: &WithSerde,
        date_time_crate: &DateTimeCrate,
        schema_name: &Option<String>,
        serde_skip_deserializing_primary_key: bool,
        serde_skip_hidden_column: bool,
        model_extra_derives: &TokenStream,
        model_extra_attributes: &TokenStream,
    ) -> TokenStream {
        let table_name = entity.table_name.as_str();
        let column_names_snake_case = entity.get_column_names_snake_case();
        let column_rs_types = entity.get_column_rs_types(date_time_crate);
        let if_eq_needed = entity.get_eq_needed();
        let primary_keys: Vec<String> = entity
            .primary_keys
            .iter()
            .map(|pk| pk.name.clone())
            .collect();
        let attrs: Vec<TokenStream> = entity
            .columns
            .iter()
            .map(|col| {
                let mut attrs: Punctuated<_, Comma> = Punctuated::new();
                let is_primary_key = primary_keys.contains(&col.name);
                if !col.is_snake_case_name() {
                    let column_name = &col.name;
                    attrs.push(quote! { column_name = #column_name });
                }
                if is_primary_key {
                    attrs.push(quote! { primary_key });
                    if !col.auto_increment {
                        attrs.push(quote! { auto_increment = false });
                    }
                }
                if let Some(ts) = col.get_col_type_attrs() {
                    attrs.extend([ts]);
                    if !col.not_null {
                        attrs.push(quote! { nullable });
                    }
                };
                if col.unique {
                    attrs.push(quote! { unique });
                }
                let mut ts = quote! {};
                if !attrs.is_empty() {
                    for (i, attr) in attrs.into_iter().enumerate() {
                        if i > 0 {
                            ts = quote! { #ts, };
                        }
                        ts = quote! { #ts #attr };
                    }
                    ts = quote! { #[sea_orm(#ts)] };
                }
                let serde_attribute = col.get_serde_attribute(
                    is_primary_key,
                    serde_skip_deserializing_primary_key,
                    serde_skip_hidden_column,
                );
                ts = quote! {
                    #ts
                    #serde_attribute
                };
                ts
            })
            .collect();
        let schema_name = match Self::gen_schema_name(schema_name) {
            Some(schema_name) => quote! {
                schema_name = #schema_name,
            },
            None => quote! {},
        };
        let extra_derive = with_serde.extra_derive();

        quote! {
            #[derive(Clone, Debug, PartialEq, DeriveEntityModel #if_eq_needed #extra_derive #model_extra_derives)]
            #[sea_orm(
                #schema_name
                table_name = #table_name
            )]
            #model_extra_attributes
            pub struct Model {
                #(
                    #attrs
                    pub #column_names_snake_case: #column_rs_types,
                )*
            }
        }
    }

    pub fn gen_compact_relation_enum(entity: &Entity) -> TokenStream {
        let relation_enum_name = entity.get_relation_enum_name();
        let attrs = entity.get_relation_attrs();
        quote! {
            #[derive(Copy, Clone, Debug, EnumIter, DeriveRelation)]
            pub enum Relation {
                #(
                    #attrs
                    #relation_enum_name,
                )*
            }
        }
    }

    pub fn gen_schema_name(schema_name: &Option<String>) -> Option<TokenStream> {
        match schema_name {
            Some(schema_name) => {
                if schema_name != "public" {
                    Some(quote! { #schema_name })
                } else {
                    None
                }
            }
            None => None,
        }
    }
}

#[cfg(test)]
mod tests {
    use crate::{
        entity::writer::{bonus_attributes, bonus_derive},
        Column, ConjunctRelation, DateTimeCrate, Entity, EntityWriter, PrimaryKey, Relation,
        RelationType, WithSerde,
    };
    use pretty_assertions::assert_eq;
    use proc_macro2::TokenStream;
    use quote::quote;
    use sea_query::{Alias, ColumnType, ForeignKeyAction, RcOrArc, SeaRc};
    use std::io::{self, BufRead, BufReader, Read};

    fn setup() -> Vec<Entity> {
        vec![
            Entity {
                table_name: "cake".to_owned(),
                columns: vec![
                    Column {
                        name: "id".to_owned(),
                        col_type: ColumnType::Integer,
                        auto_increment: true,
                        not_null: true,
                        unique: false,
                    },
                    Column {
                        name: "name".to_owned(),
                        col_type: ColumnType::Text,
                        auto_increment: false,
                        not_null: false,
                        unique: false,
                    },
                ],
                relations: vec![Relation {
                    ref_table: "fruit".to_owned(),
                    columns: vec![],
                    ref_columns: vec![],
                    rel_type: RelationType::HasMany,
                    on_delete: None,
                    on_update: None,
                    self_referencing: false,
                    num_suffix: 0,
                    impl_related: true,
                }],
                conjunct_relations: vec![ConjunctRelation {
                    via: "cake_filling".to_owned(),
                    to: "filling".to_owned(),
                }],
                primary_keys: vec![PrimaryKey {
                    name: "id".to_owned(),
                }],
            },
            Entity {
                table_name: "_cake_filling_".to_owned(),
                columns: vec![
                    Column {
                        name: "cake_id".to_owned(),
                        col_type: ColumnType::Integer,
                        auto_increment: false,
                        not_null: true,
                        unique: false,
                    },
                    Column {
                        name: "filling_id".to_owned(),
                        col_type: ColumnType::Integer,
                        auto_increment: false,
                        not_null: true,
                        unique: false,
                    },
                ],
                relations: vec![
                    Relation {
                        ref_table: "cake".to_owned(),
                        columns: vec!["cake_id".to_owned()],
                        ref_columns: vec!["id".to_owned()],
                        rel_type: RelationType::BelongsTo,
                        on_delete: Some(ForeignKeyAction::Cascade),
                        on_update: Some(ForeignKeyAction::Cascade),
                        self_referencing: false,
                        num_suffix: 0,
                        impl_related: true,
                    },
                    Relation {
                        ref_table: "filling".to_owned(),
                        columns: vec!["filling_id".to_owned()],
                        ref_columns: vec!["id".to_owned()],
                        rel_type: RelationType::BelongsTo,
                        on_delete: Some(ForeignKeyAction::Cascade),
                        on_update: Some(ForeignKeyAction::Cascade),
                        self_referencing: false,
                        num_suffix: 0,
                        impl_related: true,
                    },
                ],
                conjunct_relations: vec![],
                primary_keys: vec![
                    PrimaryKey {
                        name: "cake_id".to_owned(),
                    },
                    PrimaryKey {
                        name: "filling_id".to_owned(),
                    },
                ],
            },
            Entity {
                table_name: "cake_filling_price".to_owned(),
                columns: vec![
                    Column {
                        name: "cake_id".to_owned(),
                        col_type: ColumnType::Integer,
                        auto_increment: false,
                        not_null: true,
                        unique: false,
                    },
                    Column {
                        name: "filling_id".to_owned(),
                        col_type: ColumnType::Integer,
                        auto_increment: false,
                        not_null: true,
                        unique: false,
                    },
                    Column {
                        name: "price".to_owned(),
                        col_type: ColumnType::Decimal(None),
                        auto_increment: false,
                        not_null: true,
                        unique: false,
                    },
                ],
                relations: vec![Relation {
                    ref_table: "cake_filling".to_owned(),
                    columns: vec!["cake_id".to_owned(), "filling_id".to_owned()],
                    ref_columns: vec!["cake_id".to_owned(), "filling_id".to_owned()],
                    rel_type: RelationType::BelongsTo,
                    on_delete: None,
                    on_update: None,
                    self_referencing: false,
                    num_suffix: 0,
                    impl_related: true,
                }],
                conjunct_relations: vec![],
                primary_keys: vec![
                    PrimaryKey {
                        name: "cake_id".to_owned(),
                    },
                    PrimaryKey {
                        name: "filling_id".to_owned(),
                    },
                ],
            },
            Entity {
                table_name: "filling".to_owned(),
                columns: vec![
                    Column {
                        name: "id".to_owned(),
                        col_type: ColumnType::Integer,
                        auto_increment: true,
                        not_null: true,
                        unique: false,
                    },
                    Column {
                        name: "name".to_owned(),
                        col_type: ColumnType::String(Some(255)),
                        auto_increment: false,
                        not_null: true,
                        unique: false,
                    },
                ],
                relations: vec![],
                conjunct_relations: vec![ConjunctRelation {
                    via: "cake_filling".to_owned(),
                    to: "cake".to_owned(),
                }],
                primary_keys: vec![PrimaryKey {
                    name: "id".to_owned(),
                }],
            },
            Entity {
                table_name: "fruit".to_owned(),
                columns: vec![
                    Column {
                        name: "id".to_owned(),
                        col_type: ColumnType::Integer,
                        auto_increment: true,
                        not_null: true,
                        unique: false,
                    },
                    Column {
                        name: "name".to_owned(),
                        col_type: ColumnType::String(Some(255)),
                        auto_increment: false,
                        not_null: true,
                        unique: false,
                    },
                    Column {
                        name: "cake_id".to_owned(),
                        col_type: ColumnType::Integer,
                        auto_increment: false,
                        not_null: false,
                        unique: false,
                    },
                ],
                relations: vec![
                    Relation {
                        ref_table: "cake".to_owned(),
                        columns: vec!["cake_id".to_owned()],
                        ref_columns: vec!["id".to_owned()],
                        rel_type: RelationType::BelongsTo,
                        on_delete: None,
                        on_update: None,
                        self_referencing: false,
                        num_suffix: 0,
                        impl_related: true,
                    },
                    Relation {
                        ref_table: "vendor".to_owned(),
                        columns: vec![],
                        ref_columns: vec![],
                        rel_type: RelationType::HasMany,
                        on_delete: None,
                        on_update: None,
                        self_referencing: false,
                        num_suffix: 0,
                        impl_related: true,
                    },
                ],
                conjunct_relations: vec![],
                primary_keys: vec![PrimaryKey {
                    name: "id".to_owned(),
                }],
            },
            Entity {
                table_name: "vendor".to_owned(),
                columns: vec![
                    Column {
                        name: "id".to_owned(),
                        col_type: ColumnType::Integer,
                        auto_increment: true,
                        not_null: true,
                        unique: false,
                    },
                    Column {
                        name: "_name_".to_owned(),
                        col_type: ColumnType::String(Some(255)),
                        auto_increment: false,
                        not_null: true,
                        unique: false,
                    },
                    Column {
                        name: "fruitId".to_owned(),
                        col_type: ColumnType::Integer,
                        auto_increment: false,
                        not_null: false,
                        unique: false,
                    },
                ],
                relations: vec![Relation {
                    ref_table: "fruit".to_owned(),
                    columns: vec!["fruitId".to_owned()],
                    ref_columns: vec!["id".to_owned()],
                    rel_type: RelationType::BelongsTo,
                    on_delete: None,
                    on_update: None,
                    self_referencing: false,
                    num_suffix: 0,
                    impl_related: true,
                }],
                conjunct_relations: vec![],
                primary_keys: vec![PrimaryKey {
                    name: "id".to_owned(),
                }],
            },
            Entity {
                table_name: "rust_keyword".to_owned(),
                columns: vec![
                    Column {
                        name: "id".to_owned(),
                        col_type: ColumnType::Integer,
                        auto_increment: true,
                        not_null: true,
                        unique: false,
                    },
                    Column {
                        name: "testing".to_owned(),
                        col_type: ColumnType::TinyInteger,
                        auto_increment: false,
                        not_null: true,
                        unique: false,
                    },
                    Column {
                        name: "rust".to_owned(),
                        col_type: ColumnType::TinyUnsigned,
                        auto_increment: false,
                        not_null: true,
                        unique: false,
                    },
                    Column {
                        name: "keywords".to_owned(),
                        col_type: ColumnType::SmallInteger,
                        auto_increment: false,
                        not_null: true,
                        unique: false,
                    },
                    Column {
                        name: "type".to_owned(),
                        col_type: ColumnType::SmallUnsigned,
                        auto_increment: false,
                        not_null: true,
                        unique: false,
                    },
                    Column {
                        name: "typeof".to_owned(),
                        col_type: ColumnType::Integer,
                        auto_increment: false,
                        not_null: true,
                        unique: false,
                    },
                    Column {
                        name: "crate".to_owned(),
                        col_type: ColumnType::Unsigned,
                        auto_increment: false,
                        not_null: true,
                        unique: false,
                    },
                    Column {
                        name: "self".to_owned(),
                        col_type: ColumnType::BigInteger,
                        auto_increment: false,
                        not_null: true,
                        unique: false,
                    },
                    Column {
                        name: "self_id1".to_owned(),
                        col_type: ColumnType::BigUnsigned,
                        auto_increment: false,
                        not_null: true,
                        unique: false,
                    },
                    Column {
                        name: "self_id2".to_owned(),
                        col_type: ColumnType::Integer,
                        auto_increment: false,
                        not_null: true,
                        unique: false,
                    },
                    Column {
                        name: "fruit_id1".to_owned(),
                        col_type: ColumnType::Integer,
                        auto_increment: false,
                        not_null: true,
                        unique: false,
                    },
                    Column {
                        name: "fruit_id2".to_owned(),
                        col_type: ColumnType::Integer,
                        auto_increment: false,
                        not_null: true,
                        unique: false,
                    },
                    Column {
                        name: "cake_id".to_owned(),
                        col_type: ColumnType::Integer,
                        auto_increment: false,
                        not_null: true,
                        unique: false,
                    },
                ],
                relations: vec![
                    Relation {
                        ref_table: "rust_keyword".to_owned(),
                        columns: vec!["self_id1".to_owned()],
                        ref_columns: vec!["id".to_owned()],
                        rel_type: RelationType::BelongsTo,
                        on_delete: None,
                        on_update: None,
                        self_referencing: true,
                        num_suffix: 1,
                        impl_related: true,
                    },
                    Relation {
                        ref_table: "rust_keyword".to_owned(),
                        columns: vec!["self_id2".to_owned()],
                        ref_columns: vec!["id".to_owned()],
                        rel_type: RelationType::BelongsTo,
                        on_delete: None,
                        on_update: None,
                        self_referencing: true,
                        num_suffix: 2,
                        impl_related: true,
                    },
                    Relation {
                        ref_table: "fruit".to_owned(),
                        columns: vec!["fruit_id1".to_owned()],
                        ref_columns: vec!["id".to_owned()],
                        rel_type: RelationType::BelongsTo,
                        on_delete: None,
                        on_update: None,
                        self_referencing: false,
                        num_suffix: 1,
                        impl_related: true,
                    },
                    Relation {
                        ref_table: "fruit".to_owned(),
                        columns: vec!["fruit_id2".to_owned()],
                        ref_columns: vec!["id".to_owned()],
                        rel_type: RelationType::BelongsTo,
                        on_delete: None,
                        on_update: None,
                        self_referencing: false,
                        num_suffix: 2,
                        impl_related: true,
                    },
                    Relation {
                        ref_table: "cake".to_owned(),
                        columns: vec!["cake_id".to_owned()],
                        ref_columns: vec!["id".to_owned()],
                        rel_type: RelationType::BelongsTo,
                        on_delete: None,
                        on_update: None,
                        self_referencing: false,
                        num_suffix: 0,
                        impl_related: true,
                    },
                ],
                conjunct_relations: vec![],
                primary_keys: vec![PrimaryKey {
                    name: "id".to_owned(),
                }],
            },
            Entity {
                table_name: "cake_with_float".to_owned(),
                columns: vec![
                    Column {
                        name: "id".to_owned(),
                        col_type: ColumnType::Integer,
                        auto_increment: true,
                        not_null: true,
                        unique: false,
                    },
                    Column {
                        name: "name".to_owned(),
                        col_type: ColumnType::Text,
                        auto_increment: false,
                        not_null: false,
                        unique: false,
                    },
                    Column {
                        name: "price".to_owned(),
                        col_type: ColumnType::Float,
                        auto_increment: false,
                        not_null: false,
                        unique: false,
                    },
                ],
                relations: vec![Relation {
                    ref_table: "fruit".to_owned(),
                    columns: vec![],
                    ref_columns: vec![],
                    rel_type: RelationType::HasMany,
                    on_delete: None,
                    on_update: None,
                    self_referencing: false,
                    num_suffix: 0,
                    impl_related: true,
                }],
                conjunct_relations: vec![ConjunctRelation {
                    via: "cake_filling".to_owned(),
                    to: "filling".to_owned(),
                }],
                primary_keys: vec![PrimaryKey {
                    name: "id".to_owned(),
                }],
            },
            Entity {
                table_name: "cake_with_double".to_owned(),
                columns: vec![
                    Column {
                        name: "id".to_owned(),
                        col_type: ColumnType::Integer,
                        auto_increment: true,
                        not_null: true,
                        unique: false,
                    },
                    Column {
                        name: "name".to_owned(),
                        col_type: ColumnType::Text,
                        auto_increment: false,
                        not_null: false,
                        unique: false,
                    },
                    Column {
                        name: "price".to_owned(),
                        col_type: ColumnType::Double,
                        auto_increment: false,
                        not_null: false,
                        unique: false,
                    },
                ],
                relations: vec![Relation {
                    ref_table: "fruit".to_owned(),
                    columns: vec![],
                    ref_columns: vec![],
                    rel_type: RelationType::HasMany,
                    on_delete: None,
                    on_update: None,
                    self_referencing: false,
                    num_suffix: 0,
                    impl_related: true,
                }],
                conjunct_relations: vec![ConjunctRelation {
                    via: "cake_filling".to_owned(),
                    to: "filling".to_owned(),
                }],
                primary_keys: vec![PrimaryKey {
                    name: "id".to_owned(),
                }],
            },
            Entity {
                table_name: "collection".to_owned(),
                columns: vec![
                    Column {
                        name: "id".to_owned(),
                        col_type: ColumnType::Integer,
                        auto_increment: true,
                        not_null: true,
                        unique: false,
                    },
                    Column {
                        name: "integers".to_owned(),
                        col_type: ColumnType::Array(RcOrArc::new(ColumnType::Integer)),
                        auto_increment: false,
                        not_null: true,
                        unique: false,
                    },
                    Column {
                        name: "integers_opt".to_owned(),
                        col_type: ColumnType::Array(RcOrArc::new(ColumnType::Integer)),
                        auto_increment: false,
                        not_null: false,
                        unique: false,
                    },
                ],
                relations: vec![],
                conjunct_relations: vec![],
                primary_keys: vec![PrimaryKey {
                    name: "id".to_owned(),
                }],
            },
            Entity {
                table_name: "collection_float".to_owned(),
                columns: vec![
                    Column {
                        name: "id".to_owned(),
                        col_type: ColumnType::Integer,
                        auto_increment: true,
                        not_null: true,
                        unique: false,
                    },
                    Column {
                        name: "floats".to_owned(),
                        col_type: ColumnType::Array(RcOrArc::new(ColumnType::Float)),
                        auto_increment: false,
                        not_null: true,
                        unique: false,
                    },
                    Column {
                        name: "doubles".to_owned(),
                        col_type: ColumnType::Array(RcOrArc::new(ColumnType::Double)),
                        auto_increment: false,
                        not_null: true,
                        unique: false,
                    },
                ],
                relations: vec![],
                conjunct_relations: vec![],
                primary_keys: vec![PrimaryKey {
                    name: "id".to_owned(),
                }],
            },
        ]
    }

    fn parse_from_file<R>(inner: R) -> io::Result<TokenStream>
    where
        R: Read,
    {
        let mut reader = BufReader::new(inner);
        let mut lines: Vec<String> = Vec::new();

        reader.read_until(b';', &mut Vec::new())?;

        let mut line = String::new();
        while reader.read_line(&mut line)? > 0 {
            lines.push(line.to_owned());
            line.clear();
        }
        let content = lines.join("");
        Ok(content.parse().unwrap())
    }

    #[test]
    fn test_gen_expanded_code_blocks() -> io::Result<()> {
        let entities = setup();
        const ENTITY_FILES: [&str; 11] = [
            include_str!("../../tests/expanded/cake.rs"),
            include_str!("../../tests/expanded/cake_filling.rs"),
            include_str!("../../tests/expanded/cake_filling_price.rs"),
            include_str!("../../tests/expanded/filling.rs"),
            include_str!("../../tests/expanded/fruit.rs"),
            include_str!("../../tests/expanded/vendor.rs"),
            include_str!("../../tests/expanded/rust_keyword.rs"),
            include_str!("../../tests/expanded/cake_with_float.rs"),
            include_str!("../../tests/expanded/cake_with_double.rs"),
            include_str!("../../tests/expanded/collection.rs"),
            include_str!("../../tests/expanded/collection_float.rs"),
        ];
        const ENTITY_FILES_WITH_SCHEMA_NAME: [&str; 11] = [
            include_str!("../../tests/expanded_with_schema_name/cake.rs"),
            include_str!("../../tests/expanded_with_schema_name/cake_filling.rs"),
            include_str!("../../tests/expanded_with_schema_name/cake_filling_price.rs"),
            include_str!("../../tests/expanded_with_schema_name/filling.rs"),
            include_str!("../../tests/expanded_with_schema_name/fruit.rs"),
            include_str!("../../tests/expanded_with_schema_name/vendor.rs"),
            include_str!("../../tests/expanded_with_schema_name/rust_keyword.rs"),
            include_str!("../../tests/expanded_with_schema_name/cake_with_float.rs"),
            include_str!("../../tests/expanded_with_schema_name/cake_with_double.rs"),
            include_str!("../../tests/expanded_with_schema_name/collection.rs"),
            include_str!("../../tests/expanded_with_schema_name/collection_float.rs"),
        ];

        assert_eq!(entities.len(), ENTITY_FILES.len());

        for (i, entity) in entities.iter().enumerate() {
            assert_eq!(
                parse_from_file(ENTITY_FILES[i].as_bytes())?.to_string(),
                EntityWriter::gen_expanded_code_blocks(
                    entity,
                    &crate::WithSerde::None,
                    &crate::DateTimeCrate::Chrono,
                    &None,
                    false,
                    false,
                    &TokenStream::new(),
                    &TokenStream::new(),
                    false
                )
                .into_iter()
                .skip(1)
                .fold(TokenStream::new(), |mut acc, tok| {
                    acc.extend(tok);
                    acc
                })
                .to_string()
            );
            assert_eq!(
                parse_from_file(ENTITY_FILES[i].as_bytes())?.to_string(),
                EntityWriter::gen_expanded_code_blocks(
                    entity,
                    &crate::WithSerde::None,
                    &crate::DateTimeCrate::Chrono,
                    &Some("public".to_owned()),
                    false,
                    false,
                    &TokenStream::new(),
                    &TokenStream::new(),
                    false,
                )
                .into_iter()
                .skip(1)
                .fold(TokenStream::new(), |mut acc, tok| {
                    acc.extend(tok);
                    acc
                })
                .to_string()
            );
            assert_eq!(
                parse_from_file(ENTITY_FILES_WITH_SCHEMA_NAME[i].as_bytes())?.to_string(),
                EntityWriter::gen_expanded_code_blocks(
                    entity,
                    &crate::WithSerde::None,
                    &crate::DateTimeCrate::Chrono,
                    &Some("schema_name".to_owned()),
                    false,
                    false,
                    &TokenStream::new(),
                    &TokenStream::new(),
                    false,
                )
                .into_iter()
                .skip(1)
                .fold(TokenStream::new(), |mut acc, tok| {
                    acc.extend(tok);
                    acc
                })
                .to_string()
            );
        }

        Ok(())
    }

    #[test]
    fn test_gen_compact_code_blocks() -> io::Result<()> {
        let entities = setup();
        const ENTITY_FILES: [&str; 11] = [
            include_str!("../../tests/compact/cake.rs"),
            include_str!("../../tests/compact/cake_filling.rs"),
            include_str!("../../tests/compact/cake_filling_price.rs"),
            include_str!("../../tests/compact/filling.rs"),
            include_str!("../../tests/compact/fruit.rs"),
            include_str!("../../tests/compact/vendor.rs"),
            include_str!("../../tests/compact/rust_keyword.rs"),
            include_str!("../../tests/compact/cake_with_float.rs"),
            include_str!("../../tests/compact/cake_with_double.rs"),
            include_str!("../../tests/compact/collection.rs"),
            include_str!("../../tests/compact/collection_float.rs"),
        ];
        const ENTITY_FILES_WITH_SCHEMA_NAME: [&str; 11] = [
            include_str!("../../tests/compact_with_schema_name/cake.rs"),
            include_str!("../../tests/compact_with_schema_name/cake_filling.rs"),
            include_str!("../../tests/compact_with_schema_name/cake_filling_price.rs"),
            include_str!("../../tests/compact_with_schema_name/filling.rs"),
            include_str!("../../tests/compact_with_schema_name/fruit.rs"),
            include_str!("../../tests/compact_with_schema_name/vendor.rs"),
            include_str!("../../tests/compact_with_schema_name/rust_keyword.rs"),
            include_str!("../../tests/compact_with_schema_name/cake_with_float.rs"),
            include_str!("../../tests/compact_with_schema_name/cake_with_double.rs"),
            include_str!("../../tests/compact_with_schema_name/collection.rs"),
            include_str!("../../tests/compact_with_schema_name/collection_float.rs"),
        ];

        assert_eq!(entities.len(), ENTITY_FILES.len());

        for (i, entity) in entities.iter().enumerate() {
            assert_eq!(
                parse_from_file(ENTITY_FILES[i].as_bytes())?.to_string(),
                EntityWriter::gen_compact_code_blocks(
                    entity,
                    &crate::WithSerde::None,
                    &crate::DateTimeCrate::Chrono,
                    &None,
                    false,
                    false,
                    &TokenStream::new(),
                    &TokenStream::new(),
                    false,
                )
                .into_iter()
                .skip(1)
                .fold(TokenStream::new(), |mut acc, tok| {
                    acc.extend(tok);
                    acc
                })
                .to_string()
            );
            assert_eq!(
                parse_from_file(ENTITY_FILES[i].as_bytes())?.to_string(),
                EntityWriter::gen_compact_code_blocks(
                    entity,
                    &crate::WithSerde::None,
                    &crate::DateTimeCrate::Chrono,
                    &Some("public".to_owned()),
                    false,
                    false,
                    &TokenStream::new(),
                    &TokenStream::new(),
                    false,
                )
                .into_iter()
                .skip(1)
                .fold(TokenStream::new(), |mut acc, tok| {
                    acc.extend(tok);
                    acc
                })
                .to_string()
            );
            assert_eq!(
                parse_from_file(ENTITY_FILES_WITH_SCHEMA_NAME[i].as_bytes())?.to_string(),
                EntityWriter::gen_compact_code_blocks(
                    entity,
                    &crate::WithSerde::None,
                    &crate::DateTimeCrate::Chrono,
                    &Some("schema_name".to_owned()),
                    false,
                    false,
                    &TokenStream::new(),
                    &TokenStream::new(),
                    false,
                )
                .into_iter()
                .skip(1)
                .fold(TokenStream::new(), |mut acc, tok| {
                    acc.extend(tok);
                    acc
                })
                .to_string()
            );
        }

        Ok(())
    }

    #[test]
    fn test_gen_with_serde() -> io::Result<()> {
        let cake_entity = setup().get(0).unwrap().clone();

        assert_eq!(cake_entity.get_table_name_snake_case(), "cake");

        // Compact code blocks
        assert_eq!(
            comparable_file_string(include_str!("../../tests/compact_with_serde/cake_none.rs"))?,
            generated_to_string(EntityWriter::gen_compact_code_blocks(
                &cake_entity,
                &WithSerde::None,
                &DateTimeCrate::Chrono,
                &None,
                false,
                false,
                &TokenStream::new(),
                &TokenStream::new(),
                false,
            ))
        );
        assert_eq!(
            comparable_file_string(include_str!(
                "../../tests/compact_with_serde/cake_serialize.rs"
            ))?,
            generated_to_string(EntityWriter::gen_compact_code_blocks(
                &cake_entity,
                &WithSerde::Serialize,
                &DateTimeCrate::Chrono,
                &None,
                false,
                false,
                &TokenStream::new(),
                &TokenStream::new(),
                false,
            ))
        );
        assert_eq!(
            comparable_file_string(include_str!(
                "../../tests/compact_with_serde/cake_deserialize.rs"
            ))?,
            generated_to_string(EntityWriter::gen_compact_code_blocks(
                &cake_entity,
                &WithSerde::Deserialize,
                &DateTimeCrate::Chrono,
                &None,
                true,
                false,
                &TokenStream::new(),
                &TokenStream::new(),
                false,
            ))
        );
        assert_eq!(
            comparable_file_string(include_str!("../../tests/compact_with_serde/cake_both.rs"))?,
            generated_to_string(EntityWriter::gen_compact_code_blocks(
                &cake_entity,
                &WithSerde::Both,
                &DateTimeCrate::Chrono,
                &None,
                true,
                false,
                &TokenStream::new(),
                &TokenStream::new(),
                false,
            ))
        );

        // Expanded code blocks
        assert_eq!(
            comparable_file_string(include_str!("../../tests/expanded_with_serde/cake_none.rs"))?,
            generated_to_string(EntityWriter::gen_expanded_code_blocks(
                &cake_entity,
                &WithSerde::None,
                &DateTimeCrate::Chrono,
                &None,
                false,
                false,
                &TokenStream::new(),
                &TokenStream::new(),
                false,
            ))
        );
        assert_eq!(
            comparable_file_string(include_str!(
                "../../tests/expanded_with_serde/cake_serialize.rs"
            ))?,
            generated_to_string(EntityWriter::gen_expanded_code_blocks(
                &cake_entity,
                &WithSerde::Serialize,
                &DateTimeCrate::Chrono,
                &None,
                false,
                false,
                &TokenStream::new(),
                &TokenStream::new(),
                false,
            ))
        );
        assert_eq!(
            comparable_file_string(include_str!(
                "../../tests/expanded_with_serde/cake_deserialize.rs"
            ))?,
            generated_to_string(EntityWriter::gen_expanded_code_blocks(
                &cake_entity,
                &WithSerde::Deserialize,
                &DateTimeCrate::Chrono,
                &None,
                true,
                false,
                &TokenStream::new(),
                &TokenStream::new(),
                false,
            ))
        );
        assert_eq!(
            comparable_file_string(include_str!("../../tests/expanded_with_serde/cake_both.rs"))?,
            generated_to_string(EntityWriter::gen_expanded_code_blocks(
                &cake_entity,
                &WithSerde::Both,
                &DateTimeCrate::Chrono,
                &None,
                true,
                false,
                &TokenStream::new(),
                &TokenStream::new(),
                false,
            ))
        );

        Ok(())
    }

    #[test]
    fn test_gen_with_seaography() -> io::Result<()> {
        let cake_entity = Entity {
            table_name: "cake".to_owned(),
            columns: vec![
                Column {
                    name: "id".to_owned(),
                    col_type: ColumnType::Integer,
                    auto_increment: true,
                    not_null: true,
                    unique: false,
                },
                Column {
                    name: "name".to_owned(),
                    col_type: ColumnType::Text,
                    auto_increment: false,
                    not_null: false,
                    unique: false,
                },
                Column {
                    name: "base_id".to_owned(),
                    col_type: ColumnType::Integer,
                    auto_increment: false,
                    not_null: false,
                    unique: false,
                },
            ],
            relations: vec![
                Relation {
                    ref_table: "fruit".to_owned(),
                    columns: vec![],
                    ref_columns: vec![],
                    rel_type: RelationType::HasMany,
                    on_delete: None,
                    on_update: None,
                    self_referencing: false,
                    num_suffix: 0,
                    impl_related: true,
                },
                Relation {
                    ref_table: "cake".to_owned(),
                    columns: vec![],
                    ref_columns: vec![],
                    rel_type: RelationType::HasOne,
                    on_delete: None,
                    on_update: None,
                    self_referencing: true,
                    num_suffix: 0,
                    impl_related: true,
                },
            ],
            conjunct_relations: vec![ConjunctRelation {
                via: "cake_filling".to_owned(),
                to: "filling".to_owned(),
            }],
            primary_keys: vec![PrimaryKey {
                name: "id".to_owned(),
            }],
        };

        assert_eq!(cake_entity.get_table_name_snake_case(), "cake");

        // Compact code blocks
        assert_eq!(
            comparable_file_string(include_str!("../../tests/with_seaography/cake.rs"))?,
            generated_to_string(EntityWriter::gen_compact_code_blocks(
                &cake_entity,
                &WithSerde::None,
                &DateTimeCrate::Chrono,
                &None,
                false,
                false,
                &TokenStream::new(),
                &TokenStream::new(),
                true,
            ))
        );

        // Expanded code blocks
        assert_eq!(
            comparable_file_string(include_str!("../../tests/with_seaography/cake_expanded.rs"))?,
            generated_to_string(EntityWriter::gen_expanded_code_blocks(
                &cake_entity,
                &WithSerde::None,
                &DateTimeCrate::Chrono,
                &None,
                false,
                false,
                &TokenStream::new(),
                &TokenStream::new(),
                true,
            ))
        );

        Ok(())
    }

    #[test]
    fn test_gen_with_derives() -> io::Result<()> {
        let mut cake_entity = setup().get_mut(0).unwrap().clone();

        assert_eq!(cake_entity.get_table_name_snake_case(), "cake");

        // Compact code blocks
        assert_eq!(
            comparable_file_string(include_str!(
                "../../tests/compact_with_derives/cake_none.rs"
            ))?,
            generated_to_string(EntityWriter::gen_compact_code_blocks(
                &cake_entity,
                &WithSerde::None,
                &DateTimeCrate::Chrono,
                &None,
                false,
                false,
                &TokenStream::new(),
                &TokenStream::new(),
                false,
            ))
        );
        assert_eq!(
            comparable_file_string(include_str!("../../tests/compact_with_derives/cake_one.rs"))?,
            generated_to_string(EntityWriter::gen_compact_code_blocks(
                &cake_entity,
                &WithSerde::None,
                &DateTimeCrate::Chrono,
                &None,
                false,
                false,
                &bonus_derive(["ts_rs::TS"]),
                &TokenStream::new(),
                false,
            ))
        );
        assert_eq!(
            comparable_file_string(include_str!(
                "../../tests/compact_with_derives/cake_multiple.rs"
            ))?,
            generated_to_string(EntityWriter::gen_compact_code_blocks(
                &cake_entity,
                &WithSerde::None,
                &DateTimeCrate::Chrono,
                &None,
                false,
                false,
                &bonus_derive(["ts_rs::TS", "utoipa::ToSchema"]),
                &TokenStream::new(),
                false,
            ))
        );

        // Expanded code blocks
        assert_eq!(
            comparable_file_string(include_str!(
                "../../tests/expanded_with_derives/cake_none.rs"
            ))?,
            generated_to_string(EntityWriter::gen_expanded_code_blocks(
                &cake_entity,
                &WithSerde::None,
                &DateTimeCrate::Chrono,
                &None,
                false,
                false,
                &TokenStream::new(),
                &TokenStream::new(),
                false,
            ))
        );
        assert_eq!(
            comparable_file_string(include_str!(
                "../../tests/expanded_with_derives/cake_one.rs"
            ))?,
            generated_to_string(EntityWriter::gen_expanded_code_blocks(
                &cake_entity,
                &WithSerde::None,
                &DateTimeCrate::Chrono,
                &None,
                false,
                false,
                &bonus_derive(["ts_rs::TS"]),
                &TokenStream::new(),
                false,
            ))
        );
        assert_eq!(
            comparable_file_string(include_str!(
                "../../tests/expanded_with_derives/cake_multiple.rs"
            ))?,
            generated_to_string(EntityWriter::gen_expanded_code_blocks(
                &cake_entity,
                &WithSerde::None,
                &DateTimeCrate::Chrono,
                &None,
                false,
                false,
                &bonus_derive(["ts_rs::TS", "utoipa::ToSchema"]),
                &TokenStream::new(),
                false,
            ))
        );

        // Make the `name` column of `cake` entity as hidden column
        cake_entity.columns[1].name = "_name".into();

        assert_serde_variant_results(
            &cake_entity,
            &(
                include_str!("../../tests/compact_with_serde/cake_serialize_with_hidden_column.rs"),
                WithSerde::Serialize,
                None,
            ),
            Box::new(EntityWriter::gen_compact_code_blocks),
        )?;
        assert_serde_variant_results(
            &cake_entity,
            &(
                include_str!(
                    "../../tests/expanded_with_serde/cake_serialize_with_hidden_column.rs"
                ),
                WithSerde::Serialize,
                None,
            ),
            Box::new(EntityWriter::gen_expanded_code_blocks),
        )?;

        Ok(())
    }

    #[allow(clippy::type_complexity)]
    fn assert_serde_variant_results(
        cake_entity: &Entity,
        entity_serde_variant: &(&str, WithSerde, Option<String>),
        generator: Box<
            dyn Fn(
                &Entity,
                &WithSerde,
                &DateTimeCrate,
                &Option<String>,
                bool,
                bool,
                &TokenStream,
                &TokenStream,
                bool,
            ) -> Vec<TokenStream>,
        >,
    ) -> io::Result<()> {
        let mut reader = BufReader::new(entity_serde_variant.0.as_bytes());
        let mut lines: Vec<String> = Vec::new();
        let serde_skip_deserializing_primary_key = matches!(
            entity_serde_variant.1,
            WithSerde::Both | WithSerde::Deserialize
        );
        let serde_skip_hidden_column = matches!(entity_serde_variant.1, WithSerde::Serialize);

        reader.read_until(b'\n', &mut Vec::new())?;

        let mut line = String::new();
        while reader.read_line(&mut line)? > 0 {
            lines.push(line.to_owned());
            line.clear();
        }
        let content = lines.join("");
        let expected: TokenStream = content.parse().unwrap();
        println!("{:?}", entity_serde_variant.1);
        let generated = generator(
            cake_entity,
            &entity_serde_variant.1,
            &DateTimeCrate::Chrono,
            &entity_serde_variant.2,
            serde_skip_deserializing_primary_key,
            serde_skip_hidden_column,
            &TokenStream::new(),
            &TokenStream::new(),
            false,
        )
        .into_iter()
        .fold(TokenStream::new(), |mut acc, tok| {
            acc.extend(tok);
            acc
        });

        assert_eq!(expected.to_string(), generated.to_string());
        Ok(())
    }

    #[test]
    fn test_gen_with_attributes() -> io::Result<()> {
        let cake_entity = setup().get(0).unwrap().clone();

        assert_eq!(cake_entity.get_table_name_snake_case(), "cake");

        // Compact code blocks
        assert_eq!(
            comparable_file_string(include_str!(
                "../../tests/compact_with_attributes/cake_none.rs"
            ))?,
            generated_to_string(EntityWriter::gen_compact_code_blocks(
                &cake_entity,
                &WithSerde::None,
                &DateTimeCrate::Chrono,
                &None,
                false,
                false,
                &TokenStream::new(),
                &TokenStream::new(),
                false,
            ))
        );
        assert_eq!(
            comparable_file_string(include_str!(
                "../../tests/compact_with_attributes/cake_one.rs"
            ))?,
            generated_to_string(EntityWriter::gen_compact_code_blocks(
                &cake_entity,
                &WithSerde::None,
                &DateTimeCrate::Chrono,
                &None,
                false,
                false,
                &TokenStream::new(),
                &bonus_attributes([r#"serde(rename_all = "camelCase")"#]),
                false,
            ))
        );
        assert_eq!(
            comparable_file_string(include_str!(
                "../../tests/compact_with_attributes/cake_multiple.rs"
            ))?,
            generated_to_string(EntityWriter::gen_compact_code_blocks(
                &cake_entity,
                &WithSerde::None,
                &DateTimeCrate::Chrono,
                &None,
                false,
                false,
                &TokenStream::new(),
                &bonus_attributes([r#"serde(rename_all = "camelCase")"#, "ts(export)"]),
                false,
            ))
        );

        // Expanded code blocks
        assert_eq!(
            comparable_file_string(include_str!(
                "../../tests/expanded_with_attributes/cake_none.rs"
            ))?,
            generated_to_string(EntityWriter::gen_expanded_code_blocks(
                &cake_entity,
                &WithSerde::None,
                &DateTimeCrate::Chrono,
                &None,
                false,
                false,
                &TokenStream::new(),
                &TokenStream::new(),
                false,
            ))
        );
        assert_eq!(
            comparable_file_string(include_str!(
                "../../tests/expanded_with_attributes/cake_one.rs"
            ))?,
            generated_to_string(EntityWriter::gen_expanded_code_blocks(
                &cake_entity,
                &WithSerde::None,
                &DateTimeCrate::Chrono,
                &None,
                false,
                false,
                &TokenStream::new(),
                &bonus_attributes([r#"serde(rename_all = "camelCase")"#]),
                false,
            ))
        );
        assert_eq!(
            comparable_file_string(include_str!(
                "../../tests/expanded_with_attributes/cake_multiple.rs"
            ))?,
            generated_to_string(EntityWriter::gen_expanded_code_blocks(
                &cake_entity,
                &WithSerde::None,
                &DateTimeCrate::Chrono,
                &None,
                false,
                false,
                &TokenStream::new(),
                &bonus_attributes([r#"serde(rename_all = "camelCase")"#, "ts(export)"]),
                false,
            ))
        );

        Ok(())
    }

    fn generated_to_string(generated: Vec<TokenStream>) -> String {
        generated
            .into_iter()
            .fold(TokenStream::new(), |mut acc, tok| {
                acc.extend(tok);
                acc
            })
            .to_string()
    }

    fn comparable_file_string(file: &str) -> io::Result<String> {
        let mut reader = BufReader::new(file.as_bytes());
        let mut lines: Vec<String> = Vec::new();

        reader.read_until(b'\n', &mut Vec::new())?;

        let mut line = String::new();
        while reader.read_line(&mut line)? > 0 {
            lines.push(line.to_owned());
            line.clear();
        }
        let content = lines.join("");
        let expected: TokenStream = content.parse().unwrap();

        Ok(expected.to_string())
    }

    #[test]
    fn test_gen_postgres() -> io::Result<()> {
        let entities = vec![
            // This tests that the JsonBinary column type is annotated
            // correctly in compact entity form. More information can be found
            // in this issue:
            //
            // https://github.com/SeaQL/sea-orm/issues/1344
            Entity {
                table_name: "task".to_owned(),
                columns: vec![
                    Column {
                        name: "id".to_owned(),
                        col_type: ColumnType::Integer,
                        auto_increment: true,
                        not_null: true,
                        unique: false,
                    },
                    Column {
                        name: "payload".to_owned(),
                        col_type: ColumnType::Json,
                        auto_increment: false,
                        not_null: true,
                        unique: false,
                    },
                    Column {
                        name: "payload_binary".to_owned(),
                        col_type: ColumnType::JsonBinary,
                        auto_increment: false,
                        not_null: true,
                        unique: false,
                    },
                ],
                relations: vec![],
                conjunct_relations: vec![],
                primary_keys: vec![PrimaryKey {
                    name: "id".to_owned(),
                }],
            },
        ];
        const ENTITY_FILES: [&str; 1] = [include_str!("../../tests/postgres/binary_json.rs")];

        const ENTITY_FILES_EXPANDED: [&str; 1] =
            [include_str!("../../tests/postgres/binary_json_expanded.rs")];

        assert_eq!(entities.len(), ENTITY_FILES.len());

        for (i, entity) in entities.iter().enumerate() {
            assert_eq!(
                parse_from_file(ENTITY_FILES[i].as_bytes())?.to_string(),
                EntityWriter::gen_compact_code_blocks(
                    entity,
                    &crate::WithSerde::None,
                    &crate::DateTimeCrate::Chrono,
                    &None,
                    false,
                    false,
                    &TokenStream::new(),
                    &TokenStream::new(),
                    false,
                )
                .into_iter()
                .skip(1)
                .fold(TokenStream::new(), |mut acc, tok| {
                    acc.extend(tok);
                    acc
                })
                .to_string()
            );
            assert_eq!(
                parse_from_file(ENTITY_FILES[i].as_bytes())?.to_string(),
                EntityWriter::gen_compact_code_blocks(
                    entity,
                    &crate::WithSerde::None,
                    &crate::DateTimeCrate::Chrono,
                    &Some("public".to_owned()),
                    false,
                    false,
                    &TokenStream::new(),
                    &TokenStream::new(),
                    false,
                )
                .into_iter()
                .skip(1)
                .fold(TokenStream::new(), |mut acc, tok| {
                    acc.extend(tok);
                    acc
                })
                .to_string()
            );
            assert_eq!(
                parse_from_file(ENTITY_FILES_EXPANDED[i].as_bytes())?.to_string(),
                EntityWriter::gen_expanded_code_blocks(
                    entity,
                    &crate::WithSerde::None,
                    &crate::DateTimeCrate::Chrono,
                    &Some("schema_name".to_owned()),
                    false,
                    false,
                    &TokenStream::new(),
                    &TokenStream::new(),
                    false,
                )
                .into_iter()
                .skip(1)
                .fold(TokenStream::new(), |mut acc, tok| {
                    acc.extend(tok);
                    acc
                })
                .to_string()
            );
        }

        Ok(())
    }

    #[test]
    fn test_gen_import_active_enum() -> io::Result<()> {
        let entities = vec![
            Entity {
                table_name: "tea_pairing".to_owned(),
                columns: vec![
                    Column {
                        name: "id".to_owned(),
                        col_type: ColumnType::Integer,
                        auto_increment: true,
                        not_null: true,
                        unique: false,
                    },
                    Column {
                        name: "first_tea".to_owned(),
                        col_type: ColumnType::Enum {
                            name: SeaRc::new(Alias::new("tea_enum")),
                            variants: vec![
                                SeaRc::new(Alias::new("everyday_tea")),
                                SeaRc::new(Alias::new("breakfast_tea")),
                            ],
                        },
                        auto_increment: false,
                        not_null: true,
                        unique: false,
                    },
                    Column {
                        name: "second_tea".to_owned(),
                        col_type: ColumnType::Enum {
                            name: SeaRc::new(Alias::new("tea_enum")),
                            variants: vec![
                                SeaRc::new(Alias::new("everyday_tea")),
                                SeaRc::new(Alias::new("breakfast_tea")),
                            ],
                        },
                        auto_increment: false,
                        not_null: true,
                        unique: false,
                    },
                ],
                relations: vec![],
                conjunct_relations: vec![],
                primary_keys: vec![PrimaryKey {
                    name: "id".to_owned(),
                }],
            },
            Entity {
                table_name: "tea_pairing_with_size".to_owned(),
                columns: vec![
                    Column {
                        name: "id".to_owned(),
                        col_type: ColumnType::Integer,
                        auto_increment: true,
                        not_null: true,
                        unique: false,
                    },
                    Column {
                        name: "first_tea".to_owned(),
                        col_type: ColumnType::Enum {
                            name: SeaRc::new(Alias::new("tea_enum")),
                            variants: vec![
                                SeaRc::new(Alias::new("everyday_tea")),
                                SeaRc::new(Alias::new("breakfast_tea")),
                            ],
                        },
                        auto_increment: false,
                        not_null: true,
                        unique: false,
                    },
                    Column {
                        name: "second_tea".to_owned(),
                        col_type: ColumnType::Enum {
                            name: SeaRc::new(Alias::new("tea_enum")),
                            variants: vec![
                                SeaRc::new(Alias::new("everyday_tea")),
                                SeaRc::new(Alias::new("breakfast_tea")),
                            ],
                        },
                        auto_increment: false,
                        not_null: true,
                        unique: false,
                    },
                    Column {
                        name: "size".to_owned(),
                        col_type: ColumnType::Enum {
                            name: SeaRc::new(Alias::new("tea_size")),
                            variants: vec![
                                SeaRc::new(Alias::new("small")),
                                SeaRc::new(Alias::new("medium")),
                                SeaRc::new(Alias::new("huge")),
                            ],
                        },
                        auto_increment: false,
                        not_null: true,
                        unique: false,
                    },
                ],
                relations: vec![],
                conjunct_relations: vec![],
                primary_keys: vec![PrimaryKey {
                    name: "id".to_owned(),
                }],
            },
        ];

        assert_eq!(
            quote!(
                use super::sea_orm_active_enums::TeaEnum;
            )
            .to_string(),
            EntityWriter::gen_import_active_enum(&entities[0]).to_string()
        );

        assert_eq!(
            quote!(
                use super::sea_orm_active_enums::TeaEnum;
                use super::sea_orm_active_enums::TeaSize;
            )
            .to_string(),
            EntityWriter::gen_import_active_enum(&entities[1]).to_string()
        );

        Ok(())
    }
}<|MERGE_RESOLUTION|>--- conflicted
+++ resolved
@@ -47,11 +47,8 @@
     pub(crate) serde_skip_deserializing_primary_key: bool,
     pub(crate) model_extra_derives: TokenStream,
     pub(crate) model_extra_attributes: TokenStream,
-<<<<<<< HEAD
+    pub(crate) enum_extra_derives: TokenStream,
     pub(crate) enum_extra_attributes: TokenStream,
-=======
-    pub(crate) enum_extra_derives: TokenStream,
->>>>>>> 0dbfb42b
     pub(crate) seaography: bool,
 }
 
@@ -148,11 +145,8 @@
         serde_skip_hidden_column: bool,
         model_extra_derives: Vec<String>,
         model_extra_attributes: Vec<String>,
-<<<<<<< HEAD
+        enum_extra_derives: Vec<String>,
         enum_extra_attributes: Vec<String>,
-=======
-        enum_extra_derives: Vec<String>,
->>>>>>> 0dbfb42b
         seaography: bool,
     ) -> Self {
         Self {
@@ -166,11 +160,8 @@
             serde_skip_hidden_column,
             model_extra_derives: bonus_derive(model_extra_derives),
             model_extra_attributes: bonus_attributes(model_extra_attributes),
-<<<<<<< HEAD
+            enum_extra_derives: bonus_derive(enum_extra_derives),
             enum_extra_attributes: bonus_attributes(enum_extra_attributes),
-=======
-            enum_extra_derives: bonus_derive(enum_extra_derives),
->>>>>>> 0dbfb42b
             seaography,
         }
     }
@@ -186,11 +177,8 @@
             files.push(self.write_sea_orm_active_enums(
                 &context.with_serde,
                 context.with_copy_enums,
-<<<<<<< HEAD
+                &context.enum_extra_derives,
                 &context.enum_extra_attributes,
-=======
-                &context.enum_extra_derives,
->>>>>>> 0dbfb42b
             ));
         }
         WriterOutput { files }
@@ -304,11 +292,8 @@
         &self,
         with_serde: &WithSerde,
         with_copy_enums: bool,
-<<<<<<< HEAD
-        enum_extra_attributes: &TokenStream,
-=======
         extra_derives: &TokenStream,
->>>>>>> 0dbfb42b
+        extra_attributes: &TokenStream,
     ) -> OutputFile {
         let mut lines = Vec::new();
         Self::write_doc_comment(&mut lines);
@@ -318,11 +303,7 @@
             .enums
             .values()
             .map(|active_enum| {
-<<<<<<< HEAD
-                active_enum.impl_active_enum(with_serde, with_copy_enums, enum_extra_attributes)
-=======
-                active_enum.impl_active_enum(with_serde, with_copy_enums, extra_derives)
->>>>>>> 0dbfb42b
+                active_enum.impl_active_enum(with_serde, with_copy_enums, extra_derives, extra_attributes)
             })
             .collect();
         Self::write(&mut lines, code_blocks);

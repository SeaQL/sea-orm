use crate::{util::escape_rust_keyword, ActiveEnum, Entity};
use heck::CamelCase;
use proc_macro2::TokenStream;
use quote::{format_ident, quote};
use std::{collections::BTreeMap, str::FromStr};
use syn::{punctuated::Punctuated, token::Comma};
use tracing::info;

#[derive(Clone, Debug)]
pub struct EntityWriter {
    pub(crate) entities: Vec<Entity>,
    pub(crate) enums: BTreeMap<String, ActiveEnum>,
}

pub struct WriterOutput {
    pub files: Vec<OutputFile>,
}

pub struct OutputFile {
    pub name: String,
    pub content: String,
}

#[derive(Debug)]
pub enum SerdeSkipHiddenColumns {
    Yes,
    No,
}

impl From<bool> for SerdeSkipHiddenColumns {
    fn from(serde_skip_hidden_columns: bool) -> Self {
        if serde_skip_hidden_columns {
            Self::Yes
        } else {
            Self::No
        }
    }
}

#[derive(Debug)]
pub enum SerdeDeriveOptions {
    None,
    Serialize(SerdeSkipHiddenColumns),
    Deserialize(SerdeSkipHiddenColumns),
    Both(SerdeSkipHiddenColumns),
}

#[derive(Debug)]
pub enum DateTimeCrate {
    Chrono,
    Time,
}

#[derive(Debug)]
pub struct EntityWriterContext {
    pub(crate) expanded_format: bool,
    pub(crate) serde_options: SerdeDeriveOptions,
    pub(crate) with_copy_enums: bool,
    pub(crate) date_time_crate: DateTimeCrate,
    pub(crate) schema_name: Option<String>,
    pub(crate) lib: bool,
}

impl SerdeDeriveOptions {
    pub fn extra_derive(&self) -> TokenStream {
        let mut extra_derive = match self {
            Self::None => {
                quote! {}
            }
            Self::Serialize(_) => {
                quote! {
                    Serialize
                }
            }
            Self::Deserialize(_) => {
                quote! {
                    Deserialize
                }
            }
            Self::Both(_) => {
                quote! {
                    Serialize, Deserialize
                }
            }
        };

        if !extra_derive.is_empty() {
            extra_derive = quote! { , #extra_derive }
        }

        extra_derive
    }
}

impl FromStr for SerdeSkipHiddenColumns {
    type Err = crate::Error;

    fn from_str(s: &str) -> Result<Self, Self::Err> {
        match s {
            "true" => Ok(Self::Yes),
            "false" => Ok(Self::No),
            _ => Err(crate::Error::TransformError(format!(
                "Invalid serde_skip_hidden_columns value: {}",
                s
            ))),
        }
    }
}

impl SerdeDeriveOptions {
    pub fn from_options(with_serde: &str, skip_hidden_columns: bool) -> Result<Self, crate::Error> {
        let skip_hidden_columns = SerdeSkipHiddenColumns::from(skip_hidden_columns);
        Ok(match with_serde {
            "none" => Self::None,
            "serialize" => Self::Serialize(skip_hidden_columns),
            "deserialize" => Self::Deserialize(skip_hidden_columns),
            "both" => Self::Both(skip_hidden_columns),
            v => {
                return Err(crate::Error::TransformError(format!(
                    "Unsupported enum variant '{}'",
                    v
                )))
            }
        })
    }
}

impl EntityWriterContext {
    pub fn new(
        expanded_format: bool,
        serde_options: SerdeDeriveOptions,
        with_copy_enums: bool,
        date_time_crate: DateTimeCrate,
        schema_name: Option<String>,
        lib: bool,
    ) -> Self {
        Self {
            expanded_format,
            serde_options,
            with_copy_enums,
            date_time_crate,
            schema_name,
            lib,
        }
    }
}

impl EntityWriter {
    pub fn generate(self, context: &EntityWriterContext) -> WriterOutput {
        let mut files = Vec::new();
        files.extend(self.write_entities(context));
        files.push(self.write_index_file(context.lib));
        files.push(self.write_prelude());
        if !self.enums.is_empty() {
            files.push(
                self.write_sea_orm_active_enums(&context.serde_options, context.with_copy_enums),
            );
        }
        WriterOutput { files }
    }

    pub fn write_entities(&self, context: &EntityWriterContext) -> Vec<OutputFile> {
        self.entities
            .iter()
            .map(|entity| {
                let entity_file = format!("{}.rs", entity.get_table_name_snake_case());
                let column_info = entity
                    .columns
                    .iter()
                    .map(|column| column.get_info(&context.date_time_crate))
                    .collect::<Vec<String>>();

                info!("Generating {}", entity_file);
                for info in column_info.iter() {
                    info!("    > {}", info);
                }

                let mut lines = Vec::new();
                Self::write_doc_comment(&mut lines);
                let code_blocks = if context.expanded_format {
                    Self::gen_expanded_code_blocks(
                        entity,
                        &context.serde_options,
                        &context.date_time_crate,
                        &context.schema_name,
                    )
                } else {
                    Self::gen_compact_code_blocks(
                        entity,
                        &context.serde_options,
                        &context.date_time_crate,
                        &context.schema_name,
                    )
                };
                Self::write(&mut lines, code_blocks);
                OutputFile {
                    name: entity_file,
                    content: lines.join("\n\n"),
                }
            })
            .collect()
    }

    pub fn write_index_file(&self, lib: bool) -> OutputFile {
        let mut lines = Vec::new();
        Self::write_doc_comment(&mut lines);
        let code_blocks: Vec<TokenStream> = self.entities.iter().map(Self::gen_mod).collect();
        Self::write(
            &mut lines,
            vec![quote! {
                pub mod prelude;
            }],
        );
        lines.push("".to_owned());
        Self::write(&mut lines, code_blocks);
        if !self.enums.is_empty() {
            Self::write(
                &mut lines,
                vec![quote! {
                    pub mod sea_orm_active_enums;
                }],
            );
        }

        let file_name = match lib {
            true => "lib.rs".to_owned(),
            false => "mod.rs".to_owned(),
        };

        OutputFile {
            name: file_name,
            content: lines.join("\n"),
        }
    }

    pub fn write_prelude(&self) -> OutputFile {
        let mut lines = Vec::new();
        Self::write_doc_comment(&mut lines);
        let code_blocks = self.entities.iter().map(Self::gen_prelude_use).collect();
        Self::write(&mut lines, code_blocks);
        OutputFile {
            name: "prelude.rs".to_owned(),
            content: lines.join("\n"),
        }
    }

    pub fn write_sea_orm_active_enums(
        &self,
        serde_options: &SerdeDeriveOptions,
        with_copy_enums: bool,
    ) -> OutputFile {
        let mut lines = Vec::new();
        Self::write_doc_comment(&mut lines);
        Self::write(&mut lines, vec![Self::gen_import(serde_options)]);
        lines.push("".to_owned());
        let code_blocks = self
            .enums
<<<<<<< HEAD
            .iter()
            .map(|(_, active_enum)| active_enum.impl_active_enum(serde_options, with_copy_enums))
=======
            .values()
            .map(|active_enum| active_enum.impl_active_enum(with_serde, with_copy_enums))
>>>>>>> 1f27837f
            .collect();
        Self::write(&mut lines, code_blocks);
        OutputFile {
            name: "sea_orm_active_enums.rs".to_owned(),
            content: lines.join("\n"),
        }
    }

    pub fn write(lines: &mut Vec<String>, code_blocks: Vec<TokenStream>) {
        lines.extend(
            code_blocks
                .into_iter()
                .map(|code_block| code_block.to_string())
                .collect::<Vec<_>>(),
        );
    }

    pub fn write_doc_comment(lines: &mut Vec<String>) {
        let ver = env!("CARGO_PKG_VERSION");
        let comments = vec![format!(
            "//! `SeaORM` Entity. Generated by sea-orm-codegen {}",
            ver
        )];
        lines.extend(comments);
        lines.push("".to_owned());
    }

    pub fn gen_expanded_code_blocks(
        entity: &Entity,
        serde_options: &SerdeDeriveOptions,
        date_time_crate: &DateTimeCrate,
        schema_name: &Option<String>,
    ) -> Vec<TokenStream> {
        let mut imports = Self::gen_import(serde_options);
        imports.extend(Self::gen_import_active_enum(entity));
        let mut code_blocks = vec![
            imports,
            Self::gen_entity_struct(),
            Self::gen_impl_entity_name(entity, schema_name),
            Self::gen_model_struct(entity, serde_options, date_time_crate),
            Self::gen_column_enum(entity),
            Self::gen_primary_key_enum(entity),
            Self::gen_impl_primary_key(entity, date_time_crate),
            Self::gen_relation_enum(entity),
            Self::gen_impl_column_trait(entity),
            Self::gen_impl_relation_trait(entity),
        ];
        code_blocks.extend(Self::gen_impl_related(entity));
        code_blocks.extend(Self::gen_impl_conjunct_related(entity));
        code_blocks.extend(vec![Self::gen_impl_active_model_behavior()]);
        code_blocks
    }

    pub fn gen_compact_code_blocks(
        entity: &Entity,
        serde_options: &SerdeDeriveOptions,
        date_time_crate: &DateTimeCrate,
        schema_name: &Option<String>,
    ) -> Vec<TokenStream> {
        let mut imports = Self::gen_import(serde_options);
        imports.extend(Self::gen_import_active_enum(entity));
        let mut code_blocks = vec![
            imports,
            Self::gen_compact_model_struct(entity, serde_options, date_time_crate, schema_name),
            Self::gen_compact_relation_enum(entity),
        ];
        code_blocks.extend(Self::gen_impl_related(entity));
        code_blocks.extend(Self::gen_impl_conjunct_related(entity));
        code_blocks.extend(vec![Self::gen_impl_active_model_behavior()]);
        code_blocks
    }

    pub fn gen_import(serde_options: &SerdeDeriveOptions) -> TokenStream {
        let prelude_import = quote!(
            use sea_orm::entity::prelude::*;
        );

        match serde_options {
            SerdeDeriveOptions::None => prelude_import,
            SerdeDeriveOptions::Serialize(_) => {
                quote! {
                    #prelude_import
                    use serde::Serialize;
                }
            }

            SerdeDeriveOptions::Deserialize(_) => {
                quote! {
                    #prelude_import
                    use serde::Deserialize;
                }
            }

            SerdeDeriveOptions::Both(_) => {
                quote! {
                    #prelude_import
                    use serde::{Deserialize,Serialize};
                }
            }
        }
    }

    pub fn gen_entity_struct() -> TokenStream {
        quote! {
            #[derive(Copy, Clone, Default, Debug, DeriveEntity)]
            pub struct Entity;
        }
    }

    pub fn gen_impl_entity_name(entity: &Entity, schema_name: &Option<String>) -> TokenStream {
        let schema_name = match Self::gen_schema_name(schema_name) {
            Some(schema_name) => quote! {
                fn schema_name(&self) -> Option<&str> {
                    Some(#schema_name)
                }
            },
            None => quote! {},
        };
        let table_name = entity.table_name.as_str();
        let table_name = quote! {
            fn table_name(&self) -> &str {
                #table_name
            }
        };
        quote! {
            impl EntityName for Entity {
                #schema_name
                #table_name
            }
        }
    }

    pub fn gen_import_active_enum(entity: &Entity) -> TokenStream {
        entity
            .columns
            .iter()
            .fold(TokenStream::new(), |mut ts, col| {
                if let sea_query::ColumnType::Enum { name, .. } = &col.col_type {
                    let enum_name = format_ident!("{}", name.to_string().to_camel_case());
                    ts.extend(vec![quote! {
                        use super::sea_orm_active_enums::#enum_name;
                    }]);
                }
                ts
            })
    }

    pub fn gen_model_struct(
        entity: &Entity,
        serde_options: &SerdeDeriveOptions,
        date_time_crate: &DateTimeCrate,
    ) -> TokenStream {
        let column_names_snake_case = entity.get_column_names_snake_case();
        let column_rs_types = entity.get_column_rs_types(date_time_crate);
        let if_eq_needed = entity.get_eq_needed();
        let extra_derive = serde_options.extra_derive();

        quote! {
            #[derive(Clone, Debug, PartialEq, DeriveModel, DeriveActiveModel #if_eq_needed #extra_derive)]
            pub struct Model {
                #(pub #column_names_snake_case: #column_rs_types,)*
            }
        }
    }

    pub fn gen_column_enum(entity: &Entity) -> TokenStream {
        let column_variants = entity.columns.iter().map(|col| {
            let variant = col.get_name_camel_case();
            let mut variant = quote! { #variant };
            if !col.is_snake_case_name() {
                let column_name = &col.name;
                variant = quote! {
                    #[sea_orm(column_name = #column_name)]
                    #variant
                };
            }
            variant
        });
        quote! {
            #[derive(Copy, Clone, Debug, EnumIter, DeriveColumn)]
            pub enum Column {
                #(#column_variants,)*
            }
        }
    }

    pub fn gen_primary_key_enum(entity: &Entity) -> TokenStream {
        let primary_key_names_camel_case = entity.get_primary_key_names_camel_case();
        quote! {
            #[derive(Copy, Clone, Debug, EnumIter, DerivePrimaryKey)]
            pub enum PrimaryKey {
                #(#primary_key_names_camel_case,)*
            }
        }
    }

    pub fn gen_impl_primary_key(entity: &Entity, date_time_crate: &DateTimeCrate) -> TokenStream {
        let primary_key_auto_increment = entity.get_primary_key_auto_increment();
        let value_type = entity.get_primary_key_rs_type(date_time_crate);
        quote! {
            impl PrimaryKeyTrait for PrimaryKey {
                type ValueType = #value_type;

                fn auto_increment() -> bool {
                    #primary_key_auto_increment
                }
            }
        }
    }

    pub fn gen_relation_enum(entity: &Entity) -> TokenStream {
        let relation_enum_name = entity.get_relation_enum_name();
        quote! {
            #[derive(Copy, Clone, Debug, EnumIter)]
            pub enum Relation {
                #(#relation_enum_name,)*
            }
        }
    }

    pub fn gen_impl_column_trait(entity: &Entity) -> TokenStream {
        let column_names_camel_case = entity.get_column_names_camel_case();
        let column_defs = entity.get_column_defs();
        quote! {
            impl ColumnTrait for Column {
                type EntityName = Entity;

                fn def(&self) -> ColumnDef {
                    match self {
                        #(Self::#column_names_camel_case => #column_defs,)*
                    }
                }
            }
        }
    }

    pub fn gen_impl_relation_trait(entity: &Entity) -> TokenStream {
        let relation_enum_name = entity.get_relation_enum_name();
        let relation_defs = entity.get_relation_defs();
        let quoted = if relation_enum_name.is_empty() {
            quote! {
                panic!("No RelationDef")
            }
        } else {
            quote! {
                match self {
                    #(Self::#relation_enum_name => #relation_defs,)*
                }
            }
        };
        quote! {
            impl RelationTrait for Relation {
                fn def(&self) -> RelationDef {
                    #quoted
                }
            }
        }
    }

    pub fn gen_impl_related(entity: &Entity) -> Vec<TokenStream> {
        entity
            .relations
            .iter()
            .filter(|rel| !rel.self_referencing && rel.num_suffix == 0 && rel.impl_related)
            .map(|rel| {
                let enum_name = rel.get_enum_name();
                let module_name = rel.get_module_name();
                let inner = quote! {
                    fn to() -> RelationDef {
                        Relation::#enum_name.def()
                    }
                };
                if module_name.is_some() {
                    quote! {
                        impl Related<super::#module_name::Entity> for Entity { #inner }
                    }
                } else {
                    quote! {
                        impl Related<Entity> for Entity { #inner }
                    }
                }
            })
            .collect()
    }

    pub fn gen_impl_conjunct_related(entity: &Entity) -> Vec<TokenStream> {
        let table_name_camel_case = entity.get_table_name_camel_case_ident();
        let via_snake_case = entity.get_conjunct_relations_via_snake_case();
        let to_snake_case = entity.get_conjunct_relations_to_snake_case();
        let to_camel_case = entity.get_conjunct_relations_to_camel_case();
        via_snake_case
            .into_iter()
            .zip(to_snake_case)
            .zip(to_camel_case)
            .map(|((via_snake_case, to_snake_case), to_camel_case)| {
                quote! {
                    impl Related<super::#to_snake_case::Entity> for Entity {
                        fn to() -> RelationDef {
                            super::#via_snake_case::Relation::#to_camel_case.def()
                        }

                        fn via() -> Option<RelationDef> {
                            Some(super::#via_snake_case::Relation::#table_name_camel_case.def().rev())
                        }
                    }
                }
            })
            .collect()
    }

    pub fn gen_impl_active_model_behavior() -> TokenStream {
        quote! {
            impl ActiveModelBehavior for ActiveModel {}
        }
    }

    pub fn gen_mod(entity: &Entity) -> TokenStream {
        let table_name_snake_case_ident = format_ident!(
            "{}",
            escape_rust_keyword(entity.get_table_name_snake_case_ident())
        );
        quote! {
            pub mod #table_name_snake_case_ident;
        }
    }

    pub fn gen_prelude_use(entity: &Entity) -> TokenStream {
        let table_name_snake_case_ident = entity.get_table_name_snake_case_ident();
        let table_name_camel_case_ident = entity.get_table_name_camel_case_ident();
        quote! {
            pub use super::#table_name_snake_case_ident::Entity as #table_name_camel_case_ident;
        }
    }

    pub fn gen_compact_model_struct(
        entity: &Entity,
        serde_options: &SerdeDeriveOptions,
        date_time_crate: &DateTimeCrate,
        schema_name: &Option<String>,
    ) -> TokenStream {
        let table_name = entity.table_name.as_str();
        let column_names_snake_case = entity.get_column_names_snake_case();
        let column_rs_types = entity.get_column_rs_types(date_time_crate);
        let if_eq_needed = entity.get_eq_needed();
        let primary_keys: Vec<String> = entity
            .primary_keys
            .iter()
            .map(|pk| pk.name.clone())
            .collect();
        let attrs: Vec<TokenStream> = entity
            .columns
            .iter()
            .map(|col| {
                let mut attrs: Punctuated<_, Comma> = Punctuated::new();
                if !col.is_snake_case_name() {
                    let column_name = &col.name;
                    attrs.push(quote! { column_name = #column_name });
                }
                if primary_keys.contains(&col.name) {
                    attrs.push(quote! { primary_key });
                    if !col.auto_increment {
                        attrs.push(quote! { auto_increment = false });
                    }
                }
                if let Some(ts) = col.get_col_type_attrs() {
                    attrs.extend(vec![ts]);
                    if !col.not_null {
                        attrs.push(quote! { nullable });
                    }
                };
                if col.unique {
                    attrs.push(quote! { unique });
                }
                let sea_orm_attrs = if !attrs.is_empty() {
                    let mut ts = TokenStream::new();
                    for (i, attr) in attrs.into_iter().enumerate() {
                        if i > 0 {
                            ts = quote! { #ts, };
                        }
                        ts = quote! { #ts #attr };
                    }
                    quote! {
                        #[sea_orm(#ts)]
                    }
                } else {
                    TokenStream::new()
                };

                match serde_options {
                    SerdeDeriveOptions::Serialize(serde_hidden)
                    | SerdeDeriveOptions::Deserialize(serde_hidden)
                    | SerdeDeriveOptions::Both(serde_hidden) => match serde_hidden {
                        SerdeSkipHiddenColumns::Yes => {
                            if col.name.starts_with('_') {
                                quote! {
                                    #[serde(skip)]
                                    #sea_orm_attrs
                                }
                            } else {
                                sea_orm_attrs
                            }
                        }
                        SerdeSkipHiddenColumns::No => sea_orm_attrs,
                    },
                    SerdeDeriveOptions::None => sea_orm_attrs,
                }
            })
            .collect();
        let schema_name = match Self::gen_schema_name(schema_name) {
            Some(schema_name) => quote! {
                schema_name = #schema_name,
            },
            None => quote! {},
        };
        let extra_derive = serde_options.extra_derive();

        quote! {
            #[derive(Clone, Debug, PartialEq, DeriveEntityModel #if_eq_needed #extra_derive)]
            #[sea_orm(
                #schema_name
                table_name = #table_name
            )]
            pub struct Model {
                #(
                    #attrs
                    pub #column_names_snake_case: #column_rs_types,
                )*
            }
        }
    }

    pub fn gen_compact_relation_enum(entity: &Entity) -> TokenStream {
        let relation_enum_name = entity.get_relation_enum_name();
        let attrs = entity.get_relation_attrs();
        quote! {
            #[derive(Copy, Clone, Debug, EnumIter, DeriveRelation)]
            pub enum Relation {
                #(
                    #attrs
                    #relation_enum_name,
                )*
            }
        }
    }

    pub fn gen_schema_name(schema_name: &Option<String>) -> Option<TokenStream> {
        match schema_name {
            Some(schema_name) => {
                if schema_name != "public" {
                    Some(quote! { #schema_name })
                } else {
                    None
                }
            }
            None => None,
        }
    }
}

#[cfg(test)]
mod tests {
    use crate::{
        Column, ConjunctRelation, DateTimeCrate, Entity, EntityWriter, PrimaryKey, Relation,
        RelationType, SerdeDeriveOptions, SerdeSkipHiddenColumns,
    };
    use pretty_assertions::assert_eq;
    use proc_macro2::TokenStream;
    use sea_query::{ColumnType, ForeignKeyAction, SeaRc};
    use std::io::{self, BufRead, BufReader, Read};

    fn setup() -> Vec<Entity> {
        vec![
            Entity {
                table_name: "cake".to_owned(),
                columns: vec![
                    Column {
                        name: "id".to_owned(),
                        col_type: ColumnType::Integer(Some(11)),
                        auto_increment: true,
                        not_null: true,
                        unique: false,
                    },
                    Column {
                        name: "name".to_owned(),
                        col_type: ColumnType::Text,
                        auto_increment: false,
                        not_null: false,
                        unique: false,
                    },
                ],
                relations: vec![Relation {
                    ref_table: "fruit".to_owned(),
                    columns: vec![],
                    ref_columns: vec![],
                    rel_type: RelationType::HasMany,
                    on_delete: None,
                    on_update: None,
                    self_referencing: false,
                    num_suffix: 0,
                    impl_related: true,
                }],
                conjunct_relations: vec![ConjunctRelation {
                    via: "cake_filling".to_owned(),
                    to: "filling".to_owned(),
                }],
                primary_keys: vec![PrimaryKey {
                    name: "id".to_owned(),
                }],
            },
            Entity {
                table_name: "_cake_filling_".to_owned(),
                columns: vec![
                    Column {
                        name: "cake_id".to_owned(),
                        col_type: ColumnType::Integer(Some(11)),
                        auto_increment: false,
                        not_null: true,
                        unique: false,
                    },
                    Column {
                        name: "filling_id".to_owned(),
                        col_type: ColumnType::Integer(Some(11)),
                        auto_increment: false,
                        not_null: true,
                        unique: false,
                    },
                ],
                relations: vec![
                    Relation {
                        ref_table: "cake".to_owned(),
                        columns: vec!["cake_id".to_owned()],
                        ref_columns: vec!["id".to_owned()],
                        rel_type: RelationType::BelongsTo,
                        on_delete: Some(ForeignKeyAction::Cascade),
                        on_update: Some(ForeignKeyAction::Cascade),
                        self_referencing: false,
                        num_suffix: 0,
                        impl_related: true,
                    },
                    Relation {
                        ref_table: "filling".to_owned(),
                        columns: vec!["filling_id".to_owned()],
                        ref_columns: vec!["id".to_owned()],
                        rel_type: RelationType::BelongsTo,
                        on_delete: Some(ForeignKeyAction::Cascade),
                        on_update: Some(ForeignKeyAction::Cascade),
                        self_referencing: false,
                        num_suffix: 0,
                        impl_related: true,
                    },
                ],
                conjunct_relations: vec![],
                primary_keys: vec![
                    PrimaryKey {
                        name: "cake_id".to_owned(),
                    },
                    PrimaryKey {
                        name: "filling_id".to_owned(),
                    },
                ],
            },
            Entity {
                table_name: "filling".to_owned(),
                columns: vec![
                    Column {
                        name: "id".to_owned(),
                        col_type: ColumnType::Integer(Some(11)),
                        auto_increment: true,
                        not_null: true,
                        unique: false,
                    },
                    Column {
                        name: "name".to_owned(),
                        col_type: ColumnType::String(Some(255)),
                        auto_increment: false,
                        not_null: true,
                        unique: false,
                    },
                ],
                relations: vec![],
                conjunct_relations: vec![ConjunctRelation {
                    via: "cake_filling".to_owned(),
                    to: "cake".to_owned(),
                }],
                primary_keys: vec![PrimaryKey {
                    name: "id".to_owned(),
                }],
            },
            Entity {
                table_name: "fruit".to_owned(),
                columns: vec![
                    Column {
                        name: "id".to_owned(),
                        col_type: ColumnType::Integer(Some(11)),
                        auto_increment: true,
                        not_null: true,
                        unique: false,
                    },
                    Column {
                        name: "name".to_owned(),
                        col_type: ColumnType::String(Some(255)),
                        auto_increment: false,
                        not_null: true,
                        unique: false,
                    },
                    Column {
                        name: "cake_id".to_owned(),
                        col_type: ColumnType::Integer(Some(11)),
                        auto_increment: false,
                        not_null: false,
                        unique: false,
                    },
                ],
                relations: vec![
                    Relation {
                        ref_table: "cake".to_owned(),
                        columns: vec!["cake_id".to_owned()],
                        ref_columns: vec!["id".to_owned()],
                        rel_type: RelationType::BelongsTo,
                        on_delete: None,
                        on_update: None,
                        self_referencing: false,
                        num_suffix: 0,
                        impl_related: true,
                    },
                    Relation {
                        ref_table: "vendor".to_owned(),
                        columns: vec![],
                        ref_columns: vec![],
                        rel_type: RelationType::HasMany,
                        on_delete: None,
                        on_update: None,
                        self_referencing: false,
                        num_suffix: 0,
                        impl_related: true,
                    },
                ],
                conjunct_relations: vec![],
                primary_keys: vec![PrimaryKey {
                    name: "id".to_owned(),
                }],
            },
            Entity {
                table_name: "vendor".to_owned(),
                columns: vec![
                    Column {
                        name: "id".to_owned(),
                        col_type: ColumnType::Integer(Some(11)),
                        auto_increment: true,
                        not_null: true,
                        unique: false,
                    },
                    Column {
                        name: "_name_".to_owned(),
                        col_type: ColumnType::String(Some(255)),
                        auto_increment: false,
                        not_null: true,
                        unique: false,
                    },
                    Column {
                        name: "fruitId".to_owned(),
                        col_type: ColumnType::Integer(Some(11)),
                        auto_increment: false,
                        not_null: false,
                        unique: false,
                    },
                ],
                relations: vec![Relation {
                    ref_table: "fruit".to_owned(),
                    columns: vec!["fruitId".to_owned()],
                    ref_columns: vec!["id".to_owned()],
                    rel_type: RelationType::BelongsTo,
                    on_delete: None,
                    on_update: None,
                    self_referencing: false,
                    num_suffix: 0,
                    impl_related: true,
                }],
                conjunct_relations: vec![],
                primary_keys: vec![PrimaryKey {
                    name: "id".to_owned(),
                }],
            },
            Entity {
                table_name: "rust_keyword".to_owned(),
                columns: vec![
                    Column {
                        name: "id".to_owned(),
                        col_type: ColumnType::Integer(Some(11)),
                        auto_increment: true,
                        not_null: true,
                        unique: false,
                    },
                    Column {
                        name: "testing".to_owned(),
                        col_type: ColumnType::TinyInteger(Some(11)),
                        auto_increment: false,
                        not_null: true,
                        unique: false,
                    },
                    Column {
                        name: "rust".to_owned(),
                        col_type: ColumnType::TinyUnsigned(Some(11)),
                        auto_increment: false,
                        not_null: true,
                        unique: false,
                    },
                    Column {
                        name: "keywords".to_owned(),
                        col_type: ColumnType::SmallInteger(Some(11)),
                        auto_increment: false,
                        not_null: true,
                        unique: false,
                    },
                    Column {
                        name: "type".to_owned(),
                        col_type: ColumnType::SmallUnsigned(Some(11)),
                        auto_increment: false,
                        not_null: true,
                        unique: false,
                    },
                    Column {
                        name: "typeof".to_owned(),
                        col_type: ColumnType::Integer(Some(11)),
                        auto_increment: false,
                        not_null: true,
                        unique: false,
                    },
                    Column {
                        name: "crate".to_owned(),
                        col_type: ColumnType::Unsigned(Some(11)),
                        auto_increment: false,
                        not_null: true,
                        unique: false,
                    },
                    Column {
                        name: "self".to_owned(),
                        col_type: ColumnType::BigInteger(Some(11)),
                        auto_increment: false,
                        not_null: true,
                        unique: false,
                    },
                    Column {
                        name: "self_id1".to_owned(),
                        col_type: ColumnType::BigUnsigned(Some(11)),
                        auto_increment: false,
                        not_null: true,
                        unique: false,
                    },
                    Column {
                        name: "self_id2".to_owned(),
                        col_type: ColumnType::Integer(Some(11)),
                        auto_increment: false,
                        not_null: true,
                        unique: false,
                    },
                    Column {
                        name: "fruit_id1".to_owned(),
                        col_type: ColumnType::Integer(Some(11)),
                        auto_increment: false,
                        not_null: true,
                        unique: false,
                    },
                    Column {
                        name: "fruit_id2".to_owned(),
                        col_type: ColumnType::Integer(Some(11)),
                        auto_increment: false,
                        not_null: true,
                        unique: false,
                    },
                    Column {
                        name: "cake_id".to_owned(),
                        col_type: ColumnType::Integer(Some(11)),
                        auto_increment: false,
                        not_null: true,
                        unique: false,
                    },
                ],
                relations: vec![
                    Relation {
                        ref_table: "rust_keyword".to_owned(),
                        columns: vec!["self_id1".to_owned()],
                        ref_columns: vec!["id".to_owned()],
                        rel_type: RelationType::BelongsTo,
                        on_delete: None,
                        on_update: None,
                        self_referencing: true,
                        num_suffix: 1,
                        impl_related: true,
                    },
                    Relation {
                        ref_table: "rust_keyword".to_owned(),
                        columns: vec!["self_id2".to_owned()],
                        ref_columns: vec!["id".to_owned()],
                        rel_type: RelationType::BelongsTo,
                        on_delete: None,
                        on_update: None,
                        self_referencing: true,
                        num_suffix: 2,
                        impl_related: true,
                    },
                    Relation {
                        ref_table: "fruit".to_owned(),
                        columns: vec!["fruit_id1".to_owned()],
                        ref_columns: vec!["id".to_owned()],
                        rel_type: RelationType::BelongsTo,
                        on_delete: None,
                        on_update: None,
                        self_referencing: false,
                        num_suffix: 1,
                        impl_related: true,
                    },
                    Relation {
                        ref_table: "fruit".to_owned(),
                        columns: vec!["fruit_id2".to_owned()],
                        ref_columns: vec!["id".to_owned()],
                        rel_type: RelationType::BelongsTo,
                        on_delete: None,
                        on_update: None,
                        self_referencing: false,
                        num_suffix: 2,
                        impl_related: true,
                    },
                    Relation {
                        ref_table: "cake".to_owned(),
                        columns: vec!["cake_id".to_owned()],
                        ref_columns: vec!["id".to_owned()],
                        rel_type: RelationType::BelongsTo,
                        on_delete: None,
                        on_update: None,
                        self_referencing: false,
                        num_suffix: 0,
                        impl_related: true,
                    },
                ],
                conjunct_relations: vec![],
                primary_keys: vec![PrimaryKey {
                    name: "id".to_owned(),
                }],
            },
            Entity {
                table_name: "cake_with_float".to_owned(),
                columns: vec![
                    Column {
                        name: "id".to_owned(),
                        col_type: ColumnType::Integer(Some(11)),
                        auto_increment: true,
                        not_null: true,
                        unique: false,
                    },
                    Column {
                        name: "name".to_owned(),
                        col_type: ColumnType::Text,
                        auto_increment: false,
                        not_null: false,
                        unique: false,
                    },
                    Column {
                        name: "price".to_owned(),
                        col_type: ColumnType::Float(Some(2)),
                        auto_increment: false,
                        not_null: false,
                        unique: false,
                    },
                ],
                relations: vec![Relation {
                    ref_table: "fruit".to_owned(),
                    columns: vec![],
                    ref_columns: vec![],
                    rel_type: RelationType::HasMany,
                    on_delete: None,
                    on_update: None,
                    self_referencing: false,
                    num_suffix: 0,
                    impl_related: true,
                }],
                conjunct_relations: vec![ConjunctRelation {
                    via: "cake_filling".to_owned(),
                    to: "filling".to_owned(),
                }],
                primary_keys: vec![PrimaryKey {
                    name: "id".to_owned(),
                }],
            },
            Entity {
                table_name: "cake_with_double".to_owned(),
                columns: vec![
                    Column {
                        name: "id".to_owned(),
                        col_type: ColumnType::Integer(Some(11)),
                        auto_increment: true,
                        not_null: true,
                        unique: false,
                    },
                    Column {
                        name: "name".to_owned(),
                        col_type: ColumnType::Text,
                        auto_increment: false,
                        not_null: false,
                        unique: false,
                    },
                    Column {
                        name: "price".to_owned(),
                        col_type: ColumnType::Double(Some(2)),
                        auto_increment: false,
                        not_null: false,
                        unique: false,
                    },
                ],
                relations: vec![Relation {
                    ref_table: "fruit".to_owned(),
                    columns: vec![],
                    ref_columns: vec![],
                    rel_type: RelationType::HasMany,
                    on_delete: None,
                    on_update: None,
                    self_referencing: false,
                    num_suffix: 0,
                    impl_related: true,
                }],
                conjunct_relations: vec![ConjunctRelation {
                    via: "cake_filling".to_owned(),
                    to: "filling".to_owned(),
                }],
                primary_keys: vec![PrimaryKey {
                    name: "id".to_owned(),
                }],
            },
            Entity {
                table_name: "collection".to_owned(),
                columns: vec![
                    Column {
                        name: "id".to_owned(),
                        col_type: ColumnType::Integer(Some(11)),
                        auto_increment: true,
                        not_null: true,
                        unique: false,
                    },
                    Column {
                        name: "integers".to_owned(),
                        col_type: ColumnType::Array(SeaRc::new(Box::new(ColumnType::Integer(
                            None,
                        )))),
                        auto_increment: false,
                        not_null: true,
                        unique: false,
                    },
                    Column {
                        name: "integers_opt".to_owned(),
                        col_type: ColumnType::Array(SeaRc::new(Box::new(ColumnType::Integer(
                            None,
                        )))),
                        auto_increment: false,
                        not_null: false,
                        unique: false,
                    },
                ],
                relations: vec![],
                conjunct_relations: vec![],
                primary_keys: vec![PrimaryKey {
                    name: "id".to_owned(),
                }],
            },
            Entity {
                table_name: "collection_float".to_owned(),
                columns: vec![
                    Column {
                        name: "id".to_owned(),
                        col_type: ColumnType::Integer(Some(11)),
                        auto_increment: true,
                        not_null: true,
                        unique: false,
                    },
                    Column {
                        name: "floats".to_owned(),
                        col_type: ColumnType::Array(SeaRc::new(Box::new(ColumnType::Float(None)))),
                        auto_increment: false,
                        not_null: true,
                        unique: false,
                    },
                    Column {
                        name: "doubles".to_owned(),
                        col_type: ColumnType::Array(SeaRc::new(Box::new(ColumnType::Double(None)))),
                        auto_increment: false,
                        not_null: true,
                        unique: false,
                    },
                ],
                relations: vec![],
                conjunct_relations: vec![],
                primary_keys: vec![PrimaryKey {
                    name: "id".to_owned(),
                }],
            },
        ]
    }

    fn parse_from_file<R>(inner: R) -> io::Result<TokenStream>
    where
        R: Read,
    {
        let mut reader = BufReader::new(inner);
        let mut lines: Vec<String> = Vec::new();

        reader.read_until(b';', &mut Vec::new())?;

        let mut line = String::new();
        while reader.read_line(&mut line)? > 0 {
            lines.push(line.to_owned());
            line.clear();
        }
        let content = lines.join("");
        Ok(content.parse().unwrap())
    }

    #[test]
    fn test_gen_expanded_code_blocks() -> io::Result<()> {
        let entities = setup();
        const ENTITY_FILES: [&str; 10] = [
            include_str!("../../tests/expanded/cake.rs"),
            include_str!("../../tests/expanded/cake_filling.rs"),
            include_str!("../../tests/expanded/filling.rs"),
            include_str!("../../tests/expanded/fruit.rs"),
            include_str!("../../tests/expanded/vendor.rs"),
            include_str!("../../tests/expanded/rust_keyword.rs"),
            include_str!("../../tests/expanded/cake_with_float.rs"),
            include_str!("../../tests/expanded/cake_with_double.rs"),
            include_str!("../../tests/expanded/collection.rs"),
            include_str!("../../tests/expanded/collection_float.rs"),
        ];
        const ENTITY_FILES_WITH_SCHEMA_NAME: [&str; 10] = [
            include_str!("../../tests/expanded_with_schema_name/cake.rs"),
            include_str!("../../tests/expanded_with_schema_name/cake_filling.rs"),
            include_str!("../../tests/expanded_with_schema_name/filling.rs"),
            include_str!("../../tests/expanded_with_schema_name/fruit.rs"),
            include_str!("../../tests/expanded_with_schema_name/vendor.rs"),
            include_str!("../../tests/expanded_with_schema_name/rust_keyword.rs"),
            include_str!("../../tests/expanded_with_schema_name/cake_with_float.rs"),
            include_str!("../../tests/expanded_with_schema_name/cake_with_double.rs"),
            include_str!("../../tests/expanded_with_schema_name/collection.rs"),
            include_str!("../../tests/expanded_with_schema_name/collection_float.rs"),
        ];

        assert_eq!(entities.len(), ENTITY_FILES.len());

        for (i, entity) in entities.iter().enumerate() {
            assert_eq!(
                parse_from_file(ENTITY_FILES[i].as_bytes())?.to_string(),
                EntityWriter::gen_expanded_code_blocks(
                    entity,
                    &crate::SerdeDeriveOptions::None,
                    &crate::DateTimeCrate::Chrono,
                    &None
                )
                .into_iter()
                .skip(1)
                .fold(TokenStream::new(), |mut acc, tok| {
                    acc.extend(tok);
                    acc
                })
                .to_string()
            );
            assert_eq!(
                parse_from_file(ENTITY_FILES[i].as_bytes())?.to_string(),
                EntityWriter::gen_expanded_code_blocks(
                    entity,
                    &crate::SerdeDeriveOptions::None,
                    &crate::DateTimeCrate::Chrono,
                    &Some("public".to_owned())
                )
                .into_iter()
                .skip(1)
                .fold(TokenStream::new(), |mut acc, tok| {
                    acc.extend(tok);
                    acc
                })
                .to_string()
            );
            assert_eq!(
                parse_from_file(ENTITY_FILES_WITH_SCHEMA_NAME[i].as_bytes())?.to_string(),
                EntityWriter::gen_expanded_code_blocks(
                    entity,
                    &crate::SerdeDeriveOptions::None,
                    &crate::DateTimeCrate::Chrono,
                    &Some("schema_name".to_owned())
                )
                .into_iter()
                .skip(1)
                .fold(TokenStream::new(), |mut acc, tok| {
                    acc.extend(tok);
                    acc
                })
                .to_string()
            );
        }

        Ok(())
    }

    #[test]
    fn test_gen_compact_code_blocks() -> io::Result<()> {
        let entities = setup();
        const ENTITY_FILES: [&str; 10] = [
            include_str!("../../tests/compact/cake.rs"),
            include_str!("../../tests/compact/cake_filling.rs"),
            include_str!("../../tests/compact/filling.rs"),
            include_str!("../../tests/compact/fruit.rs"),
            include_str!("../../tests/compact/vendor.rs"),
            include_str!("../../tests/compact/rust_keyword.rs"),
            include_str!("../../tests/compact/cake_with_float.rs"),
            include_str!("../../tests/compact/cake_with_double.rs"),
            include_str!("../../tests/compact/collection.rs"),
            include_str!("../../tests/compact/collection_float.rs"),
        ];
        const ENTITY_FILES_WITH_SCHEMA_NAME: [&str; 10] = [
            include_str!("../../tests/compact_with_schema_name/cake.rs"),
            include_str!("../../tests/compact_with_schema_name/cake_filling.rs"),
            include_str!("../../tests/compact_with_schema_name/filling.rs"),
            include_str!("../../tests/compact_with_schema_name/fruit.rs"),
            include_str!("../../tests/compact_with_schema_name/vendor.rs"),
            include_str!("../../tests/compact_with_schema_name/rust_keyword.rs"),
            include_str!("../../tests/compact_with_schema_name/cake_with_float.rs"),
            include_str!("../../tests/compact_with_schema_name/cake_with_double.rs"),
            include_str!("../../tests/compact_with_schema_name/collection.rs"),
            include_str!("../../tests/compact_with_schema_name/collection_float.rs"),
        ];

        assert_eq!(entities.len(), ENTITY_FILES.len());

        for (i, entity) in entities.iter().enumerate() {
            assert_eq!(
                parse_from_file(ENTITY_FILES[i].as_bytes())?.to_string(),
                EntityWriter::gen_compact_code_blocks(
                    entity,
                    &crate::SerdeDeriveOptions::None,
                    &crate::DateTimeCrate::Chrono,
                    &None
                )
                .into_iter()
                .skip(1)
                .fold(TokenStream::new(), |mut acc, tok| {
                    acc.extend(tok);
                    acc
                })
                .to_string()
            );
            assert_eq!(
                parse_from_file(ENTITY_FILES[i].as_bytes())?.to_string(),
                EntityWriter::gen_compact_code_blocks(
                    entity,
                    &crate::SerdeDeriveOptions::None,
                    &crate::DateTimeCrate::Chrono,
                    &Some("public".to_owned())
                )
                .into_iter()
                .skip(1)
                .fold(TokenStream::new(), |mut acc, tok| {
                    acc.extend(tok);
                    acc
                })
                .to_string()
            );
            assert_eq!(
                parse_from_file(ENTITY_FILES_WITH_SCHEMA_NAME[i].as_bytes())?.to_string(),
                EntityWriter::gen_compact_code_blocks(
                    entity,
                    &crate::SerdeDeriveOptions::None,
                    &crate::DateTimeCrate::Chrono,
                    &Some("schema_name".to_owned())
                )
                .into_iter()
                .skip(1)
                .fold(TokenStream::new(), |mut acc, tok| {
                    acc.extend(tok);
                    acc
                })
                .to_string()
            );
        }

        Ok(())
    }

    #[test]
    fn test_gen_with_serde() -> io::Result<()> {
        let cake_entity = setup().get(0).unwrap().clone();

        assert_eq!(cake_entity.get_table_name_snake_case(), "cake");

        // Compact code blocks
        assert_serde_variant_results(
            &cake_entity,
            &(
                include_str!("../../tests/compact_with_serde/cake_none.rs").into(),
                SerdeDeriveOptions::None,
                None,
            ),
            Box::new(EntityWriter::gen_compact_code_blocks),
        )?;
        assert_serde_variant_results(
            &cake_entity,
            &(
                include_str!("../../tests/compact_with_serde/cake_serialize.rs").into(),
                SerdeDeriveOptions::Serialize(SerdeSkipHiddenColumns::No),
                None,
            ),
            Box::new(EntityWriter::gen_compact_code_blocks),
        )?;
        assert_serde_variant_results(
            &cake_entity,
            &(
                include_str!("../../tests/compact_with_serde/cake_deserialize.rs").into(),
                SerdeDeriveOptions::Deserialize(SerdeSkipHiddenColumns::No),
                None,
            ),
            Box::new(EntityWriter::gen_compact_code_blocks),
        )?;
        assert_serde_variant_results(
            &cake_entity,
            &(
                include_str!("../../tests/compact_with_serde/cake_both.rs").into(),
                SerdeDeriveOptions::Both(SerdeSkipHiddenColumns::No),
                None,
            ),
            Box::new(EntityWriter::gen_compact_code_blocks),
        )?;

        // Expanded code blocks
        assert_serde_variant_results(
            &cake_entity,
            &(
                include_str!("../../tests/expanded_with_serde/cake_none.rs").into(),
                SerdeDeriveOptions::None,
                None,
            ),
            Box::new(EntityWriter::gen_expanded_code_blocks),
        )?;
        assert_serde_variant_results(
            &cake_entity,
            &(
                include_str!("../../tests/expanded_with_serde/cake_serialize.rs").into(),
                SerdeDeriveOptions::Serialize(SerdeSkipHiddenColumns::No),
                None,
            ),
            Box::new(EntityWriter::gen_expanded_code_blocks),
        )?;
        assert_serde_variant_results(
            &cake_entity,
            &(
                include_str!("../../tests/expanded_with_serde/cake_deserialize.rs").into(),
                SerdeDeriveOptions::Deserialize(SerdeSkipHiddenColumns::No),
                None,
            ),
            Box::new(EntityWriter::gen_expanded_code_blocks),
        )?;
        assert_serde_variant_results(
            &cake_entity,
            &(
                include_str!("../../tests/expanded_with_serde/cake_both.rs").into(),
                SerdeDeriveOptions::Both(SerdeSkipHiddenColumns::No),
                None,
            ),
            Box::new(EntityWriter::gen_expanded_code_blocks),
        )?;

        Ok(())
    }

    #[allow(clippy::type_complexity)]
    fn assert_serde_variant_results(
        cake_entity: &Entity,
        entity_serde_variant: &(String, SerdeDeriveOptions, Option<String>),
        generator: Box<
            dyn Fn(
                &Entity,
                &SerdeDeriveOptions,
                &DateTimeCrate,
                &Option<String>,
            ) -> Vec<TokenStream>,
        >,
    ) -> io::Result<()> {
        let mut reader = BufReader::new(entity_serde_variant.0.as_bytes());
        let mut lines: Vec<String> = Vec::new();

        reader.read_until(b'\n', &mut Vec::new())?;

        let mut line = String::new();
        while reader.read_line(&mut line)? > 0 {
            lines.push(line.to_owned());
            line.clear();
        }
        let content = lines.join("");
        let expected: TokenStream = content.parse().unwrap();
        let generated = generator(
            cake_entity,
            &entity_serde_variant.1,
            &DateTimeCrate::Chrono,
            &entity_serde_variant.2,
        )
        .into_iter()
        .fold(TokenStream::new(), |mut acc, tok| {
            acc.extend(tok);
            acc
        });

        assert_eq!(expected.to_string(), generated.to_string());
        Ok(())
    }
}<|MERGE_RESOLUTION|>--- conflicted
+++ resolved
@@ -255,13 +255,8 @@
         lines.push("".to_owned());
         let code_blocks = self
             .enums
-<<<<<<< HEAD
-            .iter()
-            .map(|(_, active_enum)| active_enum.impl_active_enum(serde_options, with_copy_enums))
-=======
             .values()
-            .map(|active_enum| active_enum.impl_active_enum(with_serde, with_copy_enums))
->>>>>>> 1f27837f
+            .map(|active_enum| active_enum.impl_active_enum(serde_options, with_copy_enums))
             .collect();
         Self::write(&mut lines, code_blocks);
         OutputFile {

use crate::{util::escape_rust_keyword, ActiveEnum, Entity};
use heck::ToUpperCamelCase;
use proc_macro2::TokenStream;
use quote::{format_ident, quote};
use std::{collections::BTreeMap, str::FromStr};
use syn::{punctuated::Punctuated, token::Comma};
use tracing::info;

#[derive(Clone, Debug)]
pub struct EntityWriter {
    pub(crate) entities: Vec<Entity>,
    pub(crate) enums: BTreeMap<String, ActiveEnum>,
}

pub struct WriterOutput {
    pub files: Vec<OutputFile>,
}

pub struct OutputFile {
    pub name: String,
    pub content: String,
}

#[derive(PartialEq, Eq, Debug)]
pub enum WithSerde {
    None,
    Serialize,
    Deserialize,
    Both,
}

#[derive(Debug)]
pub enum DateTimeCrate {
    Chrono,
    Time,
}

#[derive(Debug)]
pub struct EntityWriterContext {
    pub(crate) expanded_format: bool,
    pub(crate) with_serde: WithSerde,
    pub(crate) with_copy_enums: bool,
    pub(crate) date_time_crate: DateTimeCrate,
    pub(crate) schema_name: Option<String>,
    pub(crate) lib: bool,
    pub(crate) serde_skip_hidden_column: bool,
    pub(crate) serde_skip_deserializing_primary_key: bool,
    pub(crate) model_extra_derives: TokenStream,
    pub(crate) model_extra_attributes: TokenStream,
    pub(crate) seaography: bool,
}

impl WithSerde {
    pub fn extra_derive(&self) -> TokenStream {
        let mut extra_derive = match self {
            Self::None => {
                quote! {}
            }
            Self::Serialize => {
                quote! {
                    Serialize
                }
            }
            Self::Deserialize => {
                quote! {
                    Deserialize
                }
            }
            Self::Both => {
                quote! {
                    Serialize, Deserialize
                }
            }
        };
        if !extra_derive.is_empty() {
            extra_derive = quote! { , #extra_derive }
        }
        extra_derive
    }
}

/// Converts model_extra_derives argument to token stream
fn bonus_derive<T, I>(model_extra_derives: I) -> TokenStream
where
    T: Into<String>,
    I: IntoIterator<Item = T>,
{
    model_extra_derives
        .into_iter()
        .map(Into::<String>::into)
        .fold(TokenStream::default(), |acc, derive| {
            let tokens: TokenStream = derive.parse().unwrap();
            quote! { #acc, #tokens }
        })
}

/// convert attributes argument to token stream
fn bonus_attributes<T, I>(attributes: I) -> TokenStream
where
    T: Into<String>,
    I: IntoIterator<Item = T>,
{
    attributes.into_iter().map(Into::<String>::into).fold(
        TokenStream::default(),
        |acc, attribute| {
            let tokens: TokenStream = attribute.parse().unwrap();
            quote! {
                #acc
                #[#tokens]
            }
        },
    )
}

impl FromStr for WithSerde {
    type Err = crate::Error;

    fn from_str(s: &str) -> Result<Self, Self::Err> {
        Ok(match s {
            "none" => Self::None,
            "serialize" => Self::Serialize,
            "deserialize" => Self::Deserialize,
            "both" => Self::Both,
            v => {
                return Err(crate::Error::TransformError(format!(
                    "Unsupported enum variant '{v}'"
                )))
            }
        })
    }
}

impl EntityWriterContext {
    #[allow(clippy::too_many_arguments)]
    pub fn new(
        expanded_format: bool,
        with_serde: WithSerde,
        with_copy_enums: bool,
        date_time_crate: DateTimeCrate,
        schema_name: Option<String>,
        lib: bool,
        serde_skip_deserializing_primary_key: bool,
        serde_skip_hidden_column: bool,
        model_extra_derives: Vec<String>,
        model_extra_attributes: Vec<String>,
        seaography: bool,
    ) -> Self {
        Self {
            expanded_format,
            with_serde,
            with_copy_enums,
            date_time_crate,
            schema_name,
            lib,
            serde_skip_deserializing_primary_key,
            serde_skip_hidden_column,
            model_extra_derives: bonus_derive(model_extra_derives),
            model_extra_attributes: bonus_attributes(model_extra_attributes),
            seaography,
        }
    }
}

impl EntityWriter {
    pub fn generate(self, context: &EntityWriterContext) -> WriterOutput {
        let mut files = Vec::new();
        files.extend(self.write_entities(context));
        files.push(self.write_index_file(context.lib));
        files.push(self.write_prelude());
        if !self.enums.is_empty() {
            files.push(
                self.write_sea_orm_active_enums(&context.with_serde, context.with_copy_enums),
            );
        }
        WriterOutput { files }
    }

    pub fn write_entities(&self, context: &EntityWriterContext) -> Vec<OutputFile> {
        self.entities
            .iter()
            .map(|entity| {
                let entity_file = format!("{}.rs", entity.get_table_name_snake_case());
                let column_info = entity
                    .columns
                    .iter()
                    .map(|column| column.get_info(&context.date_time_crate))
                    .collect::<Vec<String>>();
                // Serde must be enabled to use this
                let serde_skip_deserializing_primary_key = context
                    .serde_skip_deserializing_primary_key
                    && matches!(context.with_serde, WithSerde::Both | WithSerde::Deserialize);
                let serde_skip_hidden_column = context.serde_skip_hidden_column
                    && matches!(
                        context.with_serde,
                        WithSerde::Both | WithSerde::Serialize | WithSerde::Deserialize
                    );

                info!("Generating {}", entity_file);
                for info in column_info.iter() {
                    info!("    > {}", info);
                }

                let mut lines = Vec::new();
                Self::write_doc_comment(&mut lines);
                let code_blocks = if context.expanded_format {
                    Self::gen_expanded_code_blocks(
                        entity,
                        &context.with_serde,
                        &context.date_time_crate,
                        &context.schema_name,
                        serde_skip_deserializing_primary_key,
                        serde_skip_hidden_column,
                        &context.model_extra_derives,
                        &context.model_extra_attributes,
                        context.seaography,
                    )
                } else {
                    Self::gen_compact_code_blocks(
                        entity,
                        &context.with_serde,
                        &context.date_time_crate,
                        &context.schema_name,
                        serde_skip_deserializing_primary_key,
                        serde_skip_hidden_column,
                        &context.model_extra_derives,
                        &context.model_extra_attributes,
                        context.seaography,
                    )
                };
                Self::write(&mut lines, code_blocks);
                OutputFile {
                    name: entity_file,
                    content: lines.join("\n\n"),
                }
            })
            .collect()
    }

    pub fn write_index_file(&self, lib: bool) -> OutputFile {
        let mut lines = Vec::new();
        Self::write_doc_comment(&mut lines);
        let code_blocks: Vec<TokenStream> = self.entities.iter().map(Self::gen_mod).collect();
        Self::write(
            &mut lines,
            vec![quote! {
                pub mod prelude;
            }],
        );
        lines.push("".to_owned());
        Self::write(&mut lines, code_blocks);
        if !self.enums.is_empty() {
            Self::write(
                &mut lines,
                vec![quote! {
                    pub mod sea_orm_active_enums;
                }],
            );
        }

        let file_name = match lib {
            true => "lib.rs".to_owned(),
            false => "mod.rs".to_owned(),
        };

        OutputFile {
            name: file_name,
            content: lines.join("\n"),
        }
    }

    pub fn write_prelude(&self) -> OutputFile {
        let mut lines = Vec::new();
        Self::write_doc_comment(&mut lines);
        let code_blocks = self.entities.iter().map(Self::gen_prelude_use).collect();
        Self::write(&mut lines, code_blocks);
        OutputFile {
            name: "prelude.rs".to_owned(),
            content: lines.join("\n"),
        }
    }

    pub fn write_sea_orm_active_enums(
        &self,
        with_serde: &WithSerde,
        with_copy_enums: bool,
    ) -> OutputFile {
        let mut lines = Vec::new();
        Self::write_doc_comment(&mut lines);
        Self::write(&mut lines, vec![Self::gen_import(with_serde)]);
        lines.push("".to_owned());
        let code_blocks = self
            .enums
            .values()
            .map(|active_enum| active_enum.impl_active_enum(with_serde, with_copy_enums))
            .collect();
        Self::write(&mut lines, code_blocks);
        OutputFile {
            name: "sea_orm_active_enums.rs".to_owned(),
            content: lines.join("\n"),
        }
    }

    pub fn write(lines: &mut Vec<String>, code_blocks: Vec<TokenStream>) {
        lines.extend(
            code_blocks
                .into_iter()
                .map(|code_block| code_block.to_string())
                .collect::<Vec<_>>(),
        );
    }

    pub fn write_doc_comment(lines: &mut Vec<String>) {
        let ver = env!("CARGO_PKG_VERSION");
        let comments = vec![format!(
            "//! `SeaORM` Entity. Generated by sea-orm-codegen {ver}"
        )];
        lines.extend(comments);
        lines.push("".to_owned());
    }

    #[allow(clippy::too_many_arguments)]
    pub fn gen_expanded_code_blocks(
        entity: &Entity,
        with_serde: &WithSerde,
        date_time_crate: &DateTimeCrate,
        schema_name: &Option<String>,
        serde_skip_deserializing_primary_key: bool,
        serde_skip_hidden_column: bool,
        model_extra_derives: &TokenStream,
        model_extra_attributes: &TokenStream,
        seaography: bool,
    ) -> Vec<TokenStream> {
        let mut imports = Self::gen_import(with_serde);
        imports.extend(Self::gen_import_active_enum(entity));
        let mut code_blocks = vec![
            imports,
            Self::gen_entity_struct(),
            Self::gen_impl_entity_name(entity, schema_name),
            Self::gen_model_struct(
                entity,
                with_serde,
                date_time_crate,
                serde_skip_deserializing_primary_key,
                serde_skip_hidden_column,
                model_extra_derives,
                model_extra_attributes,
            ),
            Self::gen_column_enum(entity),
            Self::gen_primary_key_enum(entity),
            Self::gen_impl_primary_key(entity, date_time_crate),
            Self::gen_relation_enum(entity),
            Self::gen_impl_column_trait(entity),
            Self::gen_impl_relation_trait(entity),
        ];
        code_blocks.extend(Self::gen_impl_related(entity));
        code_blocks.extend(Self::gen_impl_conjunct_related(entity));
        code_blocks.extend([Self::gen_impl_active_model_behavior()]);
        if seaography {
            code_blocks.extend([Self::gen_related_entity(entity)]);
        }
        code_blocks
    }

    #[allow(clippy::too_many_arguments)]
    pub fn gen_compact_code_blocks(
        entity: &Entity,
        with_serde: &WithSerde,
        date_time_crate: &DateTimeCrate,
        schema_name: &Option<String>,
        serde_skip_deserializing_primary_key: bool,
        serde_skip_hidden_column: bool,
        model_extra_derives: &TokenStream,
        model_extra_attributes: &TokenStream,
        seaography: bool,
    ) -> Vec<TokenStream> {
        let mut imports = Self::gen_import(with_serde);
        imports.extend(Self::gen_import_active_enum(entity));
        let mut code_blocks = vec![
            imports,
            Self::gen_compact_model_struct(
                entity,
                with_serde,
                date_time_crate,
                schema_name,
                serde_skip_deserializing_primary_key,
                serde_skip_hidden_column,
                model_extra_derives,
                model_extra_attributes,
            ),
            Self::gen_compact_relation_enum(entity),
        ];
        code_blocks.extend(Self::gen_impl_related(entity));
        code_blocks.extend(Self::gen_impl_conjunct_related(entity));
        code_blocks.extend([Self::gen_impl_active_model_behavior()]);
        if seaography {
            code_blocks.extend([Self::gen_related_entity(entity)]);
        }
        code_blocks
    }

    pub fn gen_import(with_serde: &WithSerde) -> TokenStream {
        let prelude_import = quote!(
            use sea_orm::entity::prelude::*;
        );

        match with_serde {
            WithSerde::None => prelude_import,
            WithSerde::Serialize => {
                quote! {
                    #prelude_import
                    use serde::Serialize;
                }
            }
            WithSerde::Deserialize => {
                quote! {
                    #prelude_import
                    use serde::Deserialize;
                }
            }
            WithSerde::Both => {
                quote! {
                    #prelude_import
                    use serde::{Deserialize,Serialize};
                }
            }
        }
    }

    pub fn gen_entity_struct() -> TokenStream {
        quote! {
            #[derive(Copy, Clone, Default, Debug, DeriveEntity)]
            pub struct Entity;
        }
    }

    pub fn gen_impl_entity_name(entity: &Entity, schema_name: &Option<String>) -> TokenStream {
        let schema_name = match Self::gen_schema_name(schema_name) {
            Some(schema_name) => quote! {
                fn schema_name(&self) -> Option<&str> {
                    Some(#schema_name)
                }
            },
            None => quote! {},
        };
        let table_name = entity.table_name.as_str();
        let table_name = quote! {
            fn table_name(&self) -> &str {
                #table_name
            }
        };
        quote! {
            impl EntityName for Entity {
                #schema_name
                #table_name
            }
        }
    }

    pub fn gen_import_active_enum(entity: &Entity) -> TokenStream {
        entity
            .columns
            .iter()
<<<<<<< HEAD
            .fold(TokenStream::new(), |mut ts, col| {
                if let sea_query::ColumnType::Enum { name, .. } = col.get_inner_col_type() {
                    let enum_name = format_ident!("{}", name.to_string().to_upper_camel_case());
                    ts.extend([quote! {
                        use super::sea_orm_active_enums::#enum_name;
                    }]);
=======
            .fold((TokenStream::new(), Vec::new()), |(mut ts, mut enums), col| {
                if let sea_query::ColumnType::Enum { name, .. } = &col.col_type {
                    if !enums.contains(&name) {
                        enums.push(name);
                        let enum_name = format_ident!("{}", name.to_string().to_upper_camel_case());
                        ts.extend([quote! {
                            use super::sea_orm_active_enums::#enum_name;
                        }]);
                    }
>>>>>>> 7cf31955
                }
                (ts, enums)
            }).0
    }

    pub fn gen_model_struct(
        entity: &Entity,
        with_serde: &WithSerde,
        date_time_crate: &DateTimeCrate,
        serde_skip_deserializing_primary_key: bool,
        serde_skip_hidden_column: bool,
        model_extra_derives: &TokenStream,
        model_extra_attributes: &TokenStream,
    ) -> TokenStream {
        let column_names_snake_case = entity.get_column_names_snake_case();
        let column_rs_types = entity.get_column_rs_types(date_time_crate);
        let if_eq_needed = entity.get_eq_needed();
        let serde_attributes = entity.get_column_serde_attributes(
            serde_skip_deserializing_primary_key,
            serde_skip_hidden_column,
        );
        let extra_derive = with_serde.extra_derive();

        quote! {
            #[derive(Clone, Debug, PartialEq, DeriveModel, DeriveActiveModel #if_eq_needed #extra_derive #model_extra_derives)]
            #model_extra_attributes
            pub struct Model {
                #(
                    #serde_attributes
                    pub #column_names_snake_case: #column_rs_types,
                )*
            }
        }
    }

    pub fn gen_column_enum(entity: &Entity) -> TokenStream {
        let column_variants = entity.columns.iter().map(|col| {
            let variant = col.get_name_camel_case();
            let mut variant = quote! { #variant };
            if !col.is_snake_case_name() {
                let column_name = &col.name;
                variant = quote! {
                    #[sea_orm(column_name = #column_name)]
                    #variant
                };
            }
            variant
        });
        quote! {
            #[derive(Copy, Clone, Debug, EnumIter, DeriveColumn)]
            pub enum Column {
                #(#column_variants,)*
            }
        }
    }

    pub fn gen_primary_key_enum(entity: &Entity) -> TokenStream {
        let primary_key_names_camel_case = entity.get_primary_key_names_camel_case();
        quote! {
            #[derive(Copy, Clone, Debug, EnumIter, DerivePrimaryKey)]
            pub enum PrimaryKey {
                #(#primary_key_names_camel_case,)*
            }
        }
    }

    pub fn gen_impl_primary_key(entity: &Entity, date_time_crate: &DateTimeCrate) -> TokenStream {
        let primary_key_auto_increment = entity.get_primary_key_auto_increment();
        let value_type = entity.get_primary_key_rs_type(date_time_crate);
        quote! {
            impl PrimaryKeyTrait for PrimaryKey {
                type ValueType = #value_type;

                fn auto_increment() -> bool {
                    #primary_key_auto_increment
                }
            }
        }
    }

    pub fn gen_relation_enum(entity: &Entity) -> TokenStream {
        let relation_enum_name = entity.get_relation_enum_name();
        quote! {
            #[derive(Copy, Clone, Debug, EnumIter)]
            pub enum Relation {
                #(#relation_enum_name,)*
            }
        }
    }

    pub fn gen_impl_column_trait(entity: &Entity) -> TokenStream {
        let column_names_camel_case = entity.get_column_names_camel_case();
        let column_defs = entity.get_column_defs();
        quote! {
            impl ColumnTrait for Column {
                type EntityName = Entity;

                fn def(&self) -> ColumnDef {
                    match self {
                        #(Self::#column_names_camel_case => #column_defs,)*
                    }
                }
            }
        }
    }

    pub fn gen_impl_relation_trait(entity: &Entity) -> TokenStream {
        let relation_enum_name = entity.get_relation_enum_name();
        let relation_defs = entity.get_relation_defs();
        let quoted = if relation_enum_name.is_empty() {
            quote! {
                panic!("No RelationDef")
            }
        } else {
            quote! {
                match self {
                    #(Self::#relation_enum_name => #relation_defs,)*
                }
            }
        };
        quote! {
            impl RelationTrait for Relation {
                fn def(&self) -> RelationDef {
                    #quoted
                }
            }
        }
    }

    pub fn gen_impl_related(entity: &Entity) -> Vec<TokenStream> {
        entity
            .relations
            .iter()
            .filter(|rel| !rel.self_referencing && rel.num_suffix == 0 && rel.impl_related)
            .map(|rel| {
                let enum_name = rel.get_enum_name();
                let module_name = rel.get_module_name();
                let inner = quote! {
                    fn to() -> RelationDef {
                        Relation::#enum_name.def()
                    }
                };
                if module_name.is_some() {
                    quote! {
                        impl Related<super::#module_name::Entity> for Entity { #inner }
                    }
                } else {
                    quote! {
                        impl Related<Entity> for Entity { #inner }
                    }
                }
            })
            .collect()
    }

    /// Used to generate `enum RelatedEntity` that is useful to the Seaography project
    pub fn gen_related_entity(entity: &Entity) -> TokenStream {
        let related_enum_name = entity.get_related_entity_enum_name();
        let related_attrs = entity.get_related_entity_attrs();

        quote! {
            #[derive(Copy, Clone, Debug, EnumIter, DeriveRelatedEntity)]
            pub enum RelatedEntity {
                #(
                    #related_attrs
                    #related_enum_name
                ),*
            }
        }
    }

    pub fn gen_impl_conjunct_related(entity: &Entity) -> Vec<TokenStream> {
        let table_name_camel_case = entity.get_table_name_camel_case_ident();
        let via_snake_case = entity.get_conjunct_relations_via_snake_case();
        let to_snake_case = entity.get_conjunct_relations_to_snake_case();
        let to_upper_camel_case = entity.get_conjunct_relations_to_upper_camel_case();
        via_snake_case
            .into_iter()
            .zip(to_snake_case)
            .zip(to_upper_camel_case)
            .map(|((via_snake_case, to_snake_case), to_upper_camel_case)| {
                quote! {
                    impl Related<super::#to_snake_case::Entity> for Entity {
                        fn to() -> RelationDef {
                            super::#via_snake_case::Relation::#to_upper_camel_case.def()
                        }

                        fn via() -> Option<RelationDef> {
                            Some(super::#via_snake_case::Relation::#table_name_camel_case.def().rev())
                        }
                    }
                }
            })
            .collect()
    }

    pub fn gen_impl_active_model_behavior() -> TokenStream {
        quote! {
            impl ActiveModelBehavior for ActiveModel {}
        }
    }

    pub fn gen_mod(entity: &Entity) -> TokenStream {
        let table_name_snake_case_ident = format_ident!(
            "{}",
            escape_rust_keyword(entity.get_table_name_snake_case_ident())
        );
        quote! {
            pub mod #table_name_snake_case_ident;
        }
    }

    pub fn gen_prelude_use(entity: &Entity) -> TokenStream {
        let table_name_snake_case_ident = entity.get_table_name_snake_case_ident();
        let table_name_camel_case_ident = entity.get_table_name_camel_case_ident();
        quote! {
            pub use super::#table_name_snake_case_ident::Entity as #table_name_camel_case_ident;
        }
    }

    #[allow(clippy::too_many_arguments)]
    pub fn gen_compact_model_struct(
        entity: &Entity,
        with_serde: &WithSerde,
        date_time_crate: &DateTimeCrate,
        schema_name: &Option<String>,
        serde_skip_deserializing_primary_key: bool,
        serde_skip_hidden_column: bool,
        model_extra_derives: &TokenStream,
        model_extra_attributes: &TokenStream,
    ) -> TokenStream {
        let table_name = entity.table_name.as_str();
        let column_names_snake_case = entity.get_column_names_snake_case();
        let column_rs_types = entity.get_column_rs_types(date_time_crate);
        let if_eq_needed = entity.get_eq_needed();
        let primary_keys: Vec<String> = entity
            .primary_keys
            .iter()
            .map(|pk| pk.name.clone())
            .collect();
        let attrs: Vec<TokenStream> = entity
            .columns
            .iter()
            .map(|col| {
                let mut attrs: Punctuated<_, Comma> = Punctuated::new();
                let is_primary_key = primary_keys.contains(&col.name);
                if !col.is_snake_case_name() {
                    let column_name = &col.name;
                    attrs.push(quote! { column_name = #column_name });
                }
                if is_primary_key {
                    attrs.push(quote! { primary_key });
                    if !col.auto_increment {
                        attrs.push(quote! { auto_increment = false });
                    }
                }
                if let Some(ts) = col.get_col_type_attrs() {
                    attrs.extend([ts]);
                    if !col.not_null {
                        attrs.push(quote! { nullable });
                    }
                };
                if col.unique {
                    attrs.push(quote! { unique });
                }
                let mut ts = quote! {};
                if !attrs.is_empty() {
                    for (i, attr) in attrs.into_iter().enumerate() {
                        if i > 0 {
                            ts = quote! { #ts, };
                        }
                        ts = quote! { #ts #attr };
                    }
                    ts = quote! { #[sea_orm(#ts)] };
                }
                let serde_attribute = col.get_serde_attribute(
                    is_primary_key,
                    serde_skip_deserializing_primary_key,
                    serde_skip_hidden_column,
                );
                ts = quote! {
                    #ts
                    #serde_attribute
                };
                ts
            })
            .collect();
        let schema_name = match Self::gen_schema_name(schema_name) {
            Some(schema_name) => quote! {
                schema_name = #schema_name,
            },
            None => quote! {},
        };
        let extra_derive = with_serde.extra_derive();

        quote! {
            #[derive(Clone, Debug, PartialEq, DeriveEntityModel #if_eq_needed #extra_derive #model_extra_derives)]
            #[sea_orm(
                #schema_name
                table_name = #table_name
            )]
            #model_extra_attributes
            pub struct Model {
                #(
                    #attrs
                    pub #column_names_snake_case: #column_rs_types,
                )*
            }
        }
    }

    pub fn gen_compact_relation_enum(entity: &Entity) -> TokenStream {
        let relation_enum_name = entity.get_relation_enum_name();
        let attrs = entity.get_relation_attrs();
        quote! {
            #[derive(Copy, Clone, Debug, EnumIter, DeriveRelation)]
            pub enum Relation {
                #(
                    #attrs
                    #relation_enum_name,
                )*
            }
        }
    }

    pub fn gen_schema_name(schema_name: &Option<String>) -> Option<TokenStream> {
        match schema_name {
            Some(schema_name) => {
                if schema_name != "public" {
                    Some(quote! { #schema_name })
                } else {
                    None
                }
            }
            None => None,
        }
    }
}

#[cfg(test)]
mod tests {
    use crate::{
        entity::writer::{bonus_attributes, bonus_derive},
        Column, ConjunctRelation, DateTimeCrate, Entity, EntityWriter, PrimaryKey, Relation,
        RelationType, WithSerde,
    };
    use pretty_assertions::assert_eq;
    use proc_macro2::TokenStream;
    use sea_query::{ColumnType, ForeignKeyAction, RcOrArc};
    use std::io::{self, BufRead, BufReader, Read};

    fn setup() -> Vec<Entity> {
        vec![
            Entity {
                table_name: "cake".to_owned(),
                columns: vec![
                    Column {
                        name: "id".to_owned(),
                        col_type: ColumnType::Integer,
                        auto_increment: true,
                        not_null: true,
                        unique: false,
                    },
                    Column {
                        name: "name".to_owned(),
                        col_type: ColumnType::Text,
                        auto_increment: false,
                        not_null: false,
                        unique: false,
                    },
                ],
                relations: vec![Relation {
                    ref_table: "fruit".to_owned(),
                    columns: vec![],
                    ref_columns: vec![],
                    rel_type: RelationType::HasMany,
                    on_delete: None,
                    on_update: None,
                    self_referencing: false,
                    num_suffix: 0,
                    impl_related: true,
                }],
                conjunct_relations: vec![ConjunctRelation {
                    via: "cake_filling".to_owned(),
                    to: "filling".to_owned(),
                }],
                primary_keys: vec![PrimaryKey {
                    name: "id".to_owned(),
                }],
            },
            Entity {
                table_name: "_cake_filling_".to_owned(),
                columns: vec![
                    Column {
                        name: "cake_id".to_owned(),
                        col_type: ColumnType::Integer,
                        auto_increment: false,
                        not_null: true,
                        unique: false,
                    },
                    Column {
                        name: "filling_id".to_owned(),
                        col_type: ColumnType::Integer,
                        auto_increment: false,
                        not_null: true,
                        unique: false,
                    },
                ],
                relations: vec![
                    Relation {
                        ref_table: "cake".to_owned(),
                        columns: vec!["cake_id".to_owned()],
                        ref_columns: vec!["id".to_owned()],
                        rel_type: RelationType::BelongsTo,
                        on_delete: Some(ForeignKeyAction::Cascade),
                        on_update: Some(ForeignKeyAction::Cascade),
                        self_referencing: false,
                        num_suffix: 0,
                        impl_related: true,
                    },
                    Relation {
                        ref_table: "filling".to_owned(),
                        columns: vec!["filling_id".to_owned()],
                        ref_columns: vec!["id".to_owned()],
                        rel_type: RelationType::BelongsTo,
                        on_delete: Some(ForeignKeyAction::Cascade),
                        on_update: Some(ForeignKeyAction::Cascade),
                        self_referencing: false,
                        num_suffix: 0,
                        impl_related: true,
                    },
                ],
                conjunct_relations: vec![],
                primary_keys: vec![
                    PrimaryKey {
                        name: "cake_id".to_owned(),
                    },
                    PrimaryKey {
                        name: "filling_id".to_owned(),
                    },
                ],
            },
            Entity {
                table_name: "cake_filling_price".to_owned(),
                columns: vec![
                    Column {
                        name: "cake_id".to_owned(),
                        col_type: ColumnType::Integer,
                        auto_increment: false,
                        not_null: true,
                        unique: false,
                    },
                    Column {
                        name: "filling_id".to_owned(),
                        col_type: ColumnType::Integer,
                        auto_increment: false,
                        not_null: true,
                        unique: false,
                    },
                    Column {
                        name: "price".to_owned(),
                        col_type: ColumnType::Decimal(None),
                        auto_increment: false,
                        not_null: true,
                        unique: false,
                    },
                ],
                relations: vec![Relation {
                    ref_table: "cake_filling".to_owned(),
                    columns: vec!["cake_id".to_owned(), "filling_id".to_owned()],
                    ref_columns: vec!["cake_id".to_owned(), "filling_id".to_owned()],
                    rel_type: RelationType::BelongsTo,
                    on_delete: None,
                    on_update: None,
                    self_referencing: false,
                    num_suffix: 0,
                    impl_related: true,
                }],
                conjunct_relations: vec![],
                primary_keys: vec![
                    PrimaryKey {
                        name: "cake_id".to_owned(),
                    },
                    PrimaryKey {
                        name: "filling_id".to_owned(),
                    },
                ],
            },
            Entity {
                table_name: "filling".to_owned(),
                columns: vec![
                    Column {
                        name: "id".to_owned(),
                        col_type: ColumnType::Integer,
                        auto_increment: true,
                        not_null: true,
                        unique: false,
                    },
                    Column {
                        name: "name".to_owned(),
                        col_type: ColumnType::String(Some(255)),
                        auto_increment: false,
                        not_null: true,
                        unique: false,
                    },
                ],
                relations: vec![],
                conjunct_relations: vec![ConjunctRelation {
                    via: "cake_filling".to_owned(),
                    to: "cake".to_owned(),
                }],
                primary_keys: vec![PrimaryKey {
                    name: "id".to_owned(),
                }],
            },
            Entity {
                table_name: "fruit".to_owned(),
                columns: vec![
                    Column {
                        name: "id".to_owned(),
                        col_type: ColumnType::Integer,
                        auto_increment: true,
                        not_null: true,
                        unique: false,
                    },
                    Column {
                        name: "name".to_owned(),
                        col_type: ColumnType::String(Some(255)),
                        auto_increment: false,
                        not_null: true,
                        unique: false,
                    },
                    Column {
                        name: "cake_id".to_owned(),
                        col_type: ColumnType::Integer,
                        auto_increment: false,
                        not_null: false,
                        unique: false,
                    },
                ],
                relations: vec![
                    Relation {
                        ref_table: "cake".to_owned(),
                        columns: vec!["cake_id".to_owned()],
                        ref_columns: vec!["id".to_owned()],
                        rel_type: RelationType::BelongsTo,
                        on_delete: None,
                        on_update: None,
                        self_referencing: false,
                        num_suffix: 0,
                        impl_related: true,
                    },
                    Relation {
                        ref_table: "vendor".to_owned(),
                        columns: vec![],
                        ref_columns: vec![],
                        rel_type: RelationType::HasMany,
                        on_delete: None,
                        on_update: None,
                        self_referencing: false,
                        num_suffix: 0,
                        impl_related: true,
                    },
                ],
                conjunct_relations: vec![],
                primary_keys: vec![PrimaryKey {
                    name: "id".to_owned(),
                }],
            },
            Entity {
                table_name: "vendor".to_owned(),
                columns: vec![
                    Column {
                        name: "id".to_owned(),
                        col_type: ColumnType::Integer,
                        auto_increment: true,
                        not_null: true,
                        unique: false,
                    },
                    Column {
                        name: "_name_".to_owned(),
                        col_type: ColumnType::String(Some(255)),
                        auto_increment: false,
                        not_null: true,
                        unique: false,
                    },
                    Column {
                        name: "fruitId".to_owned(),
                        col_type: ColumnType::Integer,
                        auto_increment: false,
                        not_null: false,
                        unique: false,
                    },
                ],
                relations: vec![Relation {
                    ref_table: "fruit".to_owned(),
                    columns: vec!["fruitId".to_owned()],
                    ref_columns: vec!["id".to_owned()],
                    rel_type: RelationType::BelongsTo,
                    on_delete: None,
                    on_update: None,
                    self_referencing: false,
                    num_suffix: 0,
                    impl_related: true,
                }],
                conjunct_relations: vec![],
                primary_keys: vec![PrimaryKey {
                    name: "id".to_owned(),
                }],
            },
            Entity {
                table_name: "rust_keyword".to_owned(),
                columns: vec![
                    Column {
                        name: "id".to_owned(),
                        col_type: ColumnType::Integer,
                        auto_increment: true,
                        not_null: true,
                        unique: false,
                    },
                    Column {
                        name: "testing".to_owned(),
                        col_type: ColumnType::TinyInteger,
                        auto_increment: false,
                        not_null: true,
                        unique: false,
                    },
                    Column {
                        name: "rust".to_owned(),
                        col_type: ColumnType::TinyUnsigned,
                        auto_increment: false,
                        not_null: true,
                        unique: false,
                    },
                    Column {
                        name: "keywords".to_owned(),
                        col_type: ColumnType::SmallInteger,
                        auto_increment: false,
                        not_null: true,
                        unique: false,
                    },
                    Column {
                        name: "type".to_owned(),
                        col_type: ColumnType::SmallUnsigned,
                        auto_increment: false,
                        not_null: true,
                        unique: false,
                    },
                    Column {
                        name: "typeof".to_owned(),
                        col_type: ColumnType::Integer,
                        auto_increment: false,
                        not_null: true,
                        unique: false,
                    },
                    Column {
                        name: "crate".to_owned(),
                        col_type: ColumnType::Unsigned,
                        auto_increment: false,
                        not_null: true,
                        unique: false,
                    },
                    Column {
                        name: "self".to_owned(),
                        col_type: ColumnType::BigInteger,
                        auto_increment: false,
                        not_null: true,
                        unique: false,
                    },
                    Column {
                        name: "self_id1".to_owned(),
                        col_type: ColumnType::BigUnsigned,
                        auto_increment: false,
                        not_null: true,
                        unique: false,
                    },
                    Column {
                        name: "self_id2".to_owned(),
                        col_type: ColumnType::Integer,
                        auto_increment: false,
                        not_null: true,
                        unique: false,
                    },
                    Column {
                        name: "fruit_id1".to_owned(),
                        col_type: ColumnType::Integer,
                        auto_increment: false,
                        not_null: true,
                        unique: false,
                    },
                    Column {
                        name: "fruit_id2".to_owned(),
                        col_type: ColumnType::Integer,
                        auto_increment: false,
                        not_null: true,
                        unique: false,
                    },
                    Column {
                        name: "cake_id".to_owned(),
                        col_type: ColumnType::Integer,
                        auto_increment: false,
                        not_null: true,
                        unique: false,
                    },
                ],
                relations: vec![
                    Relation {
                        ref_table: "rust_keyword".to_owned(),
                        columns: vec!["self_id1".to_owned()],
                        ref_columns: vec!["id".to_owned()],
                        rel_type: RelationType::BelongsTo,
                        on_delete: None,
                        on_update: None,
                        self_referencing: true,
                        num_suffix: 1,
                        impl_related: true,
                    },
                    Relation {
                        ref_table: "rust_keyword".to_owned(),
                        columns: vec!["self_id2".to_owned()],
                        ref_columns: vec!["id".to_owned()],
                        rel_type: RelationType::BelongsTo,
                        on_delete: None,
                        on_update: None,
                        self_referencing: true,
                        num_suffix: 2,
                        impl_related: true,
                    },
                    Relation {
                        ref_table: "fruit".to_owned(),
                        columns: vec!["fruit_id1".to_owned()],
                        ref_columns: vec!["id".to_owned()],
                        rel_type: RelationType::BelongsTo,
                        on_delete: None,
                        on_update: None,
                        self_referencing: false,
                        num_suffix: 1,
                        impl_related: true,
                    },
                    Relation {
                        ref_table: "fruit".to_owned(),
                        columns: vec!["fruit_id2".to_owned()],
                        ref_columns: vec!["id".to_owned()],
                        rel_type: RelationType::BelongsTo,
                        on_delete: None,
                        on_update: None,
                        self_referencing: false,
                        num_suffix: 2,
                        impl_related: true,
                    },
                    Relation {
                        ref_table: "cake".to_owned(),
                        columns: vec!["cake_id".to_owned()],
                        ref_columns: vec!["id".to_owned()],
                        rel_type: RelationType::BelongsTo,
                        on_delete: None,
                        on_update: None,
                        self_referencing: false,
                        num_suffix: 0,
                        impl_related: true,
                    },
                ],
                conjunct_relations: vec![],
                primary_keys: vec![PrimaryKey {
                    name: "id".to_owned(),
                }],
            },
            Entity {
                table_name: "cake_with_float".to_owned(),
                columns: vec![
                    Column {
                        name: "id".to_owned(),
                        col_type: ColumnType::Integer,
                        auto_increment: true,
                        not_null: true,
                        unique: false,
                    },
                    Column {
                        name: "name".to_owned(),
                        col_type: ColumnType::Text,
                        auto_increment: false,
                        not_null: false,
                        unique: false,
                    },
                    Column {
                        name: "price".to_owned(),
                        col_type: ColumnType::Float,
                        auto_increment: false,
                        not_null: false,
                        unique: false,
                    },
                ],
                relations: vec![Relation {
                    ref_table: "fruit".to_owned(),
                    columns: vec![],
                    ref_columns: vec![],
                    rel_type: RelationType::HasMany,
                    on_delete: None,
                    on_update: None,
                    self_referencing: false,
                    num_suffix: 0,
                    impl_related: true,
                }],
                conjunct_relations: vec![ConjunctRelation {
                    via: "cake_filling".to_owned(),
                    to: "filling".to_owned(),
                }],
                primary_keys: vec![PrimaryKey {
                    name: "id".to_owned(),
                }],
            },
            Entity {
                table_name: "cake_with_double".to_owned(),
                columns: vec![
                    Column {
                        name: "id".to_owned(),
                        col_type: ColumnType::Integer,
                        auto_increment: true,
                        not_null: true,
                        unique: false,
                    },
                    Column {
                        name: "name".to_owned(),
                        col_type: ColumnType::Text,
                        auto_increment: false,
                        not_null: false,
                        unique: false,
                    },
                    Column {
                        name: "price".to_owned(),
                        col_type: ColumnType::Double,
                        auto_increment: false,
                        not_null: false,
                        unique: false,
                    },
                ],
                relations: vec![Relation {
                    ref_table: "fruit".to_owned(),
                    columns: vec![],
                    ref_columns: vec![],
                    rel_type: RelationType::HasMany,
                    on_delete: None,
                    on_update: None,
                    self_referencing: false,
                    num_suffix: 0,
                    impl_related: true,
                }],
                conjunct_relations: vec![ConjunctRelation {
                    via: "cake_filling".to_owned(),
                    to: "filling".to_owned(),
                }],
                primary_keys: vec![PrimaryKey {
                    name: "id".to_owned(),
                }],
            },
            Entity {
                table_name: "collection".to_owned(),
                columns: vec![
                    Column {
                        name: "id".to_owned(),
                        col_type: ColumnType::Integer,
                        auto_increment: true,
                        not_null: true,
                        unique: false,
                    },
                    Column {
                        name: "integers".to_owned(),
                        col_type: ColumnType::Array(RcOrArc::new(ColumnType::Integer)),
                        auto_increment: false,
                        not_null: true,
                        unique: false,
                    },
                    Column {
                        name: "integers_opt".to_owned(),
                        col_type: ColumnType::Array(RcOrArc::new(ColumnType::Integer)),
                        auto_increment: false,
                        not_null: false,
                        unique: false,
                    },
                ],
                relations: vec![],
                conjunct_relations: vec![],
                primary_keys: vec![PrimaryKey {
                    name: "id".to_owned(),
                }],
            },
            Entity {
                table_name: "collection_float".to_owned(),
                columns: vec![
                    Column {
                        name: "id".to_owned(),
                        col_type: ColumnType::Integer,
                        auto_increment: true,
                        not_null: true,
                        unique: false,
                    },
                    Column {
                        name: "floats".to_owned(),
                        col_type: ColumnType::Array(RcOrArc::new(ColumnType::Float)),
                        auto_increment: false,
                        not_null: true,
                        unique: false,
                    },
                    Column {
                        name: "doubles".to_owned(),
                        col_type: ColumnType::Array(RcOrArc::new(ColumnType::Double)),
                        auto_increment: false,
                        not_null: true,
                        unique: false,
                    },
                ],
                relations: vec![],
                conjunct_relations: vec![],
                primary_keys: vec![PrimaryKey {
                    name: "id".to_owned(),
                }],
            },
        ]
    }

    fn parse_from_file<R>(inner: R) -> io::Result<TokenStream>
    where
        R: Read,
    {
        let mut reader = BufReader::new(inner);
        let mut lines: Vec<String> = Vec::new();

        reader.read_until(b';', &mut Vec::new())?;

        let mut line = String::new();
        while reader.read_line(&mut line)? > 0 {
            lines.push(line.to_owned());
            line.clear();
        }
        let content = lines.join("");
        Ok(content.parse().unwrap())
    }

    #[test]
    fn test_gen_expanded_code_blocks() -> io::Result<()> {
        let entities = setup();
        const ENTITY_FILES: [&str; 11] = [
            include_str!("../../tests/expanded/cake.rs"),
            include_str!("../../tests/expanded/cake_filling.rs"),
            include_str!("../../tests/expanded/cake_filling_price.rs"),
            include_str!("../../tests/expanded/filling.rs"),
            include_str!("../../tests/expanded/fruit.rs"),
            include_str!("../../tests/expanded/vendor.rs"),
            include_str!("../../tests/expanded/rust_keyword.rs"),
            include_str!("../../tests/expanded/cake_with_float.rs"),
            include_str!("../../tests/expanded/cake_with_double.rs"),
            include_str!("../../tests/expanded/collection.rs"),
            include_str!("../../tests/expanded/collection_float.rs"),
        ];
        const ENTITY_FILES_WITH_SCHEMA_NAME: [&str; 11] = [
            include_str!("../../tests/expanded_with_schema_name/cake.rs"),
            include_str!("../../tests/expanded_with_schema_name/cake_filling.rs"),
            include_str!("../../tests/expanded_with_schema_name/cake_filling_price.rs"),
            include_str!("../../tests/expanded_with_schema_name/filling.rs"),
            include_str!("../../tests/expanded_with_schema_name/fruit.rs"),
            include_str!("../../tests/expanded_with_schema_name/vendor.rs"),
            include_str!("../../tests/expanded_with_schema_name/rust_keyword.rs"),
            include_str!("../../tests/expanded_with_schema_name/cake_with_float.rs"),
            include_str!("../../tests/expanded_with_schema_name/cake_with_double.rs"),
            include_str!("../../tests/expanded_with_schema_name/collection.rs"),
            include_str!("../../tests/expanded_with_schema_name/collection_float.rs"),
        ];

        assert_eq!(entities.len(), ENTITY_FILES.len());

        for (i, entity) in entities.iter().enumerate() {
            assert_eq!(
                parse_from_file(ENTITY_FILES[i].as_bytes())?.to_string(),
                EntityWriter::gen_expanded_code_blocks(
                    entity,
                    &crate::WithSerde::None,
                    &crate::DateTimeCrate::Chrono,
                    &None,
                    false,
                    false,
                    &TokenStream::new(),
                    &TokenStream::new(),
                    false
                )
                .into_iter()
                .skip(1)
                .fold(TokenStream::new(), |mut acc, tok| {
                    acc.extend(tok);
                    acc
                })
                .to_string()
            );
            assert_eq!(
                parse_from_file(ENTITY_FILES[i].as_bytes())?.to_string(),
                EntityWriter::gen_expanded_code_blocks(
                    entity,
                    &crate::WithSerde::None,
                    &crate::DateTimeCrate::Chrono,
                    &Some("public".to_owned()),
                    false,
                    false,
                    &TokenStream::new(),
                    &TokenStream::new(),
                    false,
                )
                .into_iter()
                .skip(1)
                .fold(TokenStream::new(), |mut acc, tok| {
                    acc.extend(tok);
                    acc
                })
                .to_string()
            );
            assert_eq!(
                parse_from_file(ENTITY_FILES_WITH_SCHEMA_NAME[i].as_bytes())?.to_string(),
                EntityWriter::gen_expanded_code_blocks(
                    entity,
                    &crate::WithSerde::None,
                    &crate::DateTimeCrate::Chrono,
                    &Some("schema_name".to_owned()),
                    false,
                    false,
                    &TokenStream::new(),
                    &TokenStream::new(),
                    false,
                )
                .into_iter()
                .skip(1)
                .fold(TokenStream::new(), |mut acc, tok| {
                    acc.extend(tok);
                    acc
                })
                .to_string()
            );
        }

        Ok(())
    }

    #[test]
    fn test_gen_compact_code_blocks() -> io::Result<()> {
        let entities = setup();
        const ENTITY_FILES: [&str; 11] = [
            include_str!("../../tests/compact/cake.rs"),
            include_str!("../../tests/compact/cake_filling.rs"),
            include_str!("../../tests/compact/cake_filling_price.rs"),
            include_str!("../../tests/compact/filling.rs"),
            include_str!("../../tests/compact/fruit.rs"),
            include_str!("../../tests/compact/vendor.rs"),
            include_str!("../../tests/compact/rust_keyword.rs"),
            include_str!("../../tests/compact/cake_with_float.rs"),
            include_str!("../../tests/compact/cake_with_double.rs"),
            include_str!("../../tests/compact/collection.rs"),
            include_str!("../../tests/compact/collection_float.rs"),
        ];
        const ENTITY_FILES_WITH_SCHEMA_NAME: [&str; 11] = [
            include_str!("../../tests/compact_with_schema_name/cake.rs"),
            include_str!("../../tests/compact_with_schema_name/cake_filling.rs"),
            include_str!("../../tests/compact_with_schema_name/cake_filling_price.rs"),
            include_str!("../../tests/compact_with_schema_name/filling.rs"),
            include_str!("../../tests/compact_with_schema_name/fruit.rs"),
            include_str!("../../tests/compact_with_schema_name/vendor.rs"),
            include_str!("../../tests/compact_with_schema_name/rust_keyword.rs"),
            include_str!("../../tests/compact_with_schema_name/cake_with_float.rs"),
            include_str!("../../tests/compact_with_schema_name/cake_with_double.rs"),
            include_str!("../../tests/compact_with_schema_name/collection.rs"),
            include_str!("../../tests/compact_with_schema_name/collection_float.rs"),
        ];

        assert_eq!(entities.len(), ENTITY_FILES.len());

        for (i, entity) in entities.iter().enumerate() {
            assert_eq!(
                parse_from_file(ENTITY_FILES[i].as_bytes())?.to_string(),
                EntityWriter::gen_compact_code_blocks(
                    entity,
                    &crate::WithSerde::None,
                    &crate::DateTimeCrate::Chrono,
                    &None,
                    false,
                    false,
                    &TokenStream::new(),
                    &TokenStream::new(),
                    false,
                )
                .into_iter()
                .skip(1)
                .fold(TokenStream::new(), |mut acc, tok| {
                    acc.extend(tok);
                    acc
                })
                .to_string()
            );
            assert_eq!(
                parse_from_file(ENTITY_FILES[i].as_bytes())?.to_string(),
                EntityWriter::gen_compact_code_blocks(
                    entity,
                    &crate::WithSerde::None,
                    &crate::DateTimeCrate::Chrono,
                    &Some("public".to_owned()),
                    false,
                    false,
                    &TokenStream::new(),
                    &TokenStream::new(),
                    false,
                )
                .into_iter()
                .skip(1)
                .fold(TokenStream::new(), |mut acc, tok| {
                    acc.extend(tok);
                    acc
                })
                .to_string()
            );
            assert_eq!(
                parse_from_file(ENTITY_FILES_WITH_SCHEMA_NAME[i].as_bytes())?.to_string(),
                EntityWriter::gen_compact_code_blocks(
                    entity,
                    &crate::WithSerde::None,
                    &crate::DateTimeCrate::Chrono,
                    &Some("schema_name".to_owned()),
                    false,
                    false,
                    &TokenStream::new(),
                    &TokenStream::new(),
                    false,
                )
                .into_iter()
                .skip(1)
                .fold(TokenStream::new(), |mut acc, tok| {
                    acc.extend(tok);
                    acc
                })
                .to_string()
            );
        }

        Ok(())
    }

    #[test]
    fn test_gen_with_serde() -> io::Result<()> {
        let cake_entity = setup().get(0).unwrap().clone();

        assert_eq!(cake_entity.get_table_name_snake_case(), "cake");

        // Compact code blocks
        assert_eq!(
            comparable_file_string(include_str!("../../tests/compact_with_serde/cake_none.rs"))?,
            generated_to_string(EntityWriter::gen_compact_code_blocks(
                &cake_entity,
                &WithSerde::None,
                &DateTimeCrate::Chrono,
                &None,
                false,
                false,
                &TokenStream::new(),
                &TokenStream::new(),
                false,
            ))
        );
        assert_eq!(
            comparable_file_string(include_str!(
                "../../tests/compact_with_serde/cake_serialize.rs"
            ))?,
            generated_to_string(EntityWriter::gen_compact_code_blocks(
                &cake_entity,
                &WithSerde::Serialize,
                &DateTimeCrate::Chrono,
                &None,
                false,
                false,
                &TokenStream::new(),
                &TokenStream::new(),
                false,
            ))
        );
        assert_eq!(
            comparable_file_string(include_str!(
                "../../tests/compact_with_serde/cake_deserialize.rs"
            ))?,
            generated_to_string(EntityWriter::gen_compact_code_blocks(
                &cake_entity,
                &WithSerde::Deserialize,
                &DateTimeCrate::Chrono,
                &None,
                true,
                false,
                &TokenStream::new(),
                &TokenStream::new(),
                false,
            ))
        );
        assert_eq!(
            comparable_file_string(include_str!("../../tests/compact_with_serde/cake_both.rs"))?,
            generated_to_string(EntityWriter::gen_compact_code_blocks(
                &cake_entity,
                &WithSerde::Both,
                &DateTimeCrate::Chrono,
                &None,
                true,
                false,
                &TokenStream::new(),
                &TokenStream::new(),
                false,
            ))
        );

        // Expanded code blocks
        assert_eq!(
            comparable_file_string(include_str!("../../tests/expanded_with_serde/cake_none.rs"))?,
            generated_to_string(EntityWriter::gen_expanded_code_blocks(
                &cake_entity,
                &WithSerde::None,
                &DateTimeCrate::Chrono,
                &None,
                false,
                false,
                &TokenStream::new(),
                &TokenStream::new(),
                false,
            ))
        );
        assert_eq!(
            comparable_file_string(include_str!(
                "../../tests/expanded_with_serde/cake_serialize.rs"
            ))?,
            generated_to_string(EntityWriter::gen_expanded_code_blocks(
                &cake_entity,
                &WithSerde::Serialize,
                &DateTimeCrate::Chrono,
                &None,
                false,
                false,
                &TokenStream::new(),
                &TokenStream::new(),
                false,
            ))
        );
        assert_eq!(
            comparable_file_string(include_str!(
                "../../tests/expanded_with_serde/cake_deserialize.rs"
            ))?,
            generated_to_string(EntityWriter::gen_expanded_code_blocks(
                &cake_entity,
                &WithSerde::Deserialize,
                &DateTimeCrate::Chrono,
                &None,
                true,
                false,
                &TokenStream::new(),
                &TokenStream::new(),
                false,
            ))
        );
        assert_eq!(
            comparable_file_string(include_str!("../../tests/expanded_with_serde/cake_both.rs"))?,
            generated_to_string(EntityWriter::gen_expanded_code_blocks(
                &cake_entity,
                &WithSerde::Both,
                &DateTimeCrate::Chrono,
                &None,
                true,
                false,
                &TokenStream::new(),
                &TokenStream::new(),
                false,
            ))
        );

        Ok(())
    }

    #[test]
    fn test_gen_with_seaography() -> io::Result<()> {
        let cake_entity = Entity {
            table_name: "cake".to_owned(),
            columns: vec![
                Column {
                    name: "id".to_owned(),
                    col_type: ColumnType::Integer,
                    auto_increment: true,
                    not_null: true,
                    unique: false,
                },
                Column {
                    name: "name".to_owned(),
                    col_type: ColumnType::Text,
                    auto_increment: false,
                    not_null: false,
                    unique: false,
                },
                Column {
                    name: "base_id".to_owned(),
                    col_type: ColumnType::Integer,
                    auto_increment: false,
                    not_null: false,
                    unique: false,
                },
            ],
            relations: vec![
                Relation {
                    ref_table: "fruit".to_owned(),
                    columns: vec![],
                    ref_columns: vec![],
                    rel_type: RelationType::HasMany,
                    on_delete: None,
                    on_update: None,
                    self_referencing: false,
                    num_suffix: 0,
                    impl_related: true,
                },
                Relation {
                    ref_table: "cake".to_owned(),
                    columns: vec![],
                    ref_columns: vec![],
                    rel_type: RelationType::HasOne,
                    on_delete: None,
                    on_update: None,
                    self_referencing: true,
                    num_suffix: 0,
                    impl_related: true,
                },
            ],
            conjunct_relations: vec![ConjunctRelation {
                via: "cake_filling".to_owned(),
                to: "filling".to_owned(),
            }],
            primary_keys: vec![PrimaryKey {
                name: "id".to_owned(),
            }],
        };

        assert_eq!(cake_entity.get_table_name_snake_case(), "cake");

        // Compact code blocks
        assert_eq!(
            comparable_file_string(include_str!("../../tests/with_seaography/cake.rs"))?,
            generated_to_string(EntityWriter::gen_compact_code_blocks(
                &cake_entity,
                &WithSerde::None,
                &DateTimeCrate::Chrono,
                &None,
                false,
                false,
                &TokenStream::new(),
                &TokenStream::new(),
                true,
            ))
        );

        // Expanded code blocks
        assert_eq!(
            comparable_file_string(include_str!("../../tests/with_seaography/cake_expanded.rs"))?,
            generated_to_string(EntityWriter::gen_expanded_code_blocks(
                &cake_entity,
                &WithSerde::None,
                &DateTimeCrate::Chrono,
                &None,
                false,
                false,
                &TokenStream::new(),
                &TokenStream::new(),
                true,
            ))
        );

        Ok(())
    }

    #[test]
    fn test_gen_with_derives() -> io::Result<()> {
        let mut cake_entity = setup().get_mut(0).unwrap().clone();

        assert_eq!(cake_entity.get_table_name_snake_case(), "cake");

        // Compact code blocks
        assert_eq!(
            comparable_file_string(include_str!(
                "../../tests/compact_with_derives/cake_none.rs"
            ))?,
            generated_to_string(EntityWriter::gen_compact_code_blocks(
                &cake_entity,
                &WithSerde::None,
                &DateTimeCrate::Chrono,
                &None,
                false,
                false,
                &TokenStream::new(),
                &TokenStream::new(),
                false,
            ))
        );
        assert_eq!(
            comparable_file_string(include_str!("../../tests/compact_with_derives/cake_one.rs"))?,
            generated_to_string(EntityWriter::gen_compact_code_blocks(
                &cake_entity,
                &WithSerde::None,
                &DateTimeCrate::Chrono,
                &None,
                false,
                false,
                &bonus_derive(["ts_rs::TS"]),
                &TokenStream::new(),
                false,
            ))
        );
        assert_eq!(
            comparable_file_string(include_str!(
                "../../tests/compact_with_derives/cake_multiple.rs"
            ))?,
            generated_to_string(EntityWriter::gen_compact_code_blocks(
                &cake_entity,
                &WithSerde::None,
                &DateTimeCrate::Chrono,
                &None,
                false,
                false,
                &bonus_derive(["ts_rs::TS", "utoipa::ToSchema"]),
                &TokenStream::new(),
                false,
            ))
        );

        // Expanded code blocks
        assert_eq!(
            comparable_file_string(include_str!(
                "../../tests/expanded_with_derives/cake_none.rs"
            ))?,
            generated_to_string(EntityWriter::gen_expanded_code_blocks(
                &cake_entity,
                &WithSerde::None,
                &DateTimeCrate::Chrono,
                &None,
                false,
                false,
                &TokenStream::new(),
                &TokenStream::new(),
                false,
            ))
        );
        assert_eq!(
            comparable_file_string(include_str!(
                "../../tests/expanded_with_derives/cake_one.rs"
            ))?,
            generated_to_string(EntityWriter::gen_expanded_code_blocks(
                &cake_entity,
                &WithSerde::None,
                &DateTimeCrate::Chrono,
                &None,
                false,
                false,
                &bonus_derive(["ts_rs::TS"]),
                &TokenStream::new(),
                false,
            ))
        );
        assert_eq!(
            comparable_file_string(include_str!(
                "../../tests/expanded_with_derives/cake_multiple.rs"
            ))?,
            generated_to_string(EntityWriter::gen_expanded_code_blocks(
                &cake_entity,
                &WithSerde::None,
                &DateTimeCrate::Chrono,
                &None,
                false,
                false,
                &bonus_derive(["ts_rs::TS", "utoipa::ToSchema"]),
                &TokenStream::new(),
                false,
            ))
        );

        // Make the `name` column of `cake` entity as hidden column
        cake_entity.columns[1].name = "_name".into();

        assert_serde_variant_results(
            &cake_entity,
            &(
                include_str!("../../tests/compact_with_serde/cake_serialize_with_hidden_column.rs"),
                WithSerde::Serialize,
                None,
            ),
            Box::new(EntityWriter::gen_compact_code_blocks),
        )?;
        assert_serde_variant_results(
            &cake_entity,
            &(
                include_str!(
                    "../../tests/expanded_with_serde/cake_serialize_with_hidden_column.rs"
                ),
                WithSerde::Serialize,
                None,
            ),
            Box::new(EntityWriter::gen_expanded_code_blocks),
        )?;

        Ok(())
    }

    #[allow(clippy::type_complexity)]
    fn assert_serde_variant_results(
        cake_entity: &Entity,
        entity_serde_variant: &(&str, WithSerde, Option<String>),
        generator: Box<
            dyn Fn(
                &Entity,
                &WithSerde,
                &DateTimeCrate,
                &Option<String>,
                bool,
                bool,
                &TokenStream,
                &TokenStream,
                bool,
            ) -> Vec<TokenStream>,
        >,
    ) -> io::Result<()> {
        let mut reader = BufReader::new(entity_serde_variant.0.as_bytes());
        let mut lines: Vec<String> = Vec::new();
        let serde_skip_deserializing_primary_key = matches!(
            entity_serde_variant.1,
            WithSerde::Both | WithSerde::Deserialize
        );
        let serde_skip_hidden_column = matches!(entity_serde_variant.1, WithSerde::Serialize);

        reader.read_until(b'\n', &mut Vec::new())?;

        let mut line = String::new();
        while reader.read_line(&mut line)? > 0 {
            lines.push(line.to_owned());
            line.clear();
        }
        let content = lines.join("");
        let expected: TokenStream = content.parse().unwrap();
        println!("{:?}", entity_serde_variant.1);
        let generated = generator(
            cake_entity,
            &entity_serde_variant.1,
            &DateTimeCrate::Chrono,
            &entity_serde_variant.2,
            serde_skip_deserializing_primary_key,
            serde_skip_hidden_column,
            &TokenStream::new(),
            &TokenStream::new(),
            false,
        )
        .into_iter()
        .fold(TokenStream::new(), |mut acc, tok| {
            acc.extend(tok);
            acc
        });

        assert_eq!(expected.to_string(), generated.to_string());
        Ok(())
    }

    #[test]
    fn test_gen_with_attributes() -> io::Result<()> {
        let cake_entity = setup().get(0).unwrap().clone();

        assert_eq!(cake_entity.get_table_name_snake_case(), "cake");

        // Compact code blocks
        assert_eq!(
            comparable_file_string(include_str!(
                "../../tests/compact_with_attributes/cake_none.rs"
            ))?,
            generated_to_string(EntityWriter::gen_compact_code_blocks(
                &cake_entity,
                &WithSerde::None,
                &DateTimeCrate::Chrono,
                &None,
                false,
                false,
                &TokenStream::new(),
                &TokenStream::new(),
                false,
            ))
        );
        assert_eq!(
            comparable_file_string(include_str!(
                "../../tests/compact_with_attributes/cake_one.rs"
            ))?,
            generated_to_string(EntityWriter::gen_compact_code_blocks(
                &cake_entity,
                &WithSerde::None,
                &DateTimeCrate::Chrono,
                &None,
                false,
                false,
                &TokenStream::new(),
                &bonus_attributes([r#"serde(rename_all = "camelCase")"#]),
                false,
            ))
        );
        assert_eq!(
            comparable_file_string(include_str!(
                "../../tests/compact_with_attributes/cake_multiple.rs"
            ))?,
            generated_to_string(EntityWriter::gen_compact_code_blocks(
                &cake_entity,
                &WithSerde::None,
                &DateTimeCrate::Chrono,
                &None,
                false,
                false,
                &TokenStream::new(),
                &bonus_attributes([r#"serde(rename_all = "camelCase")"#, "ts(export)"]),
                false,
            ))
        );

        // Expanded code blocks
        assert_eq!(
            comparable_file_string(include_str!(
                "../../tests/expanded_with_attributes/cake_none.rs"
            ))?,
            generated_to_string(EntityWriter::gen_expanded_code_blocks(
                &cake_entity,
                &WithSerde::None,
                &DateTimeCrate::Chrono,
                &None,
                false,
                false,
                &TokenStream::new(),
                &TokenStream::new(),
                false,
            ))
        );
        assert_eq!(
            comparable_file_string(include_str!(
                "../../tests/expanded_with_attributes/cake_one.rs"
            ))?,
            generated_to_string(EntityWriter::gen_expanded_code_blocks(
                &cake_entity,
                &WithSerde::None,
                &DateTimeCrate::Chrono,
                &None,
                false,
                false,
                &TokenStream::new(),
                &bonus_attributes([r#"serde(rename_all = "camelCase")"#]),
                false,
            ))
        );
        assert_eq!(
            comparable_file_string(include_str!(
                "../../tests/expanded_with_attributes/cake_multiple.rs"
            ))?,
            generated_to_string(EntityWriter::gen_expanded_code_blocks(
                &cake_entity,
                &WithSerde::None,
                &DateTimeCrate::Chrono,
                &None,
                false,
                false,
                &TokenStream::new(),
                &bonus_attributes([r#"serde(rename_all = "camelCase")"#, "ts(export)"]),
                false,
            ))
        );

        Ok(())
    }

    fn generated_to_string(generated: Vec<TokenStream>) -> String {
        generated
            .into_iter()
            .fold(TokenStream::new(), |mut acc, tok| {
                acc.extend(tok);
                acc
            })
            .to_string()
    }

    fn comparable_file_string(file: &str) -> io::Result<String> {
        let mut reader = BufReader::new(file.as_bytes());
        let mut lines: Vec<String> = Vec::new();

        reader.read_until(b'\n', &mut Vec::new())?;

        let mut line = String::new();
        while reader.read_line(&mut line)? > 0 {
            lines.push(line.to_owned());
            line.clear();
        }
        let content = lines.join("");
        let expected: TokenStream = content.parse().unwrap();

        Ok(expected.to_string())
    }

    #[test]
    fn test_gen_postgres() -> io::Result<()> {
        let entities = vec![
            // This tests that the JsonBinary column type is annotated
            // correctly in compact entity form. More information can be found
            // in this issue:
            //
            // https://github.com/SeaQL/sea-orm/issues/1344
            Entity {
                table_name: "task".to_owned(),
                columns: vec![
                    Column {
                        name: "id".to_owned(),
                        col_type: ColumnType::Integer,
                        auto_increment: true,
                        not_null: true,
                        unique: false,
                    },
                    Column {
                        name: "payload".to_owned(),
                        col_type: ColumnType::Json,
                        auto_increment: false,
                        not_null: true,
                        unique: false,
                    },
                    Column {
                        name: "payload_binary".to_owned(),
                        col_type: ColumnType::JsonBinary,
                        auto_increment: false,
                        not_null: true,
                        unique: false,
                    },
                ],
                relations: vec![],
                conjunct_relations: vec![],
                primary_keys: vec![PrimaryKey {
                    name: "id".to_owned(),
                }],
            },
        ];
        const ENTITY_FILES: [&str; 1] = [include_str!("../../tests/postgres/binary_json.rs")];

        const ENTITY_FILES_EXPANDED: [&str; 1] =
            [include_str!("../../tests/postgres/binary_json_expanded.rs")];

        assert_eq!(entities.len(), ENTITY_FILES.len());

        for (i, entity) in entities.iter().enumerate() {
            assert_eq!(
                parse_from_file(ENTITY_FILES[i].as_bytes())?.to_string(),
                EntityWriter::gen_compact_code_blocks(
                    entity,
                    &crate::WithSerde::None,
                    &crate::DateTimeCrate::Chrono,
                    &None,
                    false,
                    false,
                    &TokenStream::new(),
                    &TokenStream::new(),
                    false,
                )
                .into_iter()
                .skip(1)
                .fold(TokenStream::new(), |mut acc, tok| {
                    acc.extend(tok);
                    acc
                })
                .to_string()
            );
            assert_eq!(
                parse_from_file(ENTITY_FILES[i].as_bytes())?.to_string(),
                EntityWriter::gen_compact_code_blocks(
                    entity,
                    &crate::WithSerde::None,
                    &crate::DateTimeCrate::Chrono,
                    &Some("public".to_owned()),
                    false,
                    false,
                    &TokenStream::new(),
                    &TokenStream::new(),
                    false,
                )
                .into_iter()
                .skip(1)
                .fold(TokenStream::new(), |mut acc, tok| {
                    acc.extend(tok);
                    acc
                })
                .to_string()
            );
            assert_eq!(
                parse_from_file(ENTITY_FILES_EXPANDED[i].as_bytes())?.to_string(),
                EntityWriter::gen_expanded_code_blocks(
                    entity,
                    &crate::WithSerde::None,
                    &crate::DateTimeCrate::Chrono,
                    &Some("schema_name".to_owned()),
                    false,
                    false,
                    &TokenStream::new(),
                    &TokenStream::new(),
                    false,
                )
                .into_iter()
                .skip(1)
                .fold(TokenStream::new(), |mut acc, tok| {
                    acc.extend(tok);
                    acc
                })
                .to_string()
            );
        }

        Ok(())
    }
}<|MERGE_RESOLUTION|>--- conflicted
+++ resolved
@@ -460,27 +460,23 @@
         entity
             .columns
             .iter()
-<<<<<<< HEAD
-            .fold(TokenStream::new(), |mut ts, col| {
-                if let sea_query::ColumnType::Enum { name, .. } = col.get_inner_col_type() {
-                    let enum_name = format_ident!("{}", name.to_string().to_upper_camel_case());
-                    ts.extend([quote! {
-                        use super::sea_orm_active_enums::#enum_name;
-                    }]);
-=======
-            .fold((TokenStream::new(), Vec::new()), |(mut ts, mut enums), col| {
-                if let sea_query::ColumnType::Enum { name, .. } = &col.col_type {
-                    if !enums.contains(&name) {
-                        enums.push(name);
-                        let enum_name = format_ident!("{}", name.to_string().to_upper_camel_case());
-                        ts.extend([quote! {
-                            use super::sea_orm_active_enums::#enum_name;
-                        }]);
+            .fold(
+                (TokenStream::new(), Vec::new()),
+                |(mut ts, mut enums), col| {
+                    if let sea_query::ColumnType::Enum { name, .. } = col.get_inner_col_type() {
+                        if !enums.contains(&name) {
+                            enums.push(name);
+                            let enum_name =
+                                format_ident!("{}", name.to_string().to_upper_camel_case());
+                            ts.extend([quote! {
+                                use super::sea_orm_active_enums::#enum_name;
+                            }]);
+                        }
                     }
->>>>>>> 7cf31955
-                }
-                (ts, enums)
-            }).0
+                    (ts, enums)
+                },
+            )
+            .0
     }
 
     pub fn gen_model_struct(

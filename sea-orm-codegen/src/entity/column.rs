use crate::{util::escape_rust_keyword, DateTimeCrate};
use heck::{CamelCase, SnakeCase};
use proc_macro2::{Ident, TokenStream};
use quote::{format_ident, quote};
use sea_query::{BlobSize, ColumnDef, ColumnSpec, ColumnType};
use std::fmt::Write as FmtWrite;

#[derive(Clone, Debug)]
pub struct Column {
    pub(crate) name: String,
    pub(crate) col_type: ColumnType,
    pub(crate) auto_increment: bool,
    pub(crate) not_null: bool,
    pub(crate) unique: bool,
}

impl Column {
    pub fn get_name_snake_case(&self) -> Ident {
        format_ident!("{}", escape_rust_keyword(self.name.to_snake_case()))
    }

    pub fn get_name_camel_case(&self) -> Ident {
        format_ident!("{}", escape_rust_keyword(self.name.to_camel_case()))
    }

    pub fn is_snake_case_name(&self) -> bool {
        self.name.to_snake_case() == self.name
    }

    pub fn get_rs_type(&self, date_time_crate: &DateTimeCrate) -> TokenStream {
        fn write_rs_type(col_type: &ColumnType, date_time_crate: &DateTimeCrate) -> String {
            #[allow(unreachable_patterns)]
            match col_type {
                ColumnType::Char(_)
                | ColumnType::String(_)
                | ColumnType::Text
                | ColumnType::Custom(_) => "String".to_owned(),
                ColumnType::TinyInteger => "i8".to_owned(),
                ColumnType::SmallInteger => "i16".to_owned(),
                ColumnType::Integer => "i32".to_owned(),
                ColumnType::BigInteger => "i64".to_owned(),
                ColumnType::TinyUnsigned => "u8".to_owned(),
                ColumnType::SmallUnsigned => "u16".to_owned(),
                ColumnType::Unsigned => "u32".to_owned(),
                ColumnType::BigUnsigned => "u64".to_owned(),
                ColumnType::Float => "f32".to_owned(),
                ColumnType::Double => "f64".to_owned(),
                ColumnType::Json | ColumnType::JsonBinary => "Json".to_owned(),
                ColumnType::Date => match date_time_crate {
                    DateTimeCrate::Chrono => "Date".to_owned(),
                    DateTimeCrate::Time => "TimeDate".to_owned(),
                },
                ColumnType::Time => match date_time_crate {
                    DateTimeCrate::Chrono => "Time".to_owned(),
                    DateTimeCrate::Time => "TimeTime".to_owned(),
                },
                ColumnType::DateTime => match date_time_crate {
                    DateTimeCrate::Chrono => "DateTime".to_owned(),
                    DateTimeCrate::Time => "TimeDateTime".to_owned(),
                },
                ColumnType::Timestamp => match date_time_crate {
                    DateTimeCrate::Chrono => "DateTimeUtc".to_owned(),
                    // ColumnType::Timpestamp(_) => time::PrimitiveDateTime: https://docs.rs/sqlx/0.3.5/sqlx/postgres/types/index.html#time
                    DateTimeCrate::Time => "TimeDateTime".to_owned(),
                },
                ColumnType::TimestampWithTimeZone => match date_time_crate {
                    DateTimeCrate::Chrono => "DateTimeWithTimeZone".to_owned(),
                    DateTimeCrate::Time => "TimeDateTimeWithTimeZone".to_owned(),
                },
                ColumnType::Decimal(_) | ColumnType::Money(_) => "Decimal".to_owned(),
                ColumnType::Uuid => "Uuid".to_owned(),
                ColumnType::Binary(_) | ColumnType::VarBinary(_) => "Vec<u8>".to_owned(),
                ColumnType::Boolean => "bool".to_owned(),
                ColumnType::Enum { name, .. } => name.to_string().to_camel_case(),
                ColumnType::Array(column_type) => {
                    format!("Vec<{}>", write_rs_type(column_type, date_time_crate))
                }
                _ => unimplemented!(),
            }
        }
        let ident: TokenStream = write_rs_type(&self.col_type, date_time_crate)
            .parse()
            .unwrap();
        match self.not_null {
            true => quote! { #ident },
            false => quote! { Option<#ident> },
        }
    }

    pub fn get_col_type_attrs(&self) -> Option<TokenStream> {
        let col_type = match &self.col_type {
            ColumnType::Float => Some("Float".to_owned()),
            ColumnType::Double => Some("Double".to_owned()),
            ColumnType::Decimal(Some((p, s))) => Some(format!("Decimal(Some(({}, {})))", p, s)),
            ColumnType::Money(Some((p, s))) => Some(format!("Money(Some({}, {}))", p, s)),
            ColumnType::Text => Some("Text".to_owned()),
<<<<<<< HEAD
            ColumnType::Custom(iden) => Some(format!("custom(\"{}\")", iden.to_string())),
=======
            ColumnType::JsonBinary => Some("JsonBinary".to_owned()),
            ColumnType::Custom(iden) => {
                Some(format!("Custom(\"{}\".to_owned())", iden.to_string()))
            }
>>>>>>> 9f6b5664
            _ => None,
        };
        col_type.map(|ty| quote! { column_type = #ty })
    }

    pub fn get_def(&self) -> TokenStream {
        fn write_col_def(col_type: &ColumnType) -> TokenStream {
            match col_type {
                ColumnType::Char(s) => match s {
                    Some(s) => quote! { ColumnType::Char(Some(#s)) },
                    None => quote! { ColumnType::Char(None) },
                },
                ColumnType::String(s) => match s {
                    Some(s) => quote! { ColumnType::String(Some(#s)) },
                    None => quote! { ColumnType::String(None) },
                },
                ColumnType::Text => quote! { ColumnType::Text },
                ColumnType::TinyInteger => quote! { ColumnType::TinyInteger },
                ColumnType::SmallInteger => quote! { ColumnType::SmallInteger },
                ColumnType::Integer => quote! { ColumnType::Integer },
                ColumnType::BigInteger => quote! { ColumnType::BigInteger },
                ColumnType::TinyUnsigned => quote! { ColumnType::TinyUnsigned },
                ColumnType::SmallUnsigned => quote! { ColumnType::SmallUnsigned },
                ColumnType::Unsigned => quote! { ColumnType::Unsigned },
                ColumnType::BigUnsigned => quote! { ColumnType::BigUnsigned },
                ColumnType::Float => quote! { ColumnType::Float },
                ColumnType::Double => quote! { ColumnType::Double },
                ColumnType::Decimal(s) => match s {
                    Some((s1, s2)) => quote! { ColumnType::Decimal(Some((#s1, #s2))) },
                    None => quote! { ColumnType::Decimal(None) },
                },
                ColumnType::DateTime => quote! { ColumnType::DateTime },
                ColumnType::Timestamp => quote! { ColumnType::Timestamp },
                ColumnType::TimestampWithTimeZone => {
                    quote! { ColumnType::TimestampWithTimeZone }
                }
                ColumnType::Time => quote! { ColumnType::Time },
                ColumnType::Date => quote! { ColumnType::Date },
                ColumnType::Binary(BlobSize::Blob(_)) | ColumnType::VarBinary(_) => {
                    quote! { ColumnType::Binary }
                }
                ColumnType::Binary(BlobSize::Tiny) => quote! { ColumnType::TinyBinary },
                ColumnType::Binary(BlobSize::Medium) => quote! { ColumnType::MediumBinary },
                ColumnType::Binary(BlobSize::Long) => quote! { ColumnType::LongBinary },
                ColumnType::Boolean => quote! { ColumnType::Boolean },
                ColumnType::Money(s) => match s {
                    Some((s1, s2)) => quote! { ColumnType::Money(Some((#s1, #s2))) },
                    None => quote! { ColumnType::Money(None) },
                },
                ColumnType::Json => quote! { ColumnType::Json },
                ColumnType::JsonBinary => quote! { ColumnType::JsonBinary },
                ColumnType::Uuid => quote! { ColumnType::Uuid },
                ColumnType::Custom(s) => {
                    let s = s.to_string();
                    quote! { ColumnType::custom(#s) }
                }
                ColumnType::Enum { name, .. } => {
                    let enum_ident = format_ident!("{}", name.to_string().to_camel_case());
                    quote! { #enum_ident::db_type() }
                }
                ColumnType::Array(column_type) => {
                    let column_type = write_col_def(column_type);
                    quote! { ColumnType::Array(sea_orm::sea_query::SeaRc::new(#column_type)) }
                }
                #[allow(unreachable_patterns)]
                _ => unimplemented!(),
            }
        }
        let mut col_def = write_col_def(&self.col_type);
        col_def.extend(quote! {
            .def()
        });
        if !self.not_null {
            col_def.extend(quote! {
                .null()
            });
        }
        if self.unique {
            col_def.extend(quote! {
                .unique()
            });
        }
        col_def
    }

    pub fn get_info(&self, date_time_crate: &DateTimeCrate) -> String {
        let mut info = String::new();
        let type_info = self
            .get_rs_type(date_time_crate)
            .to_string()
            .replace(' ', "");
        let col_info = self.col_info();
        write!(
            &mut info,
            "Column `{}`: {}{}",
            self.name, type_info, col_info
        )
        .unwrap();
        info
    }

    fn col_info(&self) -> String {
        let mut info = String::new();
        if self.auto_increment {
            write!(&mut info, ", auto_increment").unwrap();
        }
        if self.not_null {
            write!(&mut info, ", not_null").unwrap();
        }
        if self.unique {
            write!(&mut info, ", unique").unwrap();
        }
        info
    }

    pub fn get_serde_attribute(
        &self,
        is_primary_key: bool,
        serde_skip_deserializing_primary_key: bool,
        serde_skip_hidden_column: bool,
    ) -> TokenStream {
        if self.name.starts_with('_') && serde_skip_hidden_column {
            quote! {
                #[serde(skip)]
            }
        } else if serde_skip_deserializing_primary_key && is_primary_key {
            quote! {
                #[serde(skip_deserializing)]
            }
        } else {
            quote! {}
        }
    }
}

impl From<ColumnDef> for Column {
    fn from(col_def: ColumnDef) -> Self {
        (&col_def).into()
    }
}

impl From<&ColumnDef> for Column {
    fn from(col_def: &ColumnDef) -> Self {
        let name = col_def.get_column_name();
        let col_type = match col_def.get_column_type() {
            Some(ty) => ty.clone(),
            None => panic!("ColumnType should not be empty"),
        };
        let auto_increment = col_def
            .get_column_spec()
            .iter()
            .any(|spec| matches!(spec, ColumnSpec::AutoIncrement));
        let not_null = col_def
            .get_column_spec()
            .iter()
            .any(|spec| matches!(spec, ColumnSpec::NotNull));
        let unique = col_def
            .get_column_spec()
            .iter()
            .any(|spec| matches!(spec, ColumnSpec::UniqueKey));
        Self {
            name,
            col_type,
            auto_increment,
            not_null,
            unique,
        }
    }
}

#[cfg(test)]
mod tests {
    use crate::{Column, DateTimeCrate};
    use proc_macro2::TokenStream;
    use quote::quote;
    use sea_query::{Alias, BlobSize, ColumnDef, ColumnType, SeaRc};

    fn setup() -> Vec<Column> {
        macro_rules! make_col {
            ($name:expr, $col_type:expr) => {
                Column {
                    name: $name.to_owned(),
                    col_type: $col_type,
                    auto_increment: false,
                    not_null: false,
                    unique: false,
                }
            };
        }
        vec![
            make_col!("id", ColumnType::String(Some(255))),
            make_col!(
                "cake_id",
                ColumnType::Custom(SeaRc::new(Alias::new("cus_col")))
            ),
            make_col!("CakeId", ColumnType::TinyInteger),
            make_col!("CakeId", ColumnType::TinyUnsigned),
            make_col!("CakeId", ColumnType::SmallInteger),
            make_col!("CakeId", ColumnType::SmallUnsigned),
            make_col!("CakeId", ColumnType::Integer),
            make_col!("CakeId", ColumnType::Unsigned),
            make_col!("CakeFillingId", ColumnType::BigInteger),
            make_col!("CakeFillingId", ColumnType::BigUnsigned),
            make_col!("cake-filling-id", ColumnType::Float),
            make_col!("CAKE_FILLING_ID", ColumnType::Double),
            make_col!("CAKE-FILLING-ID", ColumnType::Binary(BlobSize::Blob(None))),
            make_col!("CAKE-FILLING-ID", ColumnType::VarBinary(10)),
            make_col!("CAKE", ColumnType::Boolean),
            make_col!("date", ColumnType::Date),
            make_col!("time", ColumnType::Time),
            make_col!("date_time", ColumnType::DateTime),
            make_col!("timestamp", ColumnType::Timestamp),
            make_col!("timestamp_tz", ColumnType::TimestampWithTimeZone),
        ]
    }

    #[test]
    fn test_get_name_snake_case() {
        let columns = setup();
        let snack_cases = vec![
            "id",
            "cake_id",
            "cake_id",
            "cake_id",
            "cake_id",
            "cake_id",
            "cake_id",
            "cake_id",
            "cake_filling_id",
            "cake_filling_id",
            "cake_filling_id",
            "cake_filling_id",
            "cake_filling_id",
            "cake_filling_id",
            "cake",
            "date",
            "time",
            "date_time",
            "timestamp",
            "timestamp_tz",
        ];
        for (col, snack_case) in columns.into_iter().zip(snack_cases) {
            assert_eq!(col.get_name_snake_case().to_string(), snack_case);
        }
    }

    #[test]
    fn test_get_name_camel_case() {
        let columns = setup();
        let camel_cases = vec![
            "Id",
            "CakeId",
            "CakeId",
            "CakeId",
            "CakeId",
            "CakeId",
            "CakeId",
            "CakeId",
            "CakeFillingId",
            "CakeFillingId",
            "CakeFillingId",
            "CakeFillingId",
            "CakeFillingId",
            "CakeFillingId",
            "Cake",
            "Date",
            "Time",
            "DateTime",
            "Timestamp",
            "TimestampTz",
        ];
        for (col, camel_case) in columns.into_iter().zip(camel_cases) {
            assert_eq!(col.get_name_camel_case().to_string(), camel_case);
        }
    }

    #[test]
    fn test_get_rs_type_with_chrono() {
        let columns = setup();
        let chrono_crate = DateTimeCrate::Chrono;
        let rs_types = vec![
            "String",
            "String",
            "i8",
            "u8",
            "i16",
            "u16",
            "i32",
            "u32",
            "i64",
            "u64",
            "f32",
            "f64",
            "Vec<u8>",
            "Vec<u8>",
            "bool",
            "Date",
            "Time",
            "DateTime",
            "DateTimeUtc",
            "DateTimeWithTimeZone",
        ];
        for (mut col, rs_type) in columns.into_iter().zip(rs_types) {
            let rs_type: TokenStream = rs_type.parse().unwrap();

            col.not_null = true;
            assert_eq!(
                col.get_rs_type(&chrono_crate).to_string(),
                quote!(#rs_type).to_string()
            );

            col.not_null = false;
            assert_eq!(
                col.get_rs_type(&chrono_crate).to_string(),
                quote!(Option<#rs_type>).to_string()
            );
        }
    }

    #[test]
    fn test_get_rs_type_with_time() {
        let columns = setup();
        let time_crate = DateTimeCrate::Time;
        let rs_types = vec![
            "String",
            "String",
            "i8",
            "u8",
            "i16",
            "u16",
            "i32",
            "u32",
            "i64",
            "u64",
            "f32",
            "f64",
            "Vec<u8>",
            "Vec<u8>",
            "bool",
            "TimeDate",
            "TimeTime",
            "TimeDateTime",
            "TimeDateTime",
            "TimeDateTimeWithTimeZone",
        ];
        for (mut col, rs_type) in columns.into_iter().zip(rs_types) {
            let rs_type: TokenStream = rs_type.parse().unwrap();

            col.not_null = true;
            assert_eq!(
                col.get_rs_type(&time_crate).to_string(),
                quote!(#rs_type).to_string()
            );

            col.not_null = false;
            assert_eq!(
                col.get_rs_type(&time_crate).to_string(),
                quote!(Option<#rs_type>).to_string()
            );
        }
    }

    #[test]
    fn test_get_def() {
        let columns = setup();
        let col_defs = vec![
            "ColumnType::String(Some(255u32)).def()",
            "ColumnType::custom(\"cus_col\").def()",
            "ColumnType::TinyInteger.def()",
            "ColumnType::TinyUnsigned.def()",
            "ColumnType::SmallInteger.def()",
            "ColumnType::SmallUnsigned.def()",
            "ColumnType::Integer.def()",
            "ColumnType::Unsigned.def()",
            "ColumnType::BigInteger.def()",
            "ColumnType::BigUnsigned.def()",
            "ColumnType::Float.def()",
            "ColumnType::Double.def()",
            "ColumnType::Binary.def()",
            "ColumnType::Binary.def()",
            "ColumnType::Boolean.def()",
            "ColumnType::Date.def()",
            "ColumnType::Time.def()",
            "ColumnType::DateTime.def()",
            "ColumnType::Timestamp.def()",
            "ColumnType::TimestampWithTimeZone.def()",
        ];
        for (mut col, col_def) in columns.into_iter().zip(col_defs) {
            let mut col_def: TokenStream = col_def.parse().unwrap();

            col.not_null = true;
            assert_eq!(col.get_def().to_string(), col_def.to_string());

            col.not_null = false;
            col_def.extend(quote!(.null()));
            assert_eq!(col.get_def().to_string(), col_def.to_string());

            col.unique = true;
            col_def.extend(quote!(.unique()));
            assert_eq!(col.get_def().to_string(), col_def.to_string());
        }
    }

    #[test]
    fn test_get_info() {
        let column: Column = ColumnDef::new(Alias::new("id")).string().to_owned().into();
        assert_eq!(
            column.get_info(&DateTimeCrate::Chrono).as_str(),
            "Column `id`: Option<String>"
        );

        let column: Column = ColumnDef::new(Alias::new("id"))
            .string()
            .not_null()
            .to_owned()
            .into();
        assert_eq!(
            column.get_info(&DateTimeCrate::Chrono).as_str(),
            "Column `id`: String, not_null"
        );

        let column: Column = ColumnDef::new(Alias::new("id"))
            .string()
            .not_null()
            .unique_key()
            .to_owned()
            .into();
        assert_eq!(
            column.get_info(&DateTimeCrate::Chrono).as_str(),
            "Column `id`: String, not_null, unique"
        );

        let column: Column = ColumnDef::new(Alias::new("id"))
            .string()
            .not_null()
            .unique_key()
            .auto_increment()
            .to_owned()
            .into();
        assert_eq!(
            column.get_info(&DateTimeCrate::Chrono).as_str(),
            "Column `id`: String, auto_increment, not_null, unique"
        );

        let column: Column = ColumnDef::new(Alias::new("date_field"))
            .date()
            .not_null()
            .to_owned()
            .into();
        assert_eq!(
            column.get_info(&DateTimeCrate::Chrono).as_str(),
            "Column `date_field`: Date, not_null"
        );

        let column: Column = ColumnDef::new(Alias::new("date_field"))
            .date()
            .not_null()
            .to_owned()
            .into();
        assert_eq!(
            column.get_info(&DateTimeCrate::Time).as_str(),
            "Column `date_field`: TimeDate, not_null"
        );

        let column: Column = ColumnDef::new(Alias::new("time_field"))
            .time()
            .not_null()
            .to_owned()
            .into();
        assert_eq!(
            column.get_info(&DateTimeCrate::Chrono).as_str(),
            "Column `time_field`: Time, not_null"
        );

        let column: Column = ColumnDef::new(Alias::new("time_field"))
            .time()
            .not_null()
            .to_owned()
            .into();
        assert_eq!(
            column.get_info(&DateTimeCrate::Time).as_str(),
            "Column `time_field`: TimeTime, not_null"
        );

        let column: Column = ColumnDef::new(Alias::new("date_time_field"))
            .date_time()
            .not_null()
            .to_owned()
            .into();
        assert_eq!(
            column.get_info(&DateTimeCrate::Chrono).as_str(),
            "Column `date_time_field`: DateTime, not_null"
        );

        let column: Column = ColumnDef::new(Alias::new("date_time_field"))
            .date_time()
            .not_null()
            .to_owned()
            .into();
        assert_eq!(
            column.get_info(&DateTimeCrate::Time).as_str(),
            "Column `date_time_field`: TimeDateTime, not_null"
        );

        let column: Column = ColumnDef::new(Alias::new("timestamp_field"))
            .timestamp()
            .not_null()
            .to_owned()
            .into();
        assert_eq!(
            column.get_info(&DateTimeCrate::Chrono).as_str(),
            "Column `timestamp_field`: DateTimeUtc, not_null"
        );

        let column: Column = ColumnDef::new(Alias::new("timestamp_field"))
            .timestamp()
            .not_null()
            .to_owned()
            .into();
        assert_eq!(
            column.get_info(&DateTimeCrate::Time).as_str(),
            "Column `timestamp_field`: TimeDateTime, not_null"
        );

        let column: Column = ColumnDef::new(Alias::new("timestamp_with_timezone_field"))
            .timestamp_with_time_zone()
            .not_null()
            .to_owned()
            .into();
        assert_eq!(
            column.get_info(&DateTimeCrate::Chrono).as_str(),
            "Column `timestamp_with_timezone_field`: DateTimeWithTimeZone, not_null"
        );

        let column: Column = ColumnDef::new(Alias::new("timestamp_with_timezone_field"))
            .timestamp_with_time_zone()
            .not_null()
            .to_owned()
            .into();
        assert_eq!(
            column.get_info(&DateTimeCrate::Time).as_str(),
            "Column `timestamp_with_timezone_field`: TimeDateTimeWithTimeZone, not_null"
        );
    }

    #[test]
    fn test_from_column_def() {
        let column: Column = ColumnDef::new(Alias::new("id")).string().to_owned().into();
        assert_eq!(
            column.get_def().to_string(),
            quote! {
                ColumnType::String(None).def().null()
            }
            .to_string()
        );

        let column: Column = ColumnDef::new(Alias::new("id"))
            .string()
            .not_null()
            .to_owned()
            .into();
        assert!(column.not_null);

        let column: Column = ColumnDef::new(Alias::new("id"))
            .string()
            .unique_key()
            .not_null()
            .to_owned()
            .into();
        assert!(column.unique);
        assert!(column.not_null);

        let column: Column = ColumnDef::new(Alias::new("id"))
            .string()
            .auto_increment()
            .unique_key()
            .not_null()
            .to_owned()
            .into();
        assert!(column.auto_increment);
        assert!(column.unique);
        assert!(column.not_null);
    }
}<|MERGE_RESOLUTION|>--- conflicted
+++ resolved
@@ -94,14 +94,10 @@
             ColumnType::Decimal(Some((p, s))) => Some(format!("Decimal(Some(({}, {})))", p, s)),
             ColumnType::Money(Some((p, s))) => Some(format!("Money(Some({}, {}))", p, s)),
             ColumnType::Text => Some("Text".to_owned()),
-<<<<<<< HEAD
-            ColumnType::Custom(iden) => Some(format!("custom(\"{}\")", iden.to_string())),
-=======
             ColumnType::JsonBinary => Some("JsonBinary".to_owned()),
             ColumnType::Custom(iden) => {
-                Some(format!("Custom(\"{}\".to_owned())", iden.to_string()))
+                Some(format!("custom(\"{}\".to_owned())", iden.to_string()))
             }
->>>>>>> 9f6b5664
             _ => None,
         };
         col_type.map(|ty| quote! { column_type = #ty })

--- conflicted
+++ resolved
@@ -5,6 +5,12 @@
 The format is based on [Keep a Changelog](http://keepachangelog.com/)
 and this project adheres to [Semantic Versioning](http://semver.org/).
 
+## 1.0.0-rc.2 - Pending
+
+### Breaking Changes
+
+* Updated Strum to version 0.26 https://github.com/SeaQL/sea-orm/pull/2088
+
 ## 1.0.0-rc.1 - 2024-02-06
 
 ### Breaking Changes
@@ -15,11 +21,7 @@
 ## 0.12.14 - 2024-02-05
 
 * Added feature flag `sqlite-use-returning-for-3_35` to use SQLite's returning https://github.com/SeaQL/sea-orm/pull/2070
-<<<<<<< HEAD
-* Update Strum to version 0.26 https://github.com/SeaQL/sea-orm/pull/2088
-=======
 * Added Loco example https://github.com/SeaQL/sea-orm/pull/2092
->>>>>>> 6995dd68
 
 ## 0.12.12 - 2024-01-22
 

#!/bin/bash
set -e

# Bump `sea-orm-codegen` version
cd sea-orm-codegen
sed -i 's/^version.*$/version = "'$1'"/' Cargo.toml
git commit -am "sea-orm-codegen $1"
cd ..
sleep 1

# Bump `sea-orm-cli` version
cd sea-orm-cli
sed -i 's/^version.*$/version = "'$1'"/' Cargo.toml
<<<<<<< HEAD
sed -i 's/^sea-orm-codegen [^,]*,/sea-orm-codegen = { version = "\='$1'",/' Cargo.toml
=======
sed -i 's/^sea-orm-codegen [^,]*,/sea-orm-codegen = { version = "'$1'",/' Cargo.toml
>>>>>>> 7757a46c
git commit -am "sea-orm-cli $1"
cd ..
sleep 1

# Bump `sea-orm-macros` version
cd sea-orm-macros
sed -i 's/^version.*$/version = "'$1'"/' Cargo.toml
git commit -am "sea-orm-macros $1"
cd ..
sleep 1
sed -i 's/^version.*$/version = "'$1'"/' Cargo.toml
sed -i 's/^sea-orm-macros [^,]*,/sea-orm-macros = { version = "'$1'",/' Cargo.toml
git commit -am "$1" # publish sea-orm
sleep 1

# Bump `sea-orm-migration` version
cd sea-orm-migration
sed -i 's/^version.*$/version = "'$1'"/' Cargo.toml
sed -i 's/^sea-orm-cli [^,]*,/sea-orm-cli = { version = "'$1'",/' Cargo.toml
sed -i 's/^sea-orm [^,]*,/sea-orm = { version = "'$1'",/' Cargo.toml
git commit -am "sea-orm-migration $1"
cd ..
sleep 1

# Bump examples' dependency version
cd examples
find . -depth -type f -name '*.toml' -exec sed -i 's/^version = ".*" # sea-orm version$/version = "'$1'" # sea-orm version/' {} \;
find . -depth -type f -name '*.toml' -exec sed -i 's/^version = ".*" # sea-orm-migration version$/version = "'$1'" # sea-orm-migration version/' {} \;
git commit -am "update examples"<|MERGE_RESOLUTION|>--- conflicted
+++ resolved
@@ -11,11 +11,7 @@
 # Bump `sea-orm-cli` version
 cd sea-orm-cli
 sed -i 's/^version.*$/version = "'$1'"/' Cargo.toml
-<<<<<<< HEAD
 sed -i 's/^sea-orm-codegen [^,]*,/sea-orm-codegen = { version = "\='$1'",/' Cargo.toml
-=======
-sed -i 's/^sea-orm-codegen [^,]*,/sea-orm-codegen = { version = "'$1'",/' Cargo.toml
->>>>>>> 7757a46c
 git commit -am "sea-orm-cli $1"
 cd ..
 sleep 1

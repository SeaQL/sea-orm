--- conflicted
+++ resolved
@@ -22,15 +22,9 @@
 async-trait = { version = "^0.1" }
 clap = { version = "^3.2", features = ["env", "derive"] }
 dotenv = { version = "^0.15" }
-<<<<<<< HEAD
-sea-orm = { version = "^0.8.0", path = "../", default-features = false, features = ["macros"] }
-sea-orm-cli = { version = "^0.8.1", path = "../sea-orm-cli", default-features = false }
-sea-schema = { version = "^0.8.0", git = "https://github.com/SeaQL/sea-schema", branch = "bump-for-sea-orm-soft-delete" }
-=======
 sea-orm = { version = "^0.10.0", path = "../", default-features = false, features = ["macros"] }
 sea-orm-cli = { version = "^0.10.0", path = "../sea-orm-cli", default-features = false }
 sea-schema = { version = "^0.9.3" }
->>>>>>> 9b6b8791
 tracing = { version = "0.1", features = ["log"] }
 tracing-subscriber = { version = "0.3", features = ["env-filter"] }
 

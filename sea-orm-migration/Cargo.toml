[workspace]
# A separate workspace

[package]
name = "sea-orm-migration"
version = "0.8.3"
authors = [ "Billy Chan <ccw.billy.123@gmail.com>" ]
edition = "2021"
description = "Migration utility for SeaORM"
license = "MIT OR Apache-2.0"
documentation = "https://docs.rs/sea-orm"
repository = "https://github.com/SeaQL/sea-orm"
categories = [ "database" ]
keywords = ["async", "orm", "mysql", "postgres", "sqlite"]

[lib]
name = "sea_orm_migration"
path = "src/lib.rs"

[dependencies]
async-trait = { version = "^0.1" }
clap = { version = "^2.33" }
dotenv = { version = "^0.15" }
sea-orm = { version = "^0.8.0", path = "../", default-features = false, features = ["macros"] }
sea-orm-cli = { version = "^0.8.1", path = "../sea-orm-cli", default-features = false }
<<<<<<< HEAD
sea-schema = { version = "^0.8.0", git = "https://github.com/SeaQL/sea-schema", branch = "bump-for-sea-orm-cursor-pagination" }
=======
sea-schema = { version = "^0.8.1" }
>>>>>>> 091a91fc
tracing = { version = "0.1", features = ["log"] }
tracing-subscriber = { version = "0.3", features = ["env-filter"] }

[dev-dependencies]
async-std = { version = "^1", features = ["attributes", "tokio1"] }

[features]
sqlx-mysql = ["sea-orm/sqlx-mysql"]
sqlx-postgres = ["sea-orm/sqlx-postgres"]
sqlx-sqlite = ["sea-orm/sqlx-sqlite"]
runtime-actix-native-tls = [ "sea-orm/runtime-actix-native-tls" ]
runtime-async-std-native-tls = [ "sea-orm/runtime-async-std-native-tls" ]
runtime-tokio-native-tls = [ "sea-orm/runtime-tokio-native-tls" ]
runtime-actix-rustls = [ "sea-orm/runtime-actix-rustls" ]
runtime-async-std-rustls = [ "sea-orm/runtime-async-std-rustls" ]
runtime-tokio-rustls = [ "sea-orm/runtime-tokio-rustls" ]<|MERGE_RESOLUTION|>--- conflicted
+++ resolved
@@ -23,11 +23,7 @@
 dotenv = { version = "^0.15" }
 sea-orm = { version = "^0.8.0", path = "../", default-features = false, features = ["macros"] }
 sea-orm-cli = { version = "^0.8.1", path = "../sea-orm-cli", default-features = false }
-<<<<<<< HEAD
-sea-schema = { version = "^0.8.0", git = "https://github.com/SeaQL/sea-schema", branch = "bump-for-sea-orm-cursor-pagination" }
-=======
 sea-schema = { version = "^0.8.1" }
->>>>>>> 091a91fc
 tracing = { version = "0.1", features = ["log"] }
 tracing-subscriber = { version = "0.3", features = ["env-filter"] }
 

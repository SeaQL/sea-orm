--- conflicted
+++ resolved
@@ -21,21 +21,11 @@
 
 [dependencies]
 async-trait = { version = "^0.1" }
-<<<<<<< HEAD
 clap = { version = "^3.2", features = ["env", "derive"], optional = true }
-dotenv = { version = "^0.15", optional = true }
-sea-orm = { version = "^0.10.0", path = "../", default-features = false, features = [
-    "macros",
-] }
+dotenvy = { version = "^0.15", optional = true }
+sea-orm = { version = "^0.10.0", path = "../", default-features = false, features = ["macros"] }
 sea-orm-cli = { version = "^0.10.0", path = "../sea-orm-cli", default-features = false, optional = true }
-sea-schema = { version = "^0.9.3" }
-=======
-clap = { version = "^3.2", features = ["env", "derive"] }
-dotenvy = { version = "^0.15" }
-sea-orm = { version = "^0.10.0", path = "../", default-features = false, features = ["macros"] }
-sea-orm-cli = { version = "^0.10.0", path = "../sea-orm-cli", default-features = false }
 sea-schema = { version = "^0.10.0" }
->>>>>>> 7e92876f
 tracing = { version = "0.1", features = ["log"] }
 tracing-subscriber = { version = "0.3", features = ["env-filter"] }
 
@@ -44,7 +34,7 @@
 
 [features]
 default = ["cli"]
-cli = ["clap", "dotenv", "sea-orm-cli/cli"]
+cli = ["clap", "dotenvy", "sea-orm-cli/cli"]
 sqlx-mysql = ["sea-orm/sqlx-mysql"]
 sqlx-postgres = ["sea-orm/sqlx-postgres"]
 sqlx-sqlite = ["sea-orm/sqlx-sqlite"]

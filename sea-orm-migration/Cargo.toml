[workspace]
# A separate workspace

[package]
name = "sea-orm-migration"
version = "0.10.0"
authors = ["Billy Chan <ccw.billy.123@gmail.com>"]
edition = "2021"
description = "Migration utility for SeaORM"
license = "MIT OR Apache-2.0"
homepage = "https://www.sea-ql.org/SeaORM"
documentation = "https://docs.rs/sea-orm"
repository = "https://github.com/SeaQL/sea-orm"
categories = ["database"]
keywords = ["async", "orm", "mysql", "postgres", "sqlite"]
rust-version = "1.60"

[lib]
name = "sea_orm_migration"
path = "src/lib.rs"

[dependencies]
async-trait = { version = "^0.1" }
clap = { version = "^3.2", features = ["env", "derive"], optional = true }
dotenvy = { version = "^0.15", optional = true }
sea-orm = { version = "^0.10.0", path = "../", default-features = false, features = ["macros"] }
<<<<<<< HEAD
sea-orm-cli = { version = "^0.10.0", path = "../sea-orm-cli", default-features = false, optional = true }
sea-schema = { version = "^0.10.0" }
=======
sea-orm-cli = { version = "^0.10.0", path = "../sea-orm-cli", default-features = false }
sea-schema = { version = "^0.10.2", git = "https://github.com/SeaQL/sea-schema" }
>>>>>>> f6534068
tracing = { version = "0.1", features = ["log"] }
tracing-subscriber = { version = "0.3", features = ["env-filter"] }

[dev-dependencies]
async-std = { version = "^1", features = ["attributes", "tokio1"] }

[features]
default = ["cli"]
cli = ["clap", "dotenvy", "sea-orm-cli/cli"]
sqlx-mysql = ["sea-orm/sqlx-mysql"]
sqlx-postgres = ["sea-orm/sqlx-postgres"]
sqlx-sqlite = ["sea-orm/sqlx-sqlite"]
runtime-actix-native-tls = ["sea-orm/runtime-actix-native-tls"]
runtime-async-std-native-tls = ["sea-orm/runtime-async-std-native-tls"]
runtime-tokio-native-tls = ["sea-orm/runtime-tokio-native-tls"]
runtime-actix-rustls = ["sea-orm/runtime-actix-rustls"]
runtime-async-std-rustls = ["sea-orm/runtime-async-std-rustls"]
runtime-tokio-rustls = ["sea-orm/runtime-tokio-rustls"]<|MERGE_RESOLUTION|>--- conflicted
+++ resolved
@@ -24,13 +24,8 @@
 clap = { version = "^3.2", features = ["env", "derive"], optional = true }
 dotenvy = { version = "^0.15", optional = true }
 sea-orm = { version = "^0.10.0", path = "../", default-features = false, features = ["macros"] }
-<<<<<<< HEAD
 sea-orm-cli = { version = "^0.10.0", path = "../sea-orm-cli", default-features = false, optional = true }
-sea-schema = { version = "^0.10.0" }
-=======
-sea-orm-cli = { version = "^0.10.0", path = "../sea-orm-cli", default-features = false }
 sea-schema = { version = "^0.10.2", git = "https://github.com/SeaQL/sea-schema" }
->>>>>>> f6534068
 tracing = { version = "0.1", features = ["log"] }
 tracing-subscriber = { version = "0.3", features = ["env-filter"] }
 

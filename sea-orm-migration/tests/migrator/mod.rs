--- conflicted
+++ resolved
@@ -3,11 +3,8 @@
 mod m20220118_000001_create_cake_table;
 mod m20220118_000002_create_fruit_table;
 mod m20220118_000003_seed_cake_table;
-<<<<<<< HEAD
 mod m20220118_000004_create_tea_enum;
-=======
 mod m20220923_000001_seed_cake_table;
->>>>>>> fbdd3ea4
 
 pub struct Migrator;
 
@@ -18,11 +15,8 @@
             Box::new(m20220118_000001_create_cake_table::Migration),
             Box::new(m20220118_000002_create_fruit_table::Migration),
             Box::new(m20220118_000003_seed_cake_table::Migration),
-<<<<<<< HEAD
             Box::new(m20220118_000004_create_tea_enum::Migration),
-=======
             Box::new(m20220923_000001_seed_cake_table::Migration),
->>>>>>> fbdd3ea4
         ]
     }
 }
--- conflicted
+++ resolved
@@ -38,8 +38,5 @@
 derive = ["bae"]
 strum = []
 seaography = ["proc-macro-crate"]
-<<<<<<< HEAD
 with-json = []
-=======
-entity-registry = []
->>>>>>> b9b236d1
+entity-registry = []
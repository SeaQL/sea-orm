--- conflicted
+++ resolved
@@ -46,9 +46,6 @@
 entity-registry = []
 postgres-array  = []
 seaography      = ["proc-macro-crate"]
-<<<<<<< HEAD
 strum           = []
 with-json       = []
-=======
-strum           = []
->>>>>>> c20620ce
+with-json       = []
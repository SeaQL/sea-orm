--- conflicted
+++ resolved
@@ -18,13 +18,8 @@
 proc-macro = true
 
 [dependencies]
-<<<<<<< HEAD
 bae = { version = "0.1", default-features = false, optional = true }
-syn = { version = "1", default-features = false, features = ["parsing", "proc-macro", "derive"] }
-=======
-bae = { version = "0.1", default-features = false }
 syn = { version = "1", default-features = false, features = ["parsing", "proc-macro", "derive", "printing"] }
->>>>>>> 162303cd
 quote = { version = "1", default-features = false }
 heck = { version = "0.4", default-features = false }
 proc-macro2 = { version = "1", default-features = false }

--- conflicted
+++ resolved
@@ -16,12 +16,8 @@
 proc-macro = true
 
 [dependencies]
-<<<<<<< HEAD
 bae = "0.1"
-syn = { version = "^1", default-features = false, features = [ "derive", "clone-impls", "parsing", "proc-macro", "printing" ] }
-=======
 syn = { version = "^1", default-features = false, features = [ "full", "derive", "clone-impls", "parsing", "proc-macro", "printing" ] }
->>>>>>> 8cfa1423
 quote = "^1"
 heck = "^0.3"
 proc-macro2 = "^1"
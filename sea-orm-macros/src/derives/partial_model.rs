use heck::ToUpperCamelCase;
use proc_macro2::Span;
use proc_macro2::TokenStream;
use quote::format_ident;
use quote::quote;
use quote::quote_spanned;
use syn::punctuated::Punctuated;
use syn::spanned::Spanned;
use syn::token::Comma;
use syn::Expr;

use syn::Meta;

use self::util::GetAsKVMeta;

use super::util::field_attr_contain_key;

#[derive(Debug)]
enum Error {
    InputNotStruct,
    EntityNotSpecific,
    NotSupportGeneric(Span),
    BothFromColAndFromExpr(Span),
    FlattenNotOnly(Span),
    Syn(syn::Error),
}
#[derive(Debug, PartialEq, Eq)]
enum ColumnAs {
    /// column in the model
    Col(syn::Ident),
    /// alias from a column in model
    ColAlias { col: syn::Ident, field: String },
    /// from an expr
    Expr { expr: syn::Expr, field_name: String },
    /// flatten
    Flatten { ty: syn::Type },
}

struct DerivePartialModel {
    entity: Option<syn::Type>,
    ident: syn::Ident,
    fields: Vec<ColumnAs>,
}

impl DerivePartialModel {
    fn new(input: syn::DeriveInput) -> Result<Self, Error> {
        if !input.generics.params.is_empty() {
            return Err(Error::NotSupportGeneric(input.generics.params.span()));
        }

        let syn::Data::Struct(
            syn::DataStruct {
                fields: syn::Fields::Named(syn::FieldsNamed { named: fields, .. }),
                ..
            },
            ..,
        ) = input.data
        else {
            return Err(Error::InputNotStruct);
        };

        let mut entity = None;

        for attr in input.attrs.iter() {
            if !attr.path().is_ident("sea_orm") {
                continue;
            }

            if let Ok(list) = attr.parse_args_with(Punctuated::<Meta, Comma>::parse_terminated) {
                for meta in list {
                    entity = meta
                        .get_as_kv("entity")
                        .map(|s| syn::parse_str::<syn::Type>(&s).map_err(Error::Syn))
                        .transpose()?;
                }
            }
        }

        let mut column_as_list = Vec::with_capacity(fields.len());

        for field in fields {
            let field_span = field.span();

            let mut from_col = None;
            let mut from_expr = None;
            let flatten = field_attr_contain_key(&field, "flatten");

            for attr in field.attrs.iter() {
                if !attr.path().is_ident("sea_orm") {
                    continue;
                }

                if let Ok(list) = attr.parse_args_with(Punctuated::<Meta, Comma>::parse_terminated)
                {
                    for meta in list.iter() {
                        from_col = meta
                            .get_as_kv("from_col")
                            .map(|s| format_ident!("{}", s.to_upper_camel_case()));
                        from_expr = meta
                            .get_as_kv("from_expr")
                            .map(|s| syn::parse_str::<Expr>(&s).map_err(Error::Syn))
                            .transpose()?;
                    }
                }
            }

            let field_name = field.ident.unwrap();

<<<<<<< HEAD
            let col_as = match (from_col, from_expr) {
                (None, None) => {
                    if entity.is_none() {
=======
            let col_as = match (from_col, from_expr, flatten) {
                (None, None, false) => {
                    if entity_ident.is_none() {
>>>>>>> 4d8f559e
                        return Err(Error::EntityNotSpecific);
                    }
                    ColumnAs::Col(format_ident!(
                        "{}",
                        field_name.to_string().to_upper_camel_case()
                    ))
                }
                (None, Some(expr), false) => ColumnAs::Expr {
                    expr,
                    field_name: field_name.to_string(),
                },
<<<<<<< HEAD
                (Some(col), None) => {
                    if entity.is_none() {
=======
                (Some(col), None, false) => {
                    if entity_ident.is_none() {
>>>>>>> 4d8f559e
                        return Err(Error::EntityNotSpecific);
                    }

                    let field = field_name.to_string();
                    ColumnAs::ColAlias { col, field }
                }
                (None, None, true) => ColumnAs::Flatten { ty: field.ty },
                (Some(_), _, true) | (_, Some(_), true) => {
                    return Err(Error::FlattenNotOnly(field_span))
                }
                (Some(_), Some(_), _) => return Err(Error::BothFromColAndFromExpr(field_span)),
            };
            column_as_list.push(col_as);
        }

        Ok(Self {
            entity,
            ident: input.ident,
            fields: column_as_list,
        })
    }

    fn expand(&self) -> syn::Result<TokenStream> {
        Ok(self.impl_partial_model_trait())
    }

    fn impl_partial_model_trait(&self) -> TokenStream {
        let select_ident = format_ident!("select");
        let DerivePartialModel {
            entity,
            ident,
            fields,
        } = self;
        let select_col_code_gen = fields.iter().map(|col_as| match col_as {
            ColumnAs::Col(ident) => {
                let entity = entity.as_ref().unwrap();
                let col_value = quote!( <#entity as sea_orm::EntityTrait>::Column:: #ident);
                quote!(let #select_ident =  sea_orm::SelectColumns::select_column(#select_ident, #col_value);)
            },
            ColumnAs::ColAlias { col, field } => {
                let entity = entity.as_ref().unwrap();
                let col_value = quote!( <#entity as sea_orm::EntityTrait>::Column:: #col);
                quote!(let #select_ident =  sea_orm::SelectColumns::select_column_as(#select_ident, #col_value, #field);)
            },
            ColumnAs::Expr { expr, field_name } => {
                quote!(let #select_ident =  sea_orm::SelectColumns::select_column_as(#select_ident, #expr, #field_name);)
            },
            ColumnAs::Flatten { ty } => {
                quote!(let #select_ident = <#ty as sea_orm::PartialModelTrait>::select_cols(#select_ident);)
            }
        });

        quote! {
            #[automatically_derived]
            impl sea_orm::PartialModelTrait for #ident{
                fn select_cols<S: sea_orm::SelectColumns>(#select_ident: S) -> S{
                    #(#select_col_code_gen)*
                    #select_ident
                }
            }
        }
    }
}

pub fn expand_derive_partial_model(input: syn::DeriveInput) -> syn::Result<TokenStream> {
    let ident_span = input.ident.span();

    match DerivePartialModel::new(input) {
        Ok(partial_model) => partial_model.expand(),
        Err(Error::NotSupportGeneric(span)) => Ok(quote_spanned! {
            span => compile_error!("you can only derive `DerivePartialModel` on named struct");
        }),
        Err(Error::BothFromColAndFromExpr(span)) => Ok(quote_spanned! {
            span => compile_error!("you can only use one of `from_col` or `from_expr`");
        }),
        Err(Error::EntityNotSpecific) => Ok(quote_spanned! {
            ident_span => compile_error!("you need specific which entity you are using")
        }),
        Err(Error::InputNotStruct) => Ok(quote_spanned! {
            ident_span => compile_error!("you can only derive `DerivePartialModel` on named struct");
        }),
        Err(Error::FlattenNotOnly(span)) => Ok(quote_spanned! {
            span => compile_error!("you can only derive `DerivePartialModel` on named struct");
        }),
        Err(Error::Syn(err)) => Err(err),
    }
}

mod util {
    use syn::{Meta, MetaNameValue};

    pub(super) trait GetAsKVMeta {
        fn get_as_kv(&self, k: &str) -> Option<String>;
    }

    impl GetAsKVMeta for Meta {
        fn get_as_kv(&self, k: &str) -> Option<String> {
            let Meta::NameValue(MetaNameValue {
                path,
                value: syn::Expr::Lit(exprlit),
                ..
            }) = self
            else {
                return None;
            };

            let syn::Lit::Str(litstr) = &exprlit.lit else {
                return None;
            };

            if path.is_ident(k) {
                Some(litstr.value())
            } else {
                None
            }
        }
    }
}

#[cfg(test)]
mod test {
    use quote::format_ident;
    use syn::{parse_str, DeriveInput, Type};

    use crate::derives::partial_model::ColumnAs;

    use super::DerivePartialModel;

    #[cfg(test)]
    type StdResult<T> = Result<T, Box<dyn std::error::Error>>;

    #[cfg(test)]
    const CODE_SNIPPET: &str = r#"
#[sea_orm(entity = "Entity")]
struct PartialModel{
    default_field: i32,
    #[sea_orm(from_col = "bar")]
    alias_field: i32,
    #[sea_orm(from_expr = "Expr::val(1).add(1)")]
    expr_field : i32
}
"#;
    #[test]
    fn test_load_macro_input() -> StdResult<()> {
        let input = parse_str::<DeriveInput>(CODE_SNIPPET)?;

        let middle = DerivePartialModel::new(input).unwrap();
        assert_eq!(middle.entity, Some(parse_str::<Type>("Entity").unwrap()));
        assert_eq!(middle.ident, format_ident!("PartialModel"));
        assert_eq!(middle.fields.len(), 3);
        assert_eq!(
            middle.fields[0],
            ColumnAs::Col(format_ident!("DefaultField"))
        );
        assert_eq!(
            middle.fields[1],
            ColumnAs::ColAlias {
                col: format_ident!("Bar"),
                field: "alias_field".to_string()
            },
        );
        assert_eq!(
            middle.fields[2],
            ColumnAs::Expr {
                expr: syn::parse_str("Expr::val(1).add(1)").unwrap(),
                field_name: "expr_field".to_string()
            }
        );

        Ok(())
    }
}<|MERGE_RESOLUTION|>--- conflicted
+++ resolved
@@ -106,15 +106,10 @@
 
             let field_name = field.ident.unwrap();
 
-<<<<<<< HEAD
-            let col_as = match (from_col, from_expr) {
-                (None, None) => {
-                    if entity.is_none() {
-=======
+
             let col_as = match (from_col, from_expr, flatten) {
                 (None, None, false) => {
-                    if entity_ident.is_none() {
->>>>>>> 4d8f559e
+                    if entity.is_none() {
                         return Err(Error::EntityNotSpecific);
                     }
                     ColumnAs::Col(format_ident!(
@@ -126,13 +121,8 @@
                     expr,
                     field_name: field_name.to_string(),
                 },
-<<<<<<< HEAD
-                (Some(col), None) => {
+                (Some(col), None, false) => {
                     if entity.is_none() {
-=======
-                (Some(col), None, false) => {
-                    if entity_ident.is_none() {
->>>>>>> 4d8f559e
                         return Err(Error::EntityNotSpecific);
                     }
 

use heck::{MixedCase, SnakeCase};
use proc_macro2::{Ident, TokenStream};
use quote::{format_ident, quote, quote_spanned};
use syn::{Data, DataEnum, Fields, Variant};

pub fn impl_default_as_str(ident: &Ident, data: &Data) -> syn::Result<TokenStream> {
    let variants = match data {
        syn::Data::Enum(DataEnum { variants, .. }) => variants,
        _ => {
            return Ok(quote_spanned! {
                ident.span() => compile_error!("you can only derive DeriveColumn on enums");
            })
        }
    };

    let variant: Vec<TokenStream> = variants
        .iter()
        .map(|Variant { ident, fields, .. }| match fields {
            Fields::Named(_) => quote! { #ident{..} },
            Fields::Unnamed(_) => quote! { #ident(..) },
            Fields::Unit => quote! { #ident },
        })
        .collect();

    let name: Vec<TokenStream> = variants
        .iter()
        .map(|v| {
            let ident = v.ident.to_string().to_snake_case();
            quote! { #ident }
        })
        .collect();

    Ok(quote!(
        impl #ident {
            fn default_as_str(&self) -> &str {
                match self {
                    #(Self::#variant => #name),*
                }
            }
        }
    ))
}

pub fn impl_col_from_str(ident: &Ident, data: &Data) -> syn::Result<TokenStream> {
<<<<<<< HEAD
    let parse_error_iden = format_ident!("Parse{}Err", ident);

=======
>>>>>>> 8cfa1423
    let data_enum = match data {
        Data::Enum(data_enum) => data_enum,
        _ => {
            return Ok(quote_spanned! {
                ident.span() => compile_error!("you can only derive DeriveColumn on enums");
            })
        }
    };

    let columns = data_enum.variants.iter().map(|column| {
        let column_iden = column.ident.clone();
        let column_str_snake = column_iden.to_string().to_snake_case();
        let column_str_mixed = column_iden.to_string().to_mixed_case();
        quote!(
            #column_str_snake | #column_str_mixed => Ok(#ident::#column_iden)
        )
    });

    Ok(quote!(
<<<<<<< HEAD
        #[derive(Debug, Clone, Copy, PartialEq)]
        pub struct #parse_error_iden;

        impl std::str::FromStr for #ident {
            type Err = #parse_error_iden;
=======
        impl std::str::FromStr for #ident {
            type Err = sea_orm::ColumnFromStrErr;
>>>>>>> 8cfa1423

            fn from_str(s: &str) -> Result<Self, Self::Err> {
                match s {
                    #(#columns),*,
<<<<<<< HEAD
                    _ => Err(#parse_error_iden),
=======
                    _ => Err(sea_orm::ColumnFromStrErr(format!("Failed to parse '{}' as `{}`", s, stringify!(#ident)))),
>>>>>>> 8cfa1423
                }
            }
        }
    ))
}

pub fn expand_derive_column(ident: &Ident, data: &Data) -> syn::Result<TokenStream> {
    let impl_iden = expand_derive_custom_column(ident, data)?;

    Ok(quote!(
        #impl_iden

        impl sea_orm::IdenStatic for #ident {
            fn as_str(&self) -> &str {
                self.default_as_str()
            }
        }
    ))
}

pub fn expand_derive_custom_column(ident: &Ident, data: &Data) -> syn::Result<TokenStream> {
    let impl_default_as_str = impl_default_as_str(ident, data)?;
    let impl_col_from_str = impl_col_from_str(ident, data)?;

    Ok(quote!(
        #impl_default_as_str

        #impl_col_from_str

        impl sea_orm::Iden for #ident {
            fn unquoted(&self, s: &mut dyn std::fmt::Write) {
                write!(s, "{}", self.as_str()).unwrap();
            }
        }
    ))
}<|MERGE_RESOLUTION|>--- conflicted
+++ resolved
@@ -42,11 +42,6 @@
 }
 
 pub fn impl_col_from_str(ident: &Ident, data: &Data) -> syn::Result<TokenStream> {
-<<<<<<< HEAD
-    let parse_error_iden = format_ident!("Parse{}Err", ident);
-
-=======
->>>>>>> 8cfa1423
     let data_enum = match data {
         Data::Enum(data_enum) => data_enum,
         _ => {
@@ -66,25 +61,13 @@
     });
 
     Ok(quote!(
-<<<<<<< HEAD
-        #[derive(Debug, Clone, Copy, PartialEq)]
-        pub struct #parse_error_iden;
-
-        impl std::str::FromStr for #ident {
-            type Err = #parse_error_iden;
-=======
         impl std::str::FromStr for #ident {
             type Err = sea_orm::ColumnFromStrErr;
->>>>>>> 8cfa1423
 
             fn from_str(s: &str) -> Result<Self, Self::Err> {
                 match s {
                     #(#columns),*,
-<<<<<<< HEAD
-                    _ => Err(#parse_error_iden),
-=======
                     _ => Err(sea_orm::ColumnFromStrErr(format!("Failed to parse '{}' as `{}`", s, stringify!(#ident)))),
->>>>>>> 8cfa1423
                 }
             }
         }

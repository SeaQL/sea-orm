<<<<<<< HEAD
use crate::util::camel_case_with_escaped_non_uax31;
use heck::CamelCase;
=======
use heck::ToUpperCamelCase;
>>>>>>> 16015cc3
use proc_macro2::TokenStream;
use quote::{format_ident, quote, quote_spanned};
use syn::{parse, punctuated::Punctuated, token::Comma, Expr, Lit, LitInt, LitStr, Meta, UnOp};

enum Error {
    InputNotEnum,
    Syn(syn::Error),
    TT(TokenStream),
}

struct ActiveEnum {
    ident: syn::Ident,
    enum_name: String,
    rs_type: TokenStream,
    db_type: TokenStream,
    is_string: bool,
    variants: Vec<ActiveEnumVariant>,
}

struct ActiveEnumVariant {
    ident: syn::Ident,
    string_value: Option<LitStr>,
    num_value: Option<LitInt>,
}

impl ActiveEnum {
    fn new(input: syn::DeriveInput) -> Result<Self, Error> {
        let ident_span = input.ident.span();
        let ident = input.ident;

        let mut enum_name = ident.to_string().to_upper_camel_case();
        let mut rs_type = Err(Error::TT(quote_spanned! {
            ident_span => compile_error!("Missing macro attribute `rs_type`");
        }));
        let mut db_type = Err(Error::TT(quote_spanned! {
            ident_span => compile_error!("Missing macro attribute `db_type`");
        }));
        for attr in input.attrs.iter() {
            if let Some(ident) = attr.path.get_ident() {
                if ident != "sea_orm" {
                    continue;
                }
            } else {
                continue;
            }
            if let Ok(list) = attr.parse_args_with(Punctuated::<Meta, Comma>::parse_terminated) {
                for meta in list.iter() {
                    if let Meta::NameValue(nv) = meta {
                        if let Some(name) = nv.path.get_ident() {
                            if name == "rs_type" {
                                if let Lit::Str(litstr) = &nv.lit {
                                    rs_type = syn::parse_str::<TokenStream>(&litstr.value())
                                        .map_err(Error::Syn);
                                }
                            } else if name == "db_type" {
                                if let Lit::Str(litstr) = &nv.lit {
                                    let s = litstr.value();
                                    match s.as_ref() {
                                        "Enum" => {
                                            db_type = Ok(quote! {
                                                Enum {
                                                    name: Self::name(),
                                                    variants: Self::iden_values(),
                                                }
                                            })
                                        }
                                        _ => {
                                            db_type = syn::parse_str::<TokenStream>(&s)
                                                .map_err(Error::Syn);
                                        }
                                    }
                                }
                            } else if name == "enum_name" {
                                if let Lit::Str(litstr) = &nv.lit {
                                    enum_name = litstr.value();
                                }
                            }
                        }
                    }
                }
            }
        }

        let variant_vec = match input.data {
            syn::Data::Enum(syn::DataEnum { variants, .. }) => variants,
            _ => return Err(Error::InputNotEnum),
        };

        let mut is_string = false;
        let mut is_int = false;
        let mut variants = Vec::new();
        for variant in variant_vec {
            let variant_span = variant.ident.span();
            let mut string_value = None;
            let mut num_value = None;
            for attr in variant.attrs.iter() {
                if let Some(ident) = attr.path.get_ident() {
                    if ident != "sea_orm" {
                        continue;
                    }
                } else {
                    continue;
                }
                if let Ok(list) = attr.parse_args_with(Punctuated::<Meta, Comma>::parse_terminated)
                {
                    for meta in list {
                        if let Meta::NameValue(nv) = meta {
                            if let Some(name) = nv.path.get_ident() {
                                if name == "string_value" {
                                    if let Lit::Str(lit) = nv.lit {
                                        is_string = true;
                                        string_value = Some(lit);
                                    }
                                } else if name == "num_value" {
                                    if let Lit::Int(lit) = nv.lit {
                                        is_int = true;
                                        num_value = Some(lit);
                                    }
                                }
                            }
                        }
                    }
                }
            }

            if is_string && is_int {
                return Err(Error::TT(quote_spanned! {
                    ident_span => compile_error!("All enum variants should specify the same `*_value` macro attribute, either `string_value` or `num_value` but not both");
                }));
            }

            if string_value.is_none() && num_value.is_none() {
                match variant.discriminant {
                    Some((_, Expr::Lit(exprlit))) => {
                        if let Lit::Int(litint) = exprlit.lit {
                            is_int = true;
                            num_value = Some(litint);
                        } else {
                            return Err(Error::TT(quote_spanned! {
                                variant_span => compile_error!("Enum variant discriminant is not an integer");
                            }));
                        }
                    }
                    //rust doesn't provide negative variants in enums as a single LitInt, this workarounds that
                    Some((_, Expr::Unary(exprnlit))) => {
                        if let UnOp::Neg(_) = exprnlit.op {
                            if let Expr::Lit(exprlit) = *exprnlit.expr {
                                if let Lit::Int(litint) = exprlit.lit {
                                    let negative_token = quote! { -#litint };
                                    let litint = parse(negative_token.into()).unwrap();

                                    is_int = true;
                                    num_value = Some(litint);
                                }
                            }
                        } else {
                            return Err(Error::TT(quote_spanned! {
                                variant_span => compile_error!("Only - token is supported in enum variants, not ! and *");
                            }));
                        }
                    }
                    _ => {
                        return Err(Error::TT(quote_spanned! {
                            variant_span => compile_error!("Missing macro attribute, either `string_value` or `num_value` should be specified or specify repr[X] and have a value for every entry");
                        }));
                    }
                }
            }

            variants.push(ActiveEnumVariant {
                ident: variant.ident,
                string_value,
                num_value,
            });
        }

        Ok(ActiveEnum {
            ident,
            enum_name,
            rs_type: rs_type?,
            db_type: db_type?,
            is_string,
            variants,
        })
    }

    fn expand(&self) -> syn::Result<TokenStream> {
        let expanded_impl_active_enum = self.impl_active_enum();

        Ok(expanded_impl_active_enum)
    }

    fn impl_active_enum(&self) -> TokenStream {
        let Self {
            ident,
            enum_name,
            rs_type,
            db_type,
            is_string,
            variants,
        } = self;

        let variant_idents: Vec<syn::Ident> = variants
            .iter()
            .map(|variant| variant.ident.clone())
            .collect();

        let variant_values: Vec<TokenStream> = variants
            .iter()
            .map(|variant| {
                let variant_span = variant.ident.span();

                if let Some(string_value) = &variant.string_value {
                    let string = string_value.value();
                    quote! { #string }
                } else if let Some(num_value) = &variant.num_value {
                    quote! { #num_value }
                } else {
                    quote_spanned! {
                        variant_span => compile_error!("Missing macro attribute, either `string_value` or `num_value` should be specified");
                    }
                }
            })
            .collect();

        let val = if *is_string {
            quote! { v.as_ref() }
        } else {
            quote! { v }
        };

        let enum_name_iden = format_ident!("{}Enum", ident);

        let str_variants: Vec<String> = variants
            .iter()
            .filter_map(|variant| {
                variant
                    .string_value
                    .as_ref()
                    .map(|string_value| string_value.value())
            })
            .collect();

        let impl_enum_variant_iden = if !str_variants.is_empty() {
            let enum_variant_iden = format_ident!("{}Variant", ident);
            let enum_variants: Vec<syn::Ident> = str_variants
                .iter()
                .map(|v| {
<<<<<<< HEAD
                    let v_cleaned = camel_case_with_escaped_non_uax31(v);

                    format_ident!("{}", v_cleaned)
=======
                    if v.chars().next().map(char::is_numeric).unwrap_or(false) {
                        format_ident!("_{}", v)
                    } else {
                        format_ident!("{}", v.to_upper_camel_case())
                    }
>>>>>>> 16015cc3
                })
                .collect();

            quote!(
                #[doc = " Generated by sea-orm-macros"]
                #[derive(Debug, Clone, PartialEq, Eq, sea_orm::EnumIter)]
                pub enum #enum_variant_iden {
                    #(
                        #[doc = " Generated by sea-orm-macros"]
                        #enum_variants,
                    )*
                }

                #[automatically_derived]
                impl sea_orm::sea_query::Iden for #enum_variant_iden {
                    fn unquoted(&self, s: &mut dyn std::fmt::Write) {
                        write!(s, "{}", match self {
                            #(
                                Self::#enum_variants => #str_variants,
                            )*
                        }).unwrap();
                    }
                }

                #[automatically_derived]
                impl #ident {
                    #[doc = " Generated by sea-orm-macros"]
                    pub fn iden_values() -> Vec<sea_orm::sea_query::DynIden> {
                        <#enum_variant_iden as sea_orm::strum::IntoEnumIterator>::iter()
                            .map(|v| sea_orm::sea_query::SeaRc::new(v) as sea_orm::sea_query::DynIden)
                            .collect()
                    }
                }
            )
        } else {
            quote!()
        };

        let impl_not_u8 = if cfg!(feature = "postgres-array") {
            quote!(
                #[automatically_derived]
                impl sea_orm::sea_query::value::with_array::NotU8 for #ident {}
            )
        } else {
            quote!()
        };

        quote!(
            #[doc = " Generated by sea-orm-macros"]
            #[derive(Debug, Clone, PartialEq, Eq)]
            pub struct #enum_name_iden;

            #[automatically_derived]
            impl sea_orm::sea_query::Iden for #enum_name_iden {
                fn unquoted(&self, s: &mut dyn std::fmt::Write) {
                    write!(s, "{}", #enum_name).unwrap();
                }
            }

            #impl_enum_variant_iden

            #[automatically_derived]
            impl sea_orm::ActiveEnum for #ident {
                type Value = #rs_type;

                type ValueVec = Vec<#rs_type>;

                fn name() -> sea_orm::sea_query::DynIden {
                    sea_orm::sea_query::SeaRc::new(#enum_name_iden) as sea_orm::sea_query::DynIden
                }

                fn to_value(&self) -> Self::Value {
                    match self {
                        #( Self::#variant_idents => #variant_values, )*
                    }
                    .to_owned()
                }

                fn try_from_value(v: &Self::Value) -> std::result::Result<Self, sea_orm::DbErr> {
                    match #val {
                        #( #variant_values => Ok(Self::#variant_idents), )*
                        _ => Err(sea_orm::DbErr::Type(format!(
                            "unexpected value for {} enum: {}",
                            stringify!(#ident),
                            v
                        ))),
                    }
                }

                fn db_type() -> sea_orm::ColumnDef {
                    sea_orm::prelude::ColumnTypeTrait::def(sea_orm::ColumnType::#db_type)
                }
            }

            #[automatically_derived]
            #[allow(clippy::from_over_into)]
            impl Into<sea_orm::sea_query::Value> for #ident {
                fn into(self) -> sea_orm::sea_query::Value {
                    <Self as sea_orm::ActiveEnum>::to_value(&self).into()
                }
            }

            #[automatically_derived]
            impl sea_orm::TryGetable for #ident {
                fn try_get_by<I: sea_orm::ColIdx>(res: &sea_orm::QueryResult, idx: I) -> std::result::Result<Self, sea_orm::TryGetError> {
                    let value = <<Self as sea_orm::ActiveEnum>::Value as sea_orm::TryGetable>::try_get_by(res, idx)?;
                    <Self as sea_orm::ActiveEnum>::try_from_value(&value).map_err(sea_orm::TryGetError::DbErr)
                }
            }

            #[automatically_derived]
            impl sea_orm::sea_query::ValueType for #ident {
                fn try_from(v: sea_orm::sea_query::Value) -> std::result::Result<Self, sea_orm::sea_query::ValueTypeErr> {
                    let value = <<Self as sea_orm::ActiveEnum>::Value as sea_orm::sea_query::ValueType>::try_from(v)?;
                    <Self as sea_orm::ActiveEnum>::try_from_value(&value).map_err(|_| sea_orm::sea_query::ValueTypeErr)
                }

                fn type_name() -> String {
                    <<Self as sea_orm::ActiveEnum>::Value as sea_orm::sea_query::ValueType>::type_name()
                }

                fn array_type() -> sea_orm::sea_query::ArrayType {
                    <<Self as sea_orm::ActiveEnum>::Value as sea_orm::sea_query::ValueType>::array_type()
                }

                fn column_type() -> sea_orm::sea_query::ColumnType {
                    <Self as sea_orm::ActiveEnum>::db_type()
                        .get_column_type()
                        .to_owned()
                        .into()
                }
            }

            #[automatically_derived]
            impl sea_orm::sea_query::Nullable for #ident {
                fn null() -> sea_orm::sea_query::Value {
                    <<Self as sea_orm::ActiveEnum>::Value as sea_orm::sea_query::Nullable>::null()
                }
            }

            #[automatically_derived]
            impl std::fmt::Display for #ident {
                fn fmt(&self, f: &mut std::fmt::Formatter<'_>) -> std::fmt::Result {
                    let v: sea_orm::sea_query::Value = <Self as sea_orm::ActiveEnum>::to_value(&self).into();
                    write!(f, "{}", v)
                }
            }

            #impl_not_u8
        )
    }
}

pub fn expand_derive_active_enum(input: syn::DeriveInput) -> syn::Result<TokenStream> {
    let ident_span = input.ident.span();

    match ActiveEnum::new(input) {
        Ok(model) => model.expand(),
        Err(Error::InputNotEnum) => Ok(quote_spanned! {
            ident_span => compile_error!("you can only derive ActiveEnum on enums");
        }),
        Err(Error::TT(token_stream)) => Ok(token_stream),
        Err(Error::Syn(e)) => Err(e),
    }
}<|MERGE_RESOLUTION|>--- conflicted
+++ resolved
@@ -1,9 +1,5 @@
-<<<<<<< HEAD
-use crate::util::camel_case_with_escaped_non_uax31;
-use heck::CamelCase;
-=======
+use super::util::camel_case_with_escaped_non_uax31;
 use heck::ToUpperCamelCase;
->>>>>>> 16015cc3
 use proc_macro2::TokenStream;
 use quote::{format_ident, quote, quote_spanned};
 use syn::{parse, punctuated::Punctuated, token::Comma, Expr, Lit, LitInt, LitStr, Meta, UnOp};
@@ -252,17 +248,9 @@
             let enum_variants: Vec<syn::Ident> = str_variants
                 .iter()
                 .map(|v| {
-<<<<<<< HEAD
                     let v_cleaned = camel_case_with_escaped_non_uax31(v);
 
                     format_ident!("{}", v_cleaned)
-=======
-                    if v.chars().next().map(char::is_numeric).unwrap_or(false) {
-                        format_ident!("_{}", v)
-                    } else {
-                        format_ident!("{}", v.to_upper_camel_case())
-                    }
->>>>>>> 16015cc3
                 })
                 .collect();
 

use self::util::GetMeta;
use proc_macro2::{Ident, TokenStream};
<<<<<<< HEAD
use quote::{format_ident, quote, quote_spanned};
use syn::{ext::IdentExt, Data, DataStruct, Field, Fields, Generics, Type};

use super::util::field_attr_contain_key;

struct FieldInfo {
    ident: Ident,
    flatten: bool,
    ty: Type,
}

impl From<Field> for FieldInfo {
    fn from(value: Field) -> Self {
        Self {
            flatten: field_attr_contain_key(&value, "flatten"),
            ident: format_ident!("{}", value.ident.unwrap().to_string()),
            ty: value.ty,
=======
use quote::{format_ident, quote, quote_spanned, ToTokens};
use syn::{
    ext::IdentExt, punctuated::Punctuated, token::Comma, Data, DataStruct, Fields, Generics, Meta,
};

pub struct FromQueryResultItem {
    pub skip: bool,
    pub ident: Ident,
}
impl ToTokens for FromQueryResultItem {
    fn to_tokens(&self, tokens: &mut TokenStream) {
        let Self { ident, skip } = self;
        if *skip {
            tokens.extend(quote! {
                #ident: std::default::Default::default(),
            });
        } else {
            let name = ident.unraw().to_string();
            tokens.extend(quote! {
                #ident: row.try_get(pre, #name)?,
            });
>>>>>>> 9318a544
        }
    }
}

/// Method to derive a [QueryResult](sea_orm::QueryResult)
pub fn expand_derive_from_query_result(
    ident: Ident,
    data: Data,
    generics: Generics,
) -> syn::Result<TokenStream> {
    let arg_row = &format_ident!("row");
    let arg_pre = &format_ident!("pre");

    let fields = match data {
        Data::Struct(DataStruct {
            fields: Fields::Named(named),
            ..
        }) => named.named,
        _ => {
            return Ok(quote_spanned! {
                ident.span() => compile_error!("you can only derive FromQueryResult on structs");
            })
        }
    };
    let mut field = Vec::with_capacity(fields.len());

<<<<<<< HEAD
    let field: Vec<FieldInfo> = fields.into_iter().map(FieldInfo::from).collect();

    let field_query: Vec<TokenStream> = field
        .iter()
        .map(|FieldInfo { ident, flatten, ty }| {
            let s = ident.unraw().to_string();
            if *flatten{
                quote! { #ident : <#ty as sea_orm::FromQueryResult>::from_query_result(#arg_row, #arg_pre)? }
            } else {
                quote! { #ident : #arg_row.try_get(#arg_pre, #s)? }
            }
        })
        .collect();

=======
    for parsed_field in fields.into_iter() {
        let mut skip = false;
        for attr in parsed_field.attrs.iter() {
            if !attr.path().is_ident("sea_orm") {
                continue;
            }
            if let Ok(list) = attr.parse_args_with(Punctuated::<Meta, Comma>::parse_terminated) {
                for meta in list.iter() {
                    skip = meta.exists("skip");
                }
            }
        }
        let ident = format_ident!("{}", parsed_field.ident.unwrap().to_string());
        field.push(FromQueryResultItem { skip, ident });
    }
>>>>>>> 9318a544
    let (impl_generics, ty_generics, where_clause) = generics.split_for_impl();

    Ok(quote!(
        #[automatically_derived]
        impl #impl_generics sea_orm::FromQueryResult for #ident #ty_generics #where_clause {
            fn from_query_result(#arg_row: &sea_orm::QueryResult, #arg_pre: &str) -> std::result::Result<Self, sea_orm::DbErr> {
                Ok(Self {
<<<<<<< HEAD
                    #(#field_query),*
=======
                    #(#field)*
>>>>>>> 9318a544
                })
            }
        }
    ))
}
mod util {
    use syn::Meta;

    pub(super) trait GetMeta {
        fn exists(&self, k: &str) -> bool;
    }

    impl GetMeta for Meta {
        fn exists(&self, k: &str) -> bool {
            let Meta::Path(path) = self else {
                return false;
            };
            path.is_ident(k)
        }
    }
}<|MERGE_RESOLUTION|>--- conflicted
+++ resolved
@@ -1,24 +1,5 @@
 use self::util::GetMeta;
 use proc_macro2::{Ident, TokenStream};
-<<<<<<< HEAD
-use quote::{format_ident, quote, quote_spanned};
-use syn::{ext::IdentExt, Data, DataStruct, Field, Fields, Generics, Type};
-
-use super::util::field_attr_contain_key;
-
-struct FieldInfo {
-    ident: Ident,
-    flatten: bool,
-    ty: Type,
-}
-
-impl From<Field> for FieldInfo {
-    fn from(value: Field) -> Self {
-        Self {
-            flatten: field_attr_contain_key(&value, "flatten"),
-            ident: format_ident!("{}", value.ident.unwrap().to_string()),
-            ty: value.ty,
-=======
 use quote::{format_ident, quote, quote_spanned, ToTokens};
 use syn::{
     ext::IdentExt, punctuated::Punctuated, token::Comma, Data, DataStruct, Fields, Generics, Meta,
@@ -40,7 +21,6 @@
             tokens.extend(quote! {
                 #ident: row.try_get(pre, #name)?,
             });
->>>>>>> 9318a544
         }
     }
 }
@@ -51,9 +31,6 @@
     data: Data,
     generics: Generics,
 ) -> syn::Result<TokenStream> {
-    let arg_row = &format_ident!("row");
-    let arg_pre = &format_ident!("pre");
-
     let fields = match data {
         Data::Struct(DataStruct {
             fields: Fields::Named(named),
@@ -67,22 +44,6 @@
     };
     let mut field = Vec::with_capacity(fields.len());
 
-<<<<<<< HEAD
-    let field: Vec<FieldInfo> = fields.into_iter().map(FieldInfo::from).collect();
-
-    let field_query: Vec<TokenStream> = field
-        .iter()
-        .map(|FieldInfo { ident, flatten, ty }| {
-            let s = ident.unraw().to_string();
-            if *flatten{
-                quote! { #ident : <#ty as sea_orm::FromQueryResult>::from_query_result(#arg_row, #arg_pre)? }
-            } else {
-                quote! { #ident : #arg_row.try_get(#arg_pre, #s)? }
-            }
-        })
-        .collect();
-
-=======
     for parsed_field in fields.into_iter() {
         let mut skip = false;
         for attr in parsed_field.attrs.iter() {
@@ -98,19 +59,14 @@
         let ident = format_ident!("{}", parsed_field.ident.unwrap().to_string());
         field.push(FromQueryResultItem { skip, ident });
     }
->>>>>>> 9318a544
     let (impl_generics, ty_generics, where_clause) = generics.split_for_impl();
 
     Ok(quote!(
         #[automatically_derived]
         impl #impl_generics sea_orm::FromQueryResult for #ident #ty_generics #where_clause {
-            fn from_query_result(#arg_row: &sea_orm::QueryResult, #arg_pre: &str) -> std::result::Result<Self, sea_orm::DbErr> {
+            fn from_query_result(row: &sea_orm::QueryResult, pre: &str) -> std::result::Result<Self, sea_orm::DbErr> {
                 Ok(Self {
-<<<<<<< HEAD
-                    #(#field_query),*
-=======
                     #(#field)*
->>>>>>> 9318a544
                 })
             }
         }

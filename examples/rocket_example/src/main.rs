--- conflicted
+++ resolved
@@ -37,13 +37,8 @@
     let form = post_form.into_inner();
 
     post::ActiveModel {
-<<<<<<< HEAD
-        title: Set(post.title.to_owned()),
-        text: Set(post.text.to_owned()),
-=======
         title: Set(form.title.to_owned()),
         text: Set(form.text.to_owned()),
->>>>>>> 4a701d5e
         ..Default::default()
     }
     .save(&conn)

--- conflicted
+++ resolved
@@ -38,20 +38,9 @@
 tower-service = { version = "0.3" }
 
 [dependencies.sea-orm]
-<<<<<<< HEAD
 path = "../../"                                                               # remove this line in your own project
-version = "~1.1.13"                                                           # sea-orm version
+version = "~1.1.16"                                                           # sea-orm version
 features = ["sqlx-sqlite", "sqlx-postgres", "runtime-tokio-rustls", "macros"]
-=======
-path = "../../" # remove this line in your own project
-version = "~1.1.16" # sea-orm version
-features = [
-  "sqlx-sqlite",
-  "sqlx-postgres",
-  "runtime-tokio-rustls",
-  "macros",
-]
->>>>>>> 8885c178
 
 [[bin]]
 name = "loco_seaography-cli"

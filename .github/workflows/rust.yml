# GitHub Actions with Conditional Job Running Based on Commit Message
# 
# --------------------------------------------------------------------------------
# 
# Following jobs will always run
# 
#   - `clippy`
#   - `test`
#   - `examples`
# 
# Following jobs will be run when no keywords were found in commit message)
# 
#   - `compile-sqlite`
#   - `sqlite`
#   - `compile-mysql`
#   - `mysql`
#   - `mariadb`
#   - `compile-postgres`
#   - `postgres`
# 
# Following jobs will be run if keywords `[issues]` were found in commit message
# 
#   - Jobs that will always run
#   - `issues`
# 
# Following jobs will be run if keywords `[cli]` were found in commit message
# 
#   - Jobs that will always run
#   - `cli`
# 
# Following jobs will be run if keywords `[sqlite]` were found in commit message
# 
#   - Jobs that will always run
#   - `compile-sqlite`
#   - `sqlite`
# 
# Following jobs will be run if keywords `[mysql]` were found in commit message
# 
#   - Jobs that will always run
#   - `compile-mysql`
#   - `mysql`
#   - `mariadb`
# 
# Following jobs will be run if keywords `[postgres]` were found in commit message
# 
#   - Jobs that will always run
#   - `compile-postgres`
#   - `postgres`


name: tests

on:
  pull_request:
  push:
    branches:
      - master
      - 0.2.x

env:
  CARGO_TERM_COLOR: always

jobs:

  init:
    name: Init
    runs-on: ubuntu-20.04
    outputs:
      run-sqlite: ${{ contains(steps.git-log.outputs.message, '[sqlite]') }}
      run-mysql: ${{ contains(steps.git-log.outputs.message, '[mysql]') }}
      run-postgres: ${{ contains(steps.git-log.outputs.message, '[postgres]') }}
      run-cli: ${{ contains(steps.git-log.outputs.message, '[cli]') }}
      run-issues: ${{ contains(steps.git-log.outputs.message, '[issues]') }}
      run-partial: >-
        ${{
          contains(steps.git-log.outputs.message, '[sqlite]') ||
          contains(steps.git-log.outputs.message, '[mysql]') ||
          contains(steps.git-log.outputs.message, '[postgres]') ||
          contains(steps.git-log.outputs.message, '[cli]') ||
          contains(steps.git-log.outputs.message, '[issues]')
        }}
    steps:
      - uses: actions/checkout@v2
        with:
          fetch-depth: 0

      - id: git-log
        run: echo "::set-output name=message::$(git log --no-merges -1 --oneline)"

  clippy-fmt:
    name: Clippy + Fmt
    runs-on: ubuntu-20.04
    steps:
      - uses: actions/checkout@v2

      - uses: actions-rs/toolchain@v1
        with:
          profile: minimal
          toolchain: stable
          components: clippy, rustfmt
          override: true

      # Make sure files are formatted
      - uses: actions-rs/cargo@v1
        with:
          command: fmt
          args: >
            --all

      # Run clippy
      - uses: actions-rs/cargo@v1
        with:
          command: clippy
          args: >
            --all-targets
            --all

  compile-sqlite:
    name: Compile SQLite
    needs: init
    if: >-
      ${{
        needs.init.outputs.run-partial == 'false' ||
        (needs.init.outputs.run-partial == 'true' && needs.init.outputs.run-sqlite == 'true')
      }}
    runs-on: ubuntu-20.04
    strategy:
      matrix:
        runtime: [async-std]
        tls: [native-tls, rustls]
    steps:
      - uses: actions/checkout@v2

      - uses: actions-rs/toolchain@v1
        with:
          profile: minimal
          toolchain: stable
          override: true

      - uses: actions/cache@v2
        with:
          path: |
            ~/.cargo/registry
            ~/.cargo/git
            Cargo.lock
            target
          key: ${{ github.sha }}-${{ github.run_id }}-${{ runner.os }}-sqlite-${{ matrix.runtime }}-${{ matrix.tls }}

      - uses: actions-rs/cargo@v1
        with:
          command: test
          args: >
            --test '*'
            --features default,sqlx-sqlite,runtime-${{ matrix.runtime }}-${{ matrix.tls }}
            --no-run

  compile-mysql:
    name: Compile MySQL
    needs: init
    if: >-
      ${{
        needs.init.outputs.run-partial == 'false' ||
        (needs.init.outputs.run-partial == 'true' && needs.init.outputs.run-mysql == 'true')
      }}
    runs-on: ubuntu-20.04
    strategy:
      matrix:
        runtime: [actix]
        tls: [native-tls, rustls]
    steps:
      - uses: actions/checkout@v2

      - uses: actions-rs/toolchain@v1
        with:
          profile: minimal
          toolchain: stable
          override: true

      - uses: actions/cache@v2
        with:
          path: |
            ~/.cargo/registry
            ~/.cargo/git
            Cargo.lock
            target
          key: ${{ github.sha }}-${{ github.run_id }}-${{ runner.os }}-mysql-${{ matrix.runtime }}-${{ matrix.tls }}

      - uses: actions-rs/cargo@v1
        with:
          command: test
          args: >
            --test '*'
            --features default,sqlx-mysql,runtime-${{ matrix.runtime }}-${{ matrix.tls }}
            --no-run

  compile-postgres:
    name: Compile PostgreSQL
    needs: init
    if: >-
      ${{
        needs.init.outputs.run-partial == 'false' ||
        (needs.init.outputs.run-partial == 'true' && needs.init.outputs.run-postgres == 'true')
      }}
    runs-on: ubuntu-20.04
    strategy:
      matrix:
        runtime: [tokio]
        tls: [native-tls, rustls]
    steps:
      - uses: actions/checkout@v2

      - uses: actions-rs/toolchain@v1
        with:
          profile: minimal
          toolchain: stable
          override: true

      - uses: actions/cache@v2
        with:
          path: |
            ~/.cargo/registry
            ~/.cargo/git
            Cargo.lock
            target
          key: ${{ github.sha }}-${{ github.run_id }}-${{ runner.os }}-postgres-${{ matrix.runtime }}-${{ matrix.tls }}

      - uses: actions-rs/cargo@v1
        with:
          command: test
          args: >
            --test '*'
            --features default,sqlx-postgres,runtime-${{ matrix.runtime }}-${{ matrix.tls }}
            --no-run

  test:
    name: Unit Test
    runs-on: ubuntu-20.04
    steps:
      - uses: actions/checkout@v2

      - uses: actions-rs/toolchain@v1
        with:
          profile: minimal
          toolchain: stable
          override: true

      - uses: actions-rs/cargo@v1
        with:
          command: test
          args: >
            --workspace

      - uses: actions-rs/cargo@v1
        with:
          command: test
          args: >
            --manifest-path sea-orm-rocket/Cargo.toml

      - uses: actions-rs/cargo@v1
        with:
          command: test
          args: >
            --manifest-path sea-orm-cli/Cargo.toml

  cli:
    name: CLI
    needs: init
    if: ${{ (needs.init.outputs.run-partial == 'true' && needs.init.outputs.run-cli == 'true') }}
    runs-on: ${{ matrix.os }}
    strategy:
      matrix:
        os: [ubuntu-latest]
    steps:
      - uses: actions/checkout@v2

      - uses: actions-rs/toolchain@v1
        with:
          profile: minimal
          toolchain: stable
          override: true

      - uses: actions-rs/cargo@v1
        with:
          command: install
          args: >
            --path sea-orm-cli
            --debug

  examples:
    name: Examples
    runs-on: ${{ matrix.os }}
    strategy:
      fail-fast: false
      matrix:
        os: [ubuntu-latest]
<<<<<<< HEAD
        path: [basic, actix_example, actix3_example, axum_example, axum-graphql_example, rocket_example, poem_example, jsonrpsee_example, tonic_grpc_example]
=======
        path: [basic, actix_example, actix3_example, axum_example, graphql_example, rocket_example, poem_example, jsonrpsee_example]
>>>>>>> 6175166c
    steps:
      - uses: actions/checkout@v2

      - uses: actions-rs/toolchain@v1
        with:
          profile: minimal
          toolchain: stable
          override: true

      - uses: actions-rs/cargo@v1
        with:
          command: build
          args: >
            --manifest-path examples/${{ matrix.path }}/Cargo.toml

  issues:
    name: Issues
    needs: init
    if: ${{ (needs.init.outputs.run-partial == 'true' && needs.init.outputs.run-issues == 'true') }}
    runs-on: ${{ matrix.os }}
    strategy:
      fail-fast: false
      matrix:
        os: [ubuntu-latest]
        path: [86, 249, 262, 319, 324, 352, 356, 471]
    steps:
      - uses: actions/checkout@v2

      - uses: actions-rs/toolchain@v1
        with:
          profile: minimal
          toolchain: stable
          override: true

      - uses: actions-rs/cargo@v1
        with:
          command: build
          args: >
            --manifest-path issues/${{ matrix.path }}/Cargo.toml

      - uses: actions-rs/cargo@v1
        with:
          command: test
          args: >
            --manifest-path issues/${{ matrix.path }}/Cargo.toml

  sqlite:
    name: SQLite
    needs:
      - init
      - compile-sqlite
    if: >-
      ${{
        needs.init.outputs.run-partial == 'false' ||
        (needs.init.outputs.run-partial == 'true' && needs.init.outputs.run-sqlite == 'true')
      }}
    runs-on: ubuntu-20.04
    env:
      DATABASE_URL: "sqlite::memory:"
    strategy:
      fail-fast: false
      matrix:
        runtime: [async-std]
        tls: [native-tls, rustls]
    steps:
      - uses: actions/checkout@v2

      - uses: actions-rs/toolchain@v1
        with:
          profile: minimal
          toolchain: stable
          override: true

      - uses: actions/cache@v2
        with:
          path: |
            ~/.cargo/registry
            ~/.cargo/git
            Cargo.lock
            target
          key: ${{ github.sha }}-${{ github.run_id }}-${{ runner.os }}-sqlite-${{ matrix.runtime }}-${{ matrix.tls }}

      - uses: actions-rs/cargo@v1
        with:
          command: test
          args: >
            --test '*'
            --features default,sqlx-sqlite,runtime-${{ matrix.runtime }}-${{ matrix.tls }}

  mysql:
    name: MySQL
    needs:
      - init
      - compile-mysql
    if: >-
      ${{
        needs.init.outputs.run-partial == 'false' ||
        (needs.init.outputs.run-partial == 'true' && needs.init.outputs.run-mysql == 'true')
      }}
    runs-on: ubuntu-20.04
    env:
      DATABASE_URL: "mysql://root:@localhost"
    strategy:
      fail-fast: false
      matrix:
        version: [8.0, 5.7]
        runtime: [actix]
        tls: [native-tls]
    services:
      mysql:
        image: mysql:${{ matrix.version }}
        env:
          MYSQL_HOST: 127.0.0.1
          MYSQL_DB: mysql
          MYSQL_USER: sea
          MYSQL_PASSWORD: sea
          MYSQL_ALLOW_EMPTY_PASSWORD: yes
          MYSQL_ROOT_PASSWORD:
        ports:
          - "3306:3306"
        options: >-
          --health-cmd="mysqladmin ping"
          --health-interval=10s
          --health-timeout=5s
          --health-retries=3
    steps:
      - uses: actions/checkout@v2

      - uses: actions-rs/toolchain@v1
        with:
          profile: minimal
          toolchain: stable
          override: true

      - uses: actions/cache@v2
        with:
          path: |
            ~/.cargo/registry
            ~/.cargo/git
            Cargo.lock
            target
          key: ${{ github.sha }}-${{ github.run_id }}-${{ runner.os }}-mysql-${{ matrix.runtime }}-${{ matrix.tls }}

      - uses: actions-rs/cargo@v1
        with:
          command: test
          args: >
            --test '*'
            --features default,sqlx-mysql,runtime-${{ matrix.runtime }}-${{ matrix.tls }}

  mariadb:
    name: MariaDB
    needs:
      - init
      - compile-mysql
    if: >-
      ${{
        needs.init.outputs.run-partial == 'false' ||
        (needs.init.outputs.run-partial == 'true' && needs.init.outputs.run-mysql == 'true')
      }}
    runs-on: ubuntu-20.04
    env:
      DATABASE_URL: "mysql://root:@localhost"
    strategy:
      fail-fast: false
      matrix:
        version: [10.6, 10.5, 10.4]
        runtime: [actix]
        tls: [native-tls]
    services:
      mysql:
        image: mariadb:${{ matrix.version }}
        env:
          MYSQL_HOST: 127.0.0.1
          MYSQL_DB: mysql
          MYSQL_USER: sea
          MYSQL_PASSWORD: sea
          MYSQL_ALLOW_EMPTY_PASSWORD: yes
          MYSQL_ROOT_PASSWORD:
        ports:
          - "3306:3306"
        options: >-
          --health-cmd="mysqladmin ping"
          --health-interval=10s
          --health-timeout=5s
          --health-retries=3
    steps:
      - uses: actions/checkout@v2

      - uses: actions-rs/toolchain@v1
        with:
          profile: minimal
          toolchain: stable
          override: true

      - uses: actions/cache@v2
        with:
          path: |
            ~/.cargo/registry
            ~/.cargo/git
            Cargo.lock
            target
          key: ${{ github.sha }}-${{ github.run_id }}-${{ runner.os }}-mysql-${{ matrix.runtime }}-${{ matrix.tls }}

      - uses: actions-rs/cargo@v1
        with:
          command: test
          args: >
            --test '*'
            --features default,sqlx-mysql,runtime-${{ matrix.runtime }}-${{ matrix.tls }}

  postgres:
    name: Postgres
    needs:
      - init
      - compile-postgres
    if: >-
      ${{
        needs.init.outputs.run-partial == 'false' ||
        (needs.init.outputs.run-partial == 'true' && needs.init.outputs.run-postgres == 'true')
      }}
    runs-on: ubuntu-20.04
    env:
      DATABASE_URL: "postgres://root:root@localhost"
    strategy:
      fail-fast: false
      matrix:
        version: [13, 12, 11, 10, 9]
        runtime: [tokio]
        tls: [native-tls]
    services:
      postgres:
        image: postgres:${{ matrix.version }}
        env:
          POSTGRES_HOST: 127.0.0.1
          POSTGRES_USER: root
          POSTGRES_PASSWORD: root
        ports:
          - "5432:5432"
        options: >-
          --health-cmd pg_isready
          --health-interval 10s
          --health-timeout 5s
          --health-retries 5
    steps:
      - uses: actions/checkout@v2

      - uses: actions-rs/toolchain@v1
        with:
          profile: minimal
          toolchain: stable
          override: true

      - uses: actions/cache@v2
        with:
          path: |
            ~/.cargo/registry
            ~/.cargo/git
            Cargo.lock
            target
          key: ${{ github.sha }}-${{ github.run_id }}-${{ runner.os }}-postgres-${{ matrix.runtime }}-${{ matrix.tls }}

      - uses: actions-rs/cargo@v1
        with:
          command: test
          args: >
            --test '*'
            --features default,sqlx-postgres,runtime-${{ matrix.runtime }}-${{ matrix.tls }}<|MERGE_RESOLUTION|>--- conflicted
+++ resolved
@@ -293,11 +293,7 @@
       fail-fast: false
       matrix:
         os: [ubuntu-latest]
-<<<<<<< HEAD
-        path: [basic, actix_example, actix3_example, axum_example, axum-graphql_example, rocket_example, poem_example, jsonrpsee_example, tonic_grpc_example]
-=======
-        path: [basic, actix_example, actix3_example, axum_example, graphql_example, rocket_example, poem_example, jsonrpsee_example]
->>>>>>> 6175166c
+        path: [basic, actix_example, actix3_example, axum_example, graphql_example, rocket_example, poem_example, jsonrpsee_example, tonic_grpc_example]
     steps:
       - uses: actions/checkout@v2
 

# GitHub Actions with Conditional Job Running Based on Commit Message
# 
# --------------------------------------------------------------------------------
# 
# Following jobs will always run
# 
#   - `clippy`
#   - `test`
#   - `examples`
# 
# Following jobs will be run when no keywords were found in commit message)
# 
#   - `compile-sqlite`
#   - `sqlite`
#   - `compile-mysql`
#   - `mysql`
#   - `mariadb`
#   - `compile-postgres`
#   - `postgres`
# 
# Following jobs will be run if keywords `[issues]` were found in commit message
# 
#   - Jobs that will always run
#   - `issues`
# 
# Following jobs will be run if keywords `[cli]` were found in commit message
# 
#   - Jobs that will always run
#   - `cli`
# 
# Following jobs will be run if keywords `[sqlite]` were found in commit message
# 
#   - Jobs that will always run
#   - `compile-sqlite`
#   - `sqlite`
# 
# Following jobs will be run if keywords `[mysql]` were found in commit message
# 
#   - Jobs that will always run
#   - `compile-mysql`
#   - `mysql`
#   - `mariadb`
# 
# Following jobs will be run if keywords `[postgres]` were found in commit message
# 
#   - Jobs that will always run
#   - `compile-postgres`
#   - `postgres`


name: tests

on:
  pull_request:
  push:
    branches:
      - master
      - 0.2.x

env:
  CARGO_TERM_COLOR: always

jobs:

  init:
    name: Init
    runs-on: ubuntu-20.04
    outputs:
      run-sqlite: ${{ contains(steps.git-log.outputs.message, '[sqlite]') }}
      run-mysql: ${{ contains(steps.git-log.outputs.message, '[mysql]') }}
      run-postgres: ${{ contains(steps.git-log.outputs.message, '[postgres]') }}
      run-cli: ${{ contains(steps.git-log.outputs.message, '[cli]') }}
      run-issues: ${{ contains(steps.git-log.outputs.message, '[issues]') }}
      run-partial: >-
        ${{
          contains(steps.git-log.outputs.message, '[sqlite]') ||
          contains(steps.git-log.outputs.message, '[mysql]') ||
          contains(steps.git-log.outputs.message, '[postgres]') ||
          contains(steps.git-log.outputs.message, '[cli]') ||
          contains(steps.git-log.outputs.message, '[issues]')
        }}
    steps:
      - uses: actions/checkout@v2
        with:
          fetch-depth: 0

      - id: git-log
        run: echo "::set-output name=message::$(git log --no-merges -1 --oneline)"

  clippy-fmt:
    name: Clippy + Fmt
    runs-on: ubuntu-20.04
    steps:
      - uses: actions/checkout@v2

      - uses: actions-rs/toolchain@v1
        with:
          profile: minimal
          toolchain: stable
          components: clippy, rustfmt
          override: true

      # Make sure files are formatted
      - uses: actions-rs/cargo@v1
        with:
          command: fmt
          args: >
            --all

      # Run clippy
      - uses: actions-rs/clippy-check@v1
        with:
          token: ${{ secrets.GITHUB_TOKEN }}
          args: --all-targets --all

  compile-sqlite:
    name: Compile SQLite
    needs: init
    if: >-
      ${{
        needs.init.outputs.run-partial == 'false' ||
        (needs.init.outputs.run-partial == 'true' && needs.init.outputs.run-sqlite == 'true')
      }}
    runs-on: ubuntu-20.04
    strategy:
      matrix:
        runtime: [async-std, actix, tokio]
        tls: [native-tls, rustls]
    steps:
      - uses: actions/checkout@v2

      - uses: actions-rs/toolchain@v1
        with:
          profile: minimal
          toolchain: stable
          override: true

      - uses: actions/cache@v2
        with:
          path: |
            ~/.cargo/registry
            ~/.cargo/git
            Cargo.lock
            target
          key: ${{ github.sha }}-${{ github.run_id }}-${{ runner.os }}-sqlite-${{ matrix.runtime }}-${{ matrix.tls }}

      - uses: actions-rs/cargo@v1
        with:
          command: test
          args: >
            --test '*'
            --features default,sqlx-sqlite,runtime-${{ matrix.runtime }}-${{ matrix.tls }}
            --no-run

  compile-mysql:
    name: Compile MySQL
    needs: init
    if: >-
      ${{
        needs.init.outputs.run-partial == 'false' ||
        (needs.init.outputs.run-partial == 'true' && needs.init.outputs.run-mysql == 'true')
      }}
    runs-on: ubuntu-20.04
    strategy:
      matrix:
        runtime: [async-std, actix, tokio]
        tls: [native-tls, rustls]
    steps:
      - uses: actions/checkout@v2

      - uses: actions-rs/toolchain@v1
        with:
          profile: minimal
          toolchain: stable
          override: true

      - uses: actions/cache@v2
        with:
          path: |
            ~/.cargo/registry
            ~/.cargo/git
            Cargo.lock
            target
          key: ${{ github.sha }}-${{ github.run_id }}-${{ runner.os }}-mysql-${{ matrix.runtime }}-${{ matrix.tls }}

      - uses: actions-rs/cargo@v1
        with:
          command: test
          args: >
            --test '*'
            --features default,sqlx-mysql,runtime-${{ matrix.runtime }}-${{ matrix.tls }}
            --no-run

  compile-postgres:
    name: Compile PostgreSQL
    needs: init
    if: >-
      ${{
        needs.init.outputs.run-partial == 'false' ||
        (needs.init.outputs.run-partial == 'true' && needs.init.outputs.run-postgres == 'true')
      }}
    runs-on: ubuntu-20.04
    strategy:
      matrix:
        runtime: [async-std, actix, tokio]
        tls: [native-tls, rustls]
    steps:
      - uses: actions/checkout@v2

      - uses: actions-rs/toolchain@v1
        with:
          profile: minimal
          toolchain: stable
          override: true

      - uses: actions/cache@v2
        with:
          path: |
            ~/.cargo/registry
            ~/.cargo/git
            Cargo.lock
            target
          key: ${{ github.sha }}-${{ github.run_id }}-${{ runner.os }}-postgres-${{ matrix.runtime }}-${{ matrix.tls }}

      - uses: actions-rs/cargo@v1
        with:
          command: test
          args: >
            --test '*'
            --features default,sqlx-postgres,runtime-${{ matrix.runtime }}-${{ matrix.tls }}
            --no-run

  test:
    name: Unit Test
    runs-on: ubuntu-20.04
    steps:
      - uses: actions/checkout@v2

      - uses: actions-rs/toolchain@v1
        with:
          profile: minimal
          toolchain: stable
          override: true

      - uses: actions-rs/cargo@v1
        with:
          command: test
          args: >
            --workspace

      - uses: actions-rs/cargo@v1
        with:
          command: test
          args: >
            --manifest-path sea-orm-rocket/Cargo.toml

      - uses: actions-rs/cargo@v1
        with:
          command: test
          args: >
            --manifest-path sea-orm-cli/Cargo.toml

  cli:
    name: CLI
    needs: init
    if: ${{ (needs.init.outputs.run-partial == 'true' && needs.init.outputs.run-cli == 'true') }}
    runs-on: ${{ matrix.os }}
    strategy:
      matrix:
        os: [ubuntu-latest]
    steps:
      - uses: actions/checkout@v2

      - uses: actions-rs/toolchain@v1
        with:
          profile: minimal
          toolchain: stable
          override: true

      - uses: actions-rs/cargo@v1
        with:
          command: install
          args: >
            --path sea-orm-cli
            --debug

  examples:
    name: Examples
    runs-on: ${{ matrix.os }}
    strategy:
      fail-fast: false
      matrix:
        os: [ubuntu-latest]
        path: [basic, actix_example, actix4_example, axum_example, rocket_example]
    steps:
      - uses: actions/checkout@v2

      - uses: actions-rs/toolchain@v1
        with:
          profile: minimal
          toolchain: stable
          override: true

      - uses: actions-rs/cargo@v1
        with:
          command: build
          args: >
            --manifest-path examples/${{ matrix.path }}/Cargo.toml

  issues:
    name: Issues
    needs: init
    if: ${{ (needs.init.outputs.run-partial == 'true' && needs.init.outputs.run-issues == 'true') }}
    runs-on: ${{ matrix.os }}
    strategy:
      fail-fast: false
      matrix:
        os: [ubuntu-latest]
<<<<<<< HEAD
        path: [86, 249, 262, 319, 323]
=======
        path: [86, 249, 262, 319, 324]
>>>>>>> 0deedddf
    steps:
      - uses: actions/checkout@v2

      - uses: actions-rs/toolchain@v1
        with:
          profile: minimal
          toolchain: stable
          override: true

      - uses: actions-rs/cargo@v1
        with:
          command: build
          args: >
            --manifest-path issues/${{ matrix.path }}/Cargo.toml

      - uses: actions-rs/cargo@v1
        with:
          command: test
          args: >
            --manifest-path issues/${{ matrix.path }}/Cargo.toml

  sqlite:
    name: SQLite
    needs:
      - init
      - compile-sqlite
    if: >-
      ${{
        needs.init.outputs.run-partial == 'false' ||
        (needs.init.outputs.run-partial == 'true' && needs.init.outputs.run-sqlite == 'true')
      }}
    runs-on: ubuntu-20.04
    env:
      DATABASE_URL: "sqlite::memory:"
    strategy:
      fail-fast: false
      matrix:
        runtime: [async-std, actix, tokio]
        tls: [native-tls, rustls]
    steps:
      - uses: actions/checkout@v2

      - uses: actions-rs/toolchain@v1
        with:
          profile: minimal
          toolchain: stable
          override: true

      - uses: actions/cache@v2
        with:
          path: |
            ~/.cargo/registry
            ~/.cargo/git
            Cargo.lock
            target
          key: ${{ github.sha }}-${{ github.run_id }}-${{ runner.os }}-sqlite-${{ matrix.runtime }}-${{ matrix.tls }}

      - uses: actions-rs/cargo@v1
        with:
          command: test
          args: >
            --test '*'
            --features default,sqlx-sqlite,runtime-${{ matrix.runtime }}-${{ matrix.tls }}

  mysql:
    name: MySQL
    needs:
      - init
      - compile-mysql
    if: >-
      ${{
        needs.init.outputs.run-partial == 'false' ||
        (needs.init.outputs.run-partial == 'true' && needs.init.outputs.run-mysql == 'true')
      }}
    runs-on: ubuntu-20.04
    env:
      DATABASE_URL: "mysql://root:@localhost"
    strategy:
      fail-fast: false
      matrix:
        version: [8.0, 5.7]
        runtime: [async-std, actix, tokio]
        tls: [native-tls]
    services:
      mysql:
        image: mysql:${{ matrix.version }}
        env:
          MYSQL_HOST: 127.0.0.1
          MYSQL_DB: mysql
          MYSQL_USER: sea
          MYSQL_PASSWORD: sea
          MYSQL_ALLOW_EMPTY_PASSWORD: yes
          MYSQL_ROOT_PASSWORD:
        ports:
          - "3306:3306"
        options: >-
          --health-cmd="mysqladmin ping"
          --health-interval=10s
          --health-timeout=5s
          --health-retries=3
    steps:
      - uses: actions/checkout@v2

      - uses: actions-rs/toolchain@v1
        with:
          profile: minimal
          toolchain: stable
          override: true

      - uses: actions/cache@v2
        with:
          path: |
            ~/.cargo/registry
            ~/.cargo/git
            Cargo.lock
            target
          key: ${{ github.sha }}-${{ github.run_id }}-${{ runner.os }}-mysql-${{ matrix.runtime }}-${{ matrix.tls }}

      - uses: actions-rs/cargo@v1
        with:
          command: test
          args: >
            --test '*'
            --features default,sqlx-mysql,runtime-${{ matrix.runtime }}-${{ matrix.tls }}

  mariadb:
    name: MariaDB
    needs:
      - init
      - compile-mysql
    if: >-
      ${{
        needs.init.outputs.run-partial == 'false' ||
        (needs.init.outputs.run-partial == 'true' && needs.init.outputs.run-mysql == 'true')
      }}
    runs-on: ubuntu-20.04
    env:
      DATABASE_URL: "mysql://root:@localhost"
    strategy:
      fail-fast: false
      matrix:
        version: [10.6, 10.5, 10.4]
        runtime: [async-std, actix, tokio]
        tls: [native-tls]
    services:
      mysql:
        image: mariadb:${{ matrix.version }}
        env:
          MYSQL_HOST: 127.0.0.1
          MYSQL_DB: mysql
          MYSQL_USER: sea
          MYSQL_PASSWORD: sea
          MYSQL_ALLOW_EMPTY_PASSWORD: yes
          MYSQL_ROOT_PASSWORD:
        ports:
          - "3306:3306"
        options: >-
          --health-cmd="mysqladmin ping"
          --health-interval=10s
          --health-timeout=5s
          --health-retries=3
    steps:
      - uses: actions/checkout@v2

      - uses: actions-rs/toolchain@v1
        with:
          profile: minimal
          toolchain: stable
          override: true

      - uses: actions/cache@v2
        with:
          path: |
            ~/.cargo/registry
            ~/.cargo/git
            Cargo.lock
            target
          key: ${{ github.sha }}-${{ github.run_id }}-${{ runner.os }}-mysql-${{ matrix.runtime }}-${{ matrix.tls }}

      - uses: actions-rs/cargo@v1
        with:
          command: test
          args: >
            --test '*'
            --features default,sqlx-mysql,runtime-${{ matrix.runtime }}-${{ matrix.tls }}

  postgres:
    name: Postgres
    needs:
      - init
      - compile-postgres
    if: >-
      ${{
        needs.init.outputs.run-partial == 'false' ||
        (needs.init.outputs.run-partial == 'true' && needs.init.outputs.run-postgres == 'true')
      }}
    runs-on: ubuntu-20.04
    env:
      DATABASE_URL: "postgres://root:root@localhost"
    strategy:
      fail-fast: false
      matrix:
        version: [13, 12, 11, 10, 9]
        runtime: [tokio]
        tls: [native-tls]
    services:
      postgres:
        image: postgres:${{ matrix.version }}
        env:
          POSTGRES_HOST: 127.0.0.1
          POSTGRES_USER: root
          POSTGRES_PASSWORD: root
        ports:
          - "5432:5432"
        options: >-
          --health-cmd pg_isready
          --health-interval 10s
          --health-timeout 5s
          --health-retries 5
    steps:
      - uses: actions/checkout@v2

      - uses: actions-rs/toolchain@v1
        with:
          profile: minimal
          toolchain: stable
          override: true

      - uses: actions/cache@v2
        with:
          path: |
            ~/.cargo/registry
            ~/.cargo/git
            Cargo.lock
            target
          key: ${{ github.sha }}-${{ github.run_id }}-${{ runner.os }}-postgres-${{ matrix.runtime }}-${{ matrix.tls }}

      - uses: actions-rs/cargo@v1
        with:
          command: test
          args: >
            --test '*'
            --features default,sqlx-postgres,runtime-${{ matrix.runtime }}-${{ matrix.tls }}<|MERGE_RESOLUTION|>--- conflicted
+++ resolved
@@ -316,11 +316,7 @@
       fail-fast: false
       matrix:
         os: [ubuntu-latest]
-<<<<<<< HEAD
-        path: [86, 249, 262, 319, 323]
-=======
-        path: [86, 249, 262, 319, 324]
->>>>>>> 0deedddf
+        path: [86, 249, 262, 319, 323, 324]
     steps:
       - uses: actions/checkout@v2
 

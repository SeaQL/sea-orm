# GitHub Actions with Conditional Job Running Based on Commit Message
# 
# --------------------------------------------------------------------------------
# 
# Following jobs will always run
# 
#   - `clippy`
#   - `test`
#   - `examples`
# 
# Following jobs will be run when no keywords were found in commit message)
# 
#   - `compile-sqlite`
#   - `sqlite`
#   - `compile-mysql`
#   - `mysql`
#   - `mariadb`
#   - `compile-postgres`
#   - `postgres`
# 
# Following jobs will be run if keywords `[issues]` were found in commit message
# 
#   - Jobs that will always run
#   - `issues`
# 
# Following jobs will be run if keywords `[cli]` were found in commit message
# 
#   - Jobs that will always run
#   - `cli`
# 
# Following jobs will be run if keywords `[sqlite]` were found in commit message
# 
#   - Jobs that will always run
#   - `compile-sqlite`
#   - `sqlite`
# 
# Following jobs will be run if keywords `[mysql]` were found in commit message
# 
#   - Jobs that will always run
#   - `compile-mysql`
#   - `mysql`
#   - `mariadb`
# 
# Following jobs will be run if keywords `[postgres]` were found in commit message
# 
#   - Jobs that will always run
#   - `compile-postgres`
#   - `postgres`


name: tests

on:
  pull_request:
  push:
    branches:
      - master
      - 0.2.x

env:
  CARGO_TERM_COLOR: always

jobs:

  init:
    name: Init
    runs-on: ubuntu-latest
    outputs:
      run-sqlite: ${{ contains(steps.git-log.outputs.message, '[sqlite]') }}
      run-mysql: ${{ contains(steps.git-log.outputs.message, '[mysql]') }}
      run-postgres: ${{ contains(steps.git-log.outputs.message, '[postgres]') }}
      run-cli: ${{ contains(steps.git-log.outputs.message, '[cli]') }}
      run-issues: ${{ contains(steps.git-log.outputs.message, '[issues]') }}
      run-partial: >-
        ${{
          contains(steps.git-log.outputs.message, '[sqlite]') ||
          contains(steps.git-log.outputs.message, '[mysql]') ||
          contains(steps.git-log.outputs.message, '[postgres]') ||
          contains(steps.git-log.outputs.message, '[cli]') ||
          contains(steps.git-log.outputs.message, '[issues]')
        }}
    steps:
      - uses: actions/checkout@v2
        with:
          fetch-depth: 0

      - id: git-log
        run: echo "::set-output name=message::$(git log --no-merges -1 --oneline)"

  clippy:
    name: Clippy
    runs-on: ubuntu-latest
    steps:
      - uses: actions/checkout@v2

      - uses: actions-rs/toolchain@v1
        with:
          profile: minimal
          toolchain: stable
          components: clippy
          override: true

      - name: Run clippy on `sea-orm` workspace
        uses: actions-rs/cargo@v1
        with:
          command: clippy
          args: >
            --all
            --
            -D warnings

      - name: Run clippy on `sea-orm-cli`
        uses: actions-rs/cargo@v1
        with:
          command: clippy
          args: >
            --manifest-path sea-orm-cli/Cargo.toml
            --
            -D warnings

      - name: Run clippy on `sea-orm-migration`
        uses: actions-rs/cargo@v1
        with:
          command: clippy
          args: >
            --manifest-path sea-orm-migration/Cargo.toml
            --
            -D warnings

      - name: Run clippy on `sea-orm-rocket`
        uses: actions-rs/cargo@v1
        with:
          command: clippy
          args: >
            --manifest-path sea-orm-rocket/Cargo.toml
            --
            -D warnings

  compile-sqlite:
    name: Compile SQLite
    needs: init
    if: >-
      ${{
        needs.init.outputs.run-partial == 'false' ||
        (needs.init.outputs.run-partial == 'true' && needs.init.outputs.run-sqlite == 'true')
      }}
    runs-on: ubuntu-latest
    strategy:
      fail-fast: false
      matrix:
        runtime: [async-std]
        tls: [native-tls, rustls]
    steps:
      - uses: actions/checkout@v2

      - uses: actions-rs/toolchain@v1
        with:
          profile: minimal
          toolchain: stable
          override: true

      - uses: actions/cache@v3
        with:
          path: |
            ~/.cargo/registry
            ~/.cargo/git
            Cargo.lock
            target
          key: ${{ github.sha }}-${{ github.run_id }}-${{ runner.os }}-sqlite-${{ matrix.runtime }}-${{ matrix.tls }}

      - uses: actions-rs/cargo@v1
        with:
          command: test
          args: >
            --test '*'
            --features default,sqlx-sqlite,runtime-${{ matrix.runtime }}-${{ matrix.tls }}
            --no-run

  compile-mysql:
    name: Compile MySQL
    needs: init
    if: >-
      ${{
        needs.init.outputs.run-partial == 'false' ||
        (needs.init.outputs.run-partial == 'true' && needs.init.outputs.run-mysql == 'true')
      }}
    runs-on: ubuntu-latest
    strategy:
      fail-fast: false
      matrix:
        runtime: [actix]
        tls: [native-tls, rustls]
    steps:
      - uses: actions/checkout@v2

      - uses: actions-rs/toolchain@v1
        with:
          profile: minimal
          toolchain: stable
          override: true

      - uses: actions/cache@v3
        with:
          path: |
            ~/.cargo/registry
            ~/.cargo/git
            Cargo.lock
            target
          key: ${{ github.sha }}-${{ github.run_id }}-${{ runner.os }}-mysql-${{ matrix.runtime }}-${{ matrix.tls }}

      - uses: actions-rs/cargo@v1
        with:
          command: test
          args: >
            --test '*'
            --features default,sqlx-mysql,runtime-${{ matrix.runtime }}-${{ matrix.tls }}
            --no-run

  compile-postgres:
    name: Compile PostgreSQL
    needs: init
    if: >-
      ${{
        needs.init.outputs.run-partial == 'false' ||
        (needs.init.outputs.run-partial == 'true' && needs.init.outputs.run-postgres == 'true')
      }}
    runs-on: ubuntu-latest
    strategy:
      fail-fast: false
      matrix:
        runtime: [tokio]
        tls: [native-tls, rustls]
    steps:
      - uses: actions/checkout@v2

      - uses: actions-rs/toolchain@v1
        with:
          profile: minimal
          toolchain: stable
          override: true

      - uses: actions/cache@v3
        with:
          path: |
            ~/.cargo/registry
            ~/.cargo/git
            Cargo.lock
            target
          key: ${{ github.sha }}-${{ github.run_id }}-${{ runner.os }}-postgres-${{ matrix.runtime }}-${{ matrix.tls }}

      - uses: actions-rs/cargo@v1
        with:
          command: test
          args: >
            --test '*'
            --features default,sqlx-postgres,runtime-${{ matrix.runtime }}-${{ matrix.tls }}
            --no-run

  test:
    name: Unit Test
    runs-on: ubuntu-latest
    steps:
      - uses: actions/checkout@v2

      - uses: actions-rs/toolchain@v1
        with:
          profile: minimal
          toolchain: stable
          override: true

      - uses: actions-rs/cargo@v1
        with:
          command: test
          args: >
            --workspace

      - uses: actions-rs/cargo@v1
        with:
          command: test
          args: >
            --manifest-path sea-orm-rocket/Cargo.toml

      - uses: actions-rs/cargo@v1
        with:
          command: test
          args: >
            --manifest-path sea-orm-cli/Cargo.toml

  cli:
    name: CLI
    needs: init
    if: ${{ (needs.init.outputs.run-partial == 'true' && needs.init.outputs.run-cli == 'true') }}
    runs-on: ubuntu-latest
    steps:
      - uses: actions/checkout@v2

      - uses: actions-rs/toolchain@v1
        with:
          profile: minimal
          toolchain: stable
          override: true

      - uses: actions-rs/cargo@v1
        with:
          command: install
          args: >
            --path sea-orm-cli
            --debug

  examples-matrix:
    name: Examples Matrix
    runs-on: ubuntu-latest
    steps:
      - uses: actions/checkout@v2

      - id: set-matrix
        run: echo "::set-output name=path_matrix::$(find examples -type f -name 'Cargo.toml' -printf '%P\0' | jq -Rc '[  split("\u0000") | .[] | "examples/\(.)" ]')"
    outputs:
      path_matrix: ${{ steps.set-matrix.outputs.path_matrix }}

  examples:
    name: Examples
    runs-on: ubuntu-latest
    needs: examples-matrix
    strategy:
      fail-fast: false
      max-parallel: 12
      matrix:
        path: ${{ fromJson(needs.examples-matrix.outputs.path_matrix) }}
    steps:
      - uses: actions/checkout@v2

      - uses: actions-rs/toolchain@v1
        with:
          profile: minimal
          toolchain: stable
          override: true

      - uses: actions-rs/cargo@v1
        with:
          command: build
          args: >
            --manifest-path ${{ matrix.path }}

      - uses: actions-rs/cargo@v1
        with:
          command: test
          args: >
            --manifest-path ${{ matrix.path }}

  issues-matrix:
    name: Issues Matrix
    needs: init
    if: ${{ (needs.init.outputs.run-partial == 'true' && needs.init.outputs.run-issues == 'true') }}
    runs-on: ubuntu-latest
    steps:
      - uses: actions/checkout@v2

      - id: set-matrix
        run: echo "::set-output name=path_matrix::$(find issues -type f -name 'Cargo.toml' -printf '%P\0' | jq -Rc '[  split("\u0000") | .[] | "issues/\(.)" ]')"
    outputs:
      path_matrix: ${{ steps.set-matrix.outputs.path_matrix }}

  issues:
    name: Issues
    needs:
      - init
      - issues-matrix
    if: ${{ (needs.init.outputs.run-partial == 'true' && needs.init.outputs.run-issues == 'true') }}
    runs-on: ubuntu-latest
    strategy:
      fail-fast: false
      matrix:
<<<<<<< HEAD
        os: [ubuntu-latest]
        path: [86, 249, 262, 319, 324, 352, 356, 471, 630, 693, 892]
=======
        path: ${{ fromJson(needs.issues-matrix.outputs.path_matrix) }}
>>>>>>> 41116499
    steps:
      - uses: actions/checkout@v2

      - uses: actions-rs/toolchain@v1
        with:
          profile: minimal
          toolchain: stable
          override: true

      - uses: actions-rs/cargo@v1
        with:
          command: build
          args: >
            --manifest-path ${{ matrix.path }}

      - uses: actions-rs/cargo@v1
        with:
          command: test
          args: >
            --manifest-path ${{ matrix.path }}

  sqlite:
    name: SQLite
    needs:
      - init
      - compile-sqlite
    if: >-
      ${{
        needs.init.outputs.run-partial == 'false' ||
        (needs.init.outputs.run-partial == 'true' && needs.init.outputs.run-sqlite == 'true')
      }}
    runs-on: ubuntu-latest
    env:
      DATABASE_URL: "sqlite::memory:"
    strategy:
      fail-fast: false
      matrix:
        runtime: [async-std]
        tls: [native-tls, rustls]
    steps:
      - uses: actions/checkout@v2

      - uses: actions-rs/toolchain@v1
        with:
          profile: minimal
          toolchain: stable
          override: true

      - uses: actions/cache@v3
        with:
          path: |
            ~/.cargo/registry
            ~/.cargo/git
            Cargo.lock
            target
          key: ${{ github.sha }}-${{ github.run_id }}-${{ runner.os }}-sqlite-${{ matrix.runtime }}-${{ matrix.tls }}

      - uses: actions-rs/cargo@v1
        with:
          command: test
          args: >
            --test '*'
            --features default,sqlx-sqlite,runtime-${{ matrix.runtime }}-${{ matrix.tls }}

      - uses: actions-rs/cargo@v1
        with:
          command: test
          args: >
            --manifest-path sea-orm-migration/Cargo.toml
            --test '*'
            --features sqlx-sqlite,runtime-${{ matrix.runtime }}-${{ matrix.tls }}

  mysql:
    name: MySQL
    needs:
      - init
      - compile-mysql
    if: >-
      ${{
        needs.init.outputs.run-partial == 'false' ||
        (needs.init.outputs.run-partial == 'true' && needs.init.outputs.run-mysql == 'true')
      }}
    runs-on: ubuntu-latest
    env:
      DATABASE_URL: "mysql://root:@localhost"
    strategy:
      fail-fast: false
      matrix:
        version: [8.0, 5.7]
        runtime: [actix]
        tls: [native-tls]
    services:
      mysql:
        image: mysql:${{ matrix.version }}
        env:
          MYSQL_HOST: 127.0.0.1
          MYSQL_DB: mysql
          MYSQL_USER: sea
          MYSQL_PASSWORD: sea
          MYSQL_ALLOW_EMPTY_PASSWORD: yes
          MYSQL_ROOT_PASSWORD:
        ports:
          - "3306:3306"
        options: >-
          --health-cmd="mysqladmin ping"
          --health-interval=10s
          --health-timeout=5s
          --health-retries=3
    steps:
      - uses: actions/checkout@v2

      - uses: actions-rs/toolchain@v1
        with:
          profile: minimal
          toolchain: stable
          override: true

      - uses: actions/cache@v3
        with:
          path: |
            ~/.cargo/registry
            ~/.cargo/git
            Cargo.lock
            target
          key: ${{ github.sha }}-${{ github.run_id }}-${{ runner.os }}-mysql-${{ matrix.runtime }}-${{ matrix.tls }}

      - uses: actions-rs/cargo@v1
        with:
          command: test
          args: >
            --test '*'
            --features default,sqlx-mysql,runtime-${{ matrix.runtime }}-${{ matrix.tls }}

      - uses: actions-rs/cargo@v1
        with:
          command: test
          args: >
            --manifest-path sea-orm-migration/Cargo.toml
            --test '*'
            --features sqlx-mysql,runtime-${{ matrix.runtime }}-${{ matrix.tls }}

  mariadb:
    name: MariaDB
    needs:
      - init
      - compile-mysql
    if: >-
      ${{
        needs.init.outputs.run-partial == 'false' ||
        (needs.init.outputs.run-partial == 'true' && needs.init.outputs.run-mysql == 'true')
      }}
    runs-on: ubuntu-latest
    env:
      DATABASE_URL: "mysql://root:@localhost"
    strategy:
      fail-fast: false
      matrix:
        version: [10.6]
        runtime: [actix]
        tls: [native-tls]
    services:
      mysql:
        image: mariadb:${{ matrix.version }}
        env:
          MYSQL_HOST: 127.0.0.1
          MYSQL_DB: mysql
          MYSQL_USER: sea
          MYSQL_PASSWORD: sea
          MYSQL_ALLOW_EMPTY_PASSWORD: yes
          MYSQL_ROOT_PASSWORD:
        ports:
          - "3306:3306"
        options: >-
          --health-cmd="mysqladmin ping"
          --health-interval=10s
          --health-timeout=5s
          --health-retries=3
    steps:
      - uses: actions/checkout@v2

      - uses: actions-rs/toolchain@v1
        with:
          profile: minimal
          toolchain: stable
          override: true

      - uses: actions/cache@v3
        with:
          path: |
            ~/.cargo/registry
            ~/.cargo/git
            Cargo.lock
            target
          key: ${{ github.sha }}-${{ github.run_id }}-${{ runner.os }}-mysql-${{ matrix.runtime }}-${{ matrix.tls }}

      - uses: actions-rs/cargo@v1
        with:
          command: test
          args: >
            --test '*'
            --features default,sqlx-mysql,runtime-${{ matrix.runtime }}-${{ matrix.tls }}

  postgres:
    name: Postgres
    needs:
      - init
      - compile-postgres
    if: >-
      ${{
        needs.init.outputs.run-partial == 'false' ||
        (needs.init.outputs.run-partial == 'true' && needs.init.outputs.run-postgres == 'true')
      }}
    runs-on: ubuntu-latest
    env:
      DATABASE_URL: "postgres://root:root@localhost"
    strategy:
      fail-fast: false
      matrix:
        version: [14.4]
        runtime: [tokio]
        tls: [native-tls]
    services:
      postgres:
        image: postgres:${{ matrix.version }}
        env:
          POSTGRES_HOST: 127.0.0.1
          POSTGRES_USER: root
          POSTGRES_PASSWORD: root
        ports:
          - "5432:5432"
        options: >-
          --health-cmd pg_isready
          --health-interval 10s
          --health-timeout 5s
          --health-retries 5
    steps:
      - uses: actions/checkout@v2

      - uses: actions-rs/toolchain@v1
        with:
          profile: minimal
          toolchain: stable
          override: true

      - uses: actions/cache@v3
        with:
          path: |
            ~/.cargo/registry
            ~/.cargo/git
            Cargo.lock
            target
          key: ${{ github.sha }}-${{ github.run_id }}-${{ runner.os }}-postgres-${{ matrix.runtime }}-${{ matrix.tls }}

      - uses: actions-rs/cargo@v1
        with:
          command: test
          args: >
            --test '*'
            --features default,sqlx-postgres,runtime-${{ matrix.runtime }}-${{ matrix.tls }}

      - uses: actions-rs/cargo@v1
        with:
          command: test
          args: >
            --manifest-path sea-orm-migration/Cargo.toml
            --test '*'
            --features sqlx-postgres,runtime-${{ matrix.runtime }}-${{ matrix.tls }}<|MERGE_RESOLUTION|>--- conflicted
+++ resolved
@@ -371,12 +371,7 @@
     strategy:
       fail-fast: false
       matrix:
-<<<<<<< HEAD
-        os: [ubuntu-latest]
-        path: [86, 249, 262, 319, 324, 352, 356, 471, 630, 693, 892]
-=======
         path: ${{ fromJson(needs.issues-matrix.outputs.path_matrix) }}
->>>>>>> 41116499
     steps:
       - uses: actions/checkout@v2
 

--- conflicted
+++ resolved
@@ -318,11 +318,7 @@
       fail-fast: false
       matrix:
         os: [ubuntu-latest]
-<<<<<<< HEAD
-        path: [86, 249, 262, 319, 324, 352, 356, 471, 630]
-=======
-        path: [86, 249, 262, 319, 324, 352, 356, 471, 693]
->>>>>>> 5a123b36
+        path: [86, 249, 262, 319, 324, 352, 356, 471, 630, 693]
     steps:
       - uses: actions/checkout@v2
 

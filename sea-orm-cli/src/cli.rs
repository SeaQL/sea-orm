--- conflicted
+++ resolved
@@ -223,17 +223,18 @@
         #[clap(
             action,
             long,
-<<<<<<< HEAD
             short = 'l',
             default_value = "false",
             help = "Generate index file as `lib.rs` instead of `mod.rs`."
         )]
         lib: bool,
-=======
+
+        #[clap(
+            action,
+            long,
             help = "Generate a serde field attribute for the primary keys to skip them during deserialization if they're not present, must also use '--with-serde' 'both' or 'deserialize'"
         )]
         skip_primary_key_deserialization: bool,
->>>>>>> 0ee26b4b
     },
 }
 

use clap::{ArgGroup, Parser, Subcommand, ValueEnum};

#[derive(Parser, Debug)]
#[command(
    version,
    author,
    help_template = r#"{before-help}{name} {version}
{about-with-newline}

{usage-heading} {usage}

{all-args}{after-help}

AUTHORS:
    {author}
"#,
    about = r#"
   ____                 ___   ____   __  __        /\
  / ___|   ___   __ _  / _ \ |  _ \ |  \/  |      {.-}
  \___ \  / _ \ / _` || | | || |_) || |\/| |     ;_.-'\
   ___) ||  __/| (_| || |_| ||  _ < | |  | |    {    _.}_
  |____/  \___| \__,_| \___/ |_| \_\|_|  |_|     \.-' /  `,
                                                  \  |    /
  An async & dynamic ORM for Rust                  \ |  ,/
  ===============================                   \|_/

  Getting Started
    - Documentation: https://www.sea-ql.org/SeaORM
    - Tutorial: https://www.sea-ql.org/sea-orm-tutorial
    - Examples: https://github.com/SeaQL/sea-orm/tree/master/examples
    - Cookbook: https://www.sea-ql.org/sea-orm-cookbook

  Join our Discord server to chat with others in the SeaQL community!
    - Invitation: https://discord.com/invite/uCPdDXzbdv

  SeaQL Community Survey 2023
    - Link: https://sea-ql.org/community-survey

  If you like what we do, consider starring, sharing and contributing!
"#
)]
pub struct Cli {
    #[arg(global = true, short, long, help = "Show debug messages")]
    pub verbose: bool,

    #[command(subcommand)]
    pub command: Commands,
}

#[derive(Subcommand, PartialEq, Eq, Debug)]
pub enum Commands {
    #[command(
        about = "Codegen related commands",
        arg_required_else_help = true,
        display_order = 10
    )]
    Generate {
        #[command(subcommand)]
        command: GenerateSubcommands,
    },
    #[command(about = "Migration related commands", display_order = 20)]
    Migrate {
        #[arg(
            global = true,
            short = 'd',
            long,
            help = "Migration script directory.
If your migrations are in their own crate,
you can provide the root of that crate.
If your migrations are in a submodule of your app,
you should provide the directory of that submodule.",
            default_value = "./migration"
        )]
        migration_dir: String,

        #[arg(
            global = true,
            short = 's',
            long,
            env = "DATABASE_SCHEMA",
            long_help = "Database schema\n \
                        - For MySQL and SQLite, this argument is ignored.\n \
                        - For PostgreSQL, this argument is optional with default value 'public'.\n"
        )]
        database_schema: Option<String>,

        #[arg(
            global = true,
            short = 'u',
            long,
            env = "DATABASE_URL",
            help = "Database URL"
        )]
        database_url: Option<String>,

        #[command(subcommand)]
        command: Option<MigrateSubcommands>,
    },
}

#[derive(Subcommand, PartialEq, Eq, Debug)]
pub enum MigrateSubcommands {
    #[command(about = "Initialize migration directory", display_order = 10)]
    Init,
    #[command(about = "Generate a new, empty migration", display_order = 20)]
    Generate {
        #[arg(required = true, help = "Name of the new migration")]
        migration_name: String,

        #[arg(
            long,
            default_value = "true",
            help = "Generate migration file based on Utc time",
            conflicts_with = "local_time",
            display_order = 1001
        )]
        universal_time: bool,

        #[arg(
            long,
            help = "Generate migration file based on Local time",
            conflicts_with = "universal_time",
            display_order = 1002
        )]
        local_time: bool,
    },
    #[command(
        about = "Drop all tables from the database, then reapply all migrations",
        display_order = 30
    )]
    Fresh,
    #[command(
        about = "Rollback all applied migrations, then reapply all migrations",
        display_order = 40
    )]
    Refresh,
    #[command(about = "Rollback all applied migrations", display_order = 50)]
    Reset,
    #[command(about = "Check the status of all migrations", display_order = 60)]
    Status,
    #[command(about = "Apply pending migrations", display_order = 70)]
    Up {
        #[arg(short, long, help = "Number of pending migrations to apply")]
        num: Option<u32>,
    },
    #[command(about = "Rollback applied migrations", display_order = 80)]
    Down {
        #[arg(
            short,
            long,
            default_value = "1",
            help = "Number of applied migrations to be rolled back",
            display_order = 90
        )]
        num: u32,
    },
}

#[derive(Subcommand, PartialEq, Eq, Debug)]
pub enum GenerateSubcommands {
    #[command(about = "Generate entity")]
    #[command(group(ArgGroup::new("formats").args(&["compact_format", "expanded_format"])))]
    #[command(group(ArgGroup::new("group-tables").args(&["tables", "include_hidden_tables"])))]
    Entity {
        #[arg(long, help = "Generate entity file of compact format")]
        compact_format: bool,

        #[arg(long, help = "Generate entity file of expanded format")]
        expanded_format: bool,

        #[arg(
            long,
            help = "Generate entity file for hidden tables (i.e. table name starts with an underscore)"
        )]
        include_hidden_tables: bool,

        #[arg(
            short = 't',
            long,
            value_delimiter = ',',
            help = "Generate entity file for specified tables only (comma separated)"
        )]
        tables: Vec<String>,

        #[arg(
            long,
            value_delimiter = ',',
            default_value = "seaql_migrations",
            help = "Skip generating entity file for specified tables (comma separated)"
        )]
        ignore_tables: Vec<String>,

        #[arg(
            long,
            default_value = "1",
            help = "The maximum amount of connections to use when connecting to the database."
        )]
        max_connections: u32,

        #[arg(
            short = 'o',
            long,
            default_value = "./",
            help = "Entity file output directory"
        )]
        output_dir: String,

        #[arg(
            short = 's',
            long,
            env = "DATABASE_SCHEMA",
            default_value = "public",
            long_help = "Database schema\n \
                        - For MySQL, this argument is ignored.\n \
                        - For PostgreSQL, this argument is optional with default value 'public'."
        )]
        database_schema: String,

        #[arg(short = 'u', long, env = "DATABASE_URL", help = "Database URL")]
        database_url: String,

        #[arg(
            long,
            default_value = "none",
            help = "Automatically derive serde Serialize / Deserialize traits for the entity (none, \
                serialize, deserialize, both)"
        )]
        with_serde: String,

        #[arg(
            long,
            help = "Generate a serde field attribute, '#[serde(skip_deserializing)]', for the primary key fields to skip them during deserialization, this flag will be affective only when '--with-serde' is 'both' or 'deserialize'"
        )]
        serde_skip_deserializing_primary_key: bool,

        #[arg(
            long,
            default_value = "false",
            help = "Opt-in to add skip attributes to hidden columns (i.e. when 'with-serde' enabled and column name starts with an underscore)"
        )]
        serde_skip_hidden_column: bool,

        #[arg(
            long,
            default_value = "false",
            long_help = "Automatically derive the Copy trait on generated enums.\n\
            Enums generated from a database don't have associated data by default, and as such can \
            derive Copy.
            "
        )]
        with_copy_enums: bool,

        #[arg(
            long,
            default_value_t,
            value_enum,
            help = "The datetime crate to use for generating entities."
        )]
        date_time_crate: DateTimeCrate,

        #[arg(
            long,
            short = 'l',
            default_value = "false",
            help = "Generate index file as `lib.rs` instead of `mod.rs`."
        )]
        lib: bool,

        #[arg(
            long,
            value_delimiter = ',',
            help = "Add extra derive macros to generated model struct (comma separated), e.g. `--model-extra-derives 'ts_rs::Ts','CustomDerive'`"
        )]
        model_extra_derives: Vec<String>,

        #[arg(
            long,
            value_delimiter = ',',
            help = r#"Add extra attributes to generated model struct, no need for `#[]` (comma separated), e.g. `--model-extra-attributes 'serde(rename_all = "camelCase")','ts(export)'`"#
        )]
        model_extra_attributes: Vec<String>,

        #[arg(
            long,
            value_delimiter = ',',
<<<<<<< HEAD
            help = r#"Add extra attributes to generated enums, no need for `#[]` (comma separated), e.g. `--enum-extra-attributes 'serde(rename_all = "camelCase")','ts(export)'`"#
        )]
        enum_extra_attributes: Vec<String>,
=======
            help = "Add extra derive macros to generated enums (comma separated), e.g. `--enum-extra-derives 'ts_rs::Ts','CustomDerive'`"
        )]
        enum_extra_derives: Vec<String>,
>>>>>>> 0dbfb42b

        #[arg(
            long,
            default_value = "false",
            long_help = "Generate helper Enumerations that are used by Seaography."
        )]
        seaography: bool,
    },
}

#[derive(Copy, Clone, Debug, PartialEq, Eq, ValueEnum, Default)]
pub enum DateTimeCrate {
    #[default]
    Chrono,
    Time,
}<|MERGE_RESOLUTION|>--- conflicted
+++ resolved
@@ -283,15 +283,16 @@
         #[arg(
             long,
             value_delimiter = ',',
-<<<<<<< HEAD
+            help = "Add extra derive macros to generated enums (comma separated), e.g. `--enum-extra-derives 'ts_rs::Ts','CustomDerive'`"
+        )]
+        enum_extra_derives: Vec<String>,
+
+        #[arg(
+            long,
+            value_delimiter = ',',
             help = r#"Add extra attributes to generated enums, no need for `#[]` (comma separated), e.g. `--enum-extra-attributes 'serde(rename_all = "camelCase")','ts(export)'`"#
         )]
         enum_extra_attributes: Vec<String>,
-=======
-            help = "Add extra derive macros to generated enums (comma separated), e.g. `--enum-extra-derives 'ts_rs::Ts','CustomDerive'`"
-        )]
-        enum_extra_derives: Vec<String>,
->>>>>>> 0dbfb42b
 
         #[arg(
             long,

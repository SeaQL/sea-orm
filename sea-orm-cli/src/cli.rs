--- conflicted
+++ resolved
@@ -136,77 +136,9 @@
             default_value = "public",
             long_help = "Database schema\n \
                         - For MySQL, this argument is ignored.\n \
-<<<<<<< HEAD
-                        - For PostgreSQL, this argument is optional with default value 'public'.")
-                        .takes_value(true)
-                        .env("DATABASE_SCHEMA"),
-                )
-                .arg(
-                    Arg::with_name("OUTPUT_DIR")
-                        .long("output-dir")
-                        .short("o")
-                        .help("Entity file output directory")
-                        .takes_value(true)
-                        .default_value("./"),
-                )
-                .arg(
-                    Arg::with_name("INCLUDE_HIDDEN_TABLES")
-                        .long("include-hidden-tables")
-                        .help("Generate entity file for hidden tables (i.e. table name starts with an underscore)")
-                        .takes_value(false),
-                )
-                .arg(
-                    Arg::with_name("TABLES")
-                        .long("tables")
-                        .short("t")
-                        .use_delimiter(true)
-                        .help("Generate entity file for specified tables only (comma seperated)")
-                        .takes_value(true)
-                        .conflicts_with("INCLUDE_HIDDEN_TABLES"),
-                )
-                .arg(
-                    Arg::with_name("EXPANDED_FORMAT")
-                        .long("expanded-format")
-                        .help("Generate entity file of expanded format")
-                        .takes_value(false)
-                        .conflicts_with("COMPACT_FORMAT"),
-                )
-                .arg(
-                    Arg::with_name("COMPACT_FORMAT")
-                        .long("compact-format")
-                        .help("Generate entity file of compact format")
-                        .takes_value(false)
-                        .conflicts_with("EXPANDED_FORMAT"),
-                )
-                .arg(
-                    Arg::with_name("WITH_SERDE")
-                        .long("with-serde")
-                        .help("Automatically derive serde Serialize / Deserialize traits for the entity (none, serialize, deserialize, both)")
-                        .takes_value(true)
-                        .default_value("none")
-                )
-                .arg(
-                    Arg::with_name("MAX_CONNECTIONS")
-                        .long("max-connections")
-                        .help("The maximum amount of connections to use when connecting to the database.")
-                        .takes_value(true)
-                        .default_value("1")
-                )
-                .arg(
-                    Arg::with_name("SOFT_DELETE_COLUMNS")
-                        .long("soft-delete-columns")
-                        .use_delimiter(true)
-                        .help("Column names of soft delete column (comma seperated)")
-                        .takes_value(true)
-                        .default_value("deleted_at"),
-                ),
-        )
-        .setting(AppSettings::SubcommandRequiredElseHelp);
-=======
                         - For PostgreSQL, this argument is optional with default value 'public'."
         )]
         database_schema: String,
->>>>>>> 80d35a9d
 
         #[clap(
             value_parser,
@@ -224,5 +156,15 @@
             help = "Automatically derive serde Serialize / Deserialize traits for the entity (none, serialize, deserialize, both)"
         )]
         with_serde: String,
+
+        #[clap(
+            takes_value = true,
+            value_delimiter = ',',
+            value_parser,
+            long,
+            default_value = "deleted_at",
+            help = "Column names of soft delete column (comma seperated)"
+        )]
+        soft_delete_columns: Vec<String>,
     },
 }
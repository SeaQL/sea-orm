use clap::{ArgEnum, ArgGroup, Parser, Subcommand};

#[derive(Parser, Debug)]
#[clap(version)]
pub struct Cli {
    #[clap(action, global = true, short, long, help = "Show debug messages")]
    pub verbose: bool,

    #[clap(subcommand)]
    pub command: Commands,
}

#[derive(Subcommand, PartialEq, Eq, Debug)]
pub enum Commands {
    #[clap(about = "Codegen related commands")]
    #[clap(arg_required_else_help = true)]
    Generate {
        #[clap(subcommand)]
        command: GenerateSubcommands,
    },
    #[clap(about = "Migration related commands")]
    Migrate {
        #[clap(
            value_parser,
            global = true,
            short = 'd',
            long,
            help = "Migration script directory",
            default_value = "./migration"
        )]
        migration_dir: String,

        #[clap(subcommand)]
        command: Option<MigrateSubcommands>,
    },
}

#[derive(Subcommand, PartialEq, Eq, Debug)]
pub enum MigrateSubcommands {
    #[clap(about = "Initialize migration directory")]
    Init,
    #[clap(about = "Generate a new, empty migration")]
    Generate {
        #[clap(
            value_parser,
            required = true,
            takes_value = true,
            help = "Name of the new migration"
        )]
        migration_name: String,
    },
    #[clap(about = "Drop all tables from the database, then reapply all migrations")]
    Fresh,
    #[clap(about = "Rollback all applied migrations, then reapply all migrations")]
    Refresh,
    #[clap(about = "Rollback all applied migrations")]
    Reset,
    #[clap(about = "Check the status of all migrations")]
    Status,
    #[clap(about = "Apply pending migrations")]
    Up {
        #[clap(
            value_parser,
            short,
            long,
            default_value = "1",
            help = "Number of pending migrations to apply"
        )]
        num: u32,
    },
    #[clap(value_parser, about = "Rollback applied migrations")]
    Down {
        #[clap(
            value_parser,
            short,
            long,
            default_value = "1",
            help = "Number of applied migrations to be rolled back"
        )]
        num: u32,
    },
}

#[derive(Subcommand, PartialEq, Eq, Debug)]
pub enum GenerateSubcommands {
    #[clap(about = "Generate entity")]
    #[clap(arg_required_else_help = true)]
    #[clap(group(ArgGroup::new("formats").args(&["compact-format", "expanded-format"])))]
    #[clap(group(ArgGroup::new("group-tables").args(&["tables", "include-hidden-tables"])))]
    Entity {
        #[clap(action, long, help = "Generate entity file of compact format")]
        compact_format: bool,

        #[clap(action, long, help = "Generate entity file of expanded format")]
        expanded_format: bool,

        #[clap(
            action,
            long,
            help = "Generate entity file for hidden tables (i.e. table name starts with an underscore)"
        )]
        include_hidden_tables: bool,

        #[clap(
            value_parser,
            short = 't',
            long,
            use_value_delimiter = true,
            takes_value = true,
            help = "Generate entity file for specified tables only (comma separated)"
        )]
        tables: Option<String>,

        #[clap(
            value_parser,
            long,
            use_value_delimiter = true,
            takes_value = true,
            default_value = "seaql_migrations",
            help = "Skip generating entity file for specified tables (comma separated)"
        )]
        ignore_tables: Vec<String>,

        #[clap(
            value_parser,
            long,
            default_value = "1",
            help = "The maximum amount of connections to use when connecting to the database."
        )]
        max_connections: u32,

        #[clap(
            value_parser,
            short = 'o',
            long,
            default_value = "./",
            help = "Entity file output directory"
        )]
        output_dir: String,

        #[clap(
            value_parser,
            short = 's',
            long,
            env = "DATABASE_SCHEMA",
            default_value = "public",
            long_help = "Database schema\n \
                        - For MySQL, this argument is ignored.\n \
                        - For PostgreSQL, this argument is optional with default value 'public'."
        )]
        database_schema: String,

        #[clap(
            value_parser,
            short = 'u',
            long,
            env = "DATABASE_URL",
            help = "Database URL"
        )]
        database_url: String,

        #[clap(
            value_parser,
            long,
            default_value = "none",
            help = "Automatically derive serde Serialize / Deserialize traits for the entity (none,\
                serialize, deserialize, both)"
        )]
        with_serde: String,

        #[clap(
<<<<<<< HEAD
            takes_value = true,
            value_delimiter = ',',
            value_parser,
            long,
            default_value = "deleted_at",
            help = "Column names of soft delete column (comma seperated)"
        )]
        soft_delete_columns: Vec<String>,
=======
            action,
            long,
            default_value = "false",
            long_help = "Automatically derive the Copy trait on generated enums.\n\
            Enums generated from a database don't have associated data by default, and as such can\
            derive Copy.
            "
        )]
        with_copy_enums: bool,

        #[clap(
            arg_enum,
            value_parser,
            long,
            default_value = "chrono",
            help = "The datetime crate to use for generating entities."
        )]
        date_time_crate: DateTimeCrate,
>>>>>>> 9b6b8791
    },
}

#[derive(ArgEnum, Copy, Clone, Debug, PartialEq, Eq)]
pub enum DateTimeCrate {
    Chrono,
    Time,
}<|MERGE_RESOLUTION|>--- conflicted
+++ resolved
@@ -169,16 +169,6 @@
         with_serde: String,
 
         #[clap(
-<<<<<<< HEAD
-            takes_value = true,
-            value_delimiter = ',',
-            value_parser,
-            long,
-            default_value = "deleted_at",
-            help = "Column names of soft delete column (comma seperated)"
-        )]
-        soft_delete_columns: Vec<String>,
-=======
             action,
             long,
             default_value = "false",
@@ -197,7 +187,16 @@
             help = "The datetime crate to use for generating entities."
         )]
         date_time_crate: DateTimeCrate,
->>>>>>> 9b6b8791
+
+        #[clap(
+            takes_value = true,
+            value_delimiter = ',',
+            value_parser,
+            long,
+            default_value = "deleted_at",
+            help = "Column names of soft delete column (comma seperated)"
+        )]
+        soft_delete_columns: Vec<String>,
     },
 }
 

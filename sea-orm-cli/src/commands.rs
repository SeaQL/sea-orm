--- conflicted
+++ resolved
@@ -314,11 +314,8 @@
     // TODO: make OS agnostic
     let migration_template =
         include_str!("../template/migration/src/m20220101_000001_create_table.rs");
-<<<<<<< HEAD
-=======
     let migration_content =
         migration_template.replace("m20220101_000001_create_table", migration_name);
->>>>>>> 80d35a9d
     let mut migration_file = fs::File::create(migration_filepath)?;
     migration_file.write_all(migration_template.as_bytes())?;
     Ok(())

--- conflicted
+++ resolved
@@ -5,25 +5,6 @@
 use tracing_subscriber::{prelude::*, EnvFilter};
 use url::Url;
 
-<<<<<<< HEAD
-pub async fn run_generate_command(matches: &ArgMatches<'_>) -> Result<(), Box<dyn Error>> {
-    match matches.subcommand() {
-        ("entity", Some(args)) => {
-            let output_dir = args.value_of("OUTPUT_DIR").unwrap();
-            let include_hidden_tables = args.is_present("INCLUDE_HIDDEN_TABLES");
-            let tables = args
-                .values_of("TABLES")
-                .unwrap_or_default()
-                .collect::<Vec<_>>();
-            let soft_delete_columns = args
-                .values_of("SOFT_DELETE_COLUMNS")
-                .unwrap_or_default()
-                .map(Into::into)
-                .collect::<Vec<String>>();
-            let expanded_format = args.is_present("EXPANDED_FORMAT");
-            let with_serde = args.value_of("WITH_SERDE").unwrap();
-            if args.is_present("VERBOSE") {
-=======
 use crate::{GenerateSubcommands, MigrateSubcommands};
 
 pub async fn run_generate_command(
@@ -41,9 +22,9 @@
             database_schema,
             database_url,
             with_serde,
+            soft_delete_columns,
         } => {
             if verbose {
->>>>>>> 80d35a9d
                 let _ = tracing_subscriber::fmt()
                     .with_max_level(tracing::Level::DEBUG)
                     .with_test_writer()
@@ -188,11 +169,7 @@
             };
 
             let output = EntityTransformer::transform(table_stmts)?
-<<<<<<< HEAD
-                .generate(expanded_format, WithSerde::from_str(with_serde).unwrap(), soft_delete_columns);
-=======
-                .generate(expanded_format, WithSerde::from_str(&with_serde).unwrap());
->>>>>>> 80d35a9d
+                .generate(expanded_format, WithSerde::from_str(&with_serde).unwrap(), soft_delete_columns);
 
             let dir = Path::new(&output_dir);
             fs::create_dir_all(dir)?;

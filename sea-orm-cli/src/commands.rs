--- conflicted
+++ resolved
@@ -165,20 +165,13 @@
                 _ => unimplemented!("{} is not supported", url.scheme()),
             };
 
-<<<<<<< HEAD
-            let output = EntityTransformer::transform(table_stmts)?.generate(
-                expanded_format,
-                WithSerde::from_str(&with_serde).unwrap(),
-                schema_name,
-            );
-=======
             let writer_context = EntityWriterContext::new(
                 expanded_format,
                 WithSerde::from_str(&with_serde).unwrap(),
                 date_time_crate.into(),
+                schema_name,
             );
             let output = EntityTransformer::transform(table_stmts)?.generate(&writer_context);
->>>>>>> 4aaabaca
 
             let dir = Path::new(&output_dir);
             fs::create_dir_all(dir)?;

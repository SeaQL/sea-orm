use chrono::Local;
use regex::Regex;
use sea_orm_codegen::{EntityTransformer, OutputFile, WithSerde};
use std::{error::Error, fmt::Display, fs, io::Write, path::Path, process::Command, str::FromStr};
use tracing_subscriber::{prelude::*, EnvFilter};
use url::Url;

use crate::{GenerateSubcommands, MigrateSubcommands};

pub async fn run_generate_command(
    command: GenerateSubcommands,
    verbose: bool,
) -> Result<(), Box<dyn Error>> {
    match command {
        GenerateSubcommands::Entity {
            compact_format: _,
            expanded_format,
            include_hidden_tables,
            tables,
            max_connections,
            output_dir,
            database_schema,
            database_url,
            with_serde,
        } => {
            if verbose {
                let _ = tracing_subscriber::fmt()
                    .with_max_level(tracing::Level::DEBUG)
                    .with_test_writer()
                    .try_init();
            } else {
                let filter_layer = EnvFilter::try_new("sea_orm_codegen=info").unwrap();
                let fmt_layer = tracing_subscriber::fmt::layer()
                    .with_target(false)
                    .with_level(false)
                    .without_time();

                let _ = tracing_subscriber::registry()
                    .with(filter_layer)
                    .with(fmt_layer)
                    .try_init();
            }

            // The database should be a valid URL that can be parsed
            // protocol://username:password@host/database_name
            let url = Url::parse(&database_url)?;

            // Make sure we have all the required url components
            //
            // Missing scheme will have been caught by the Url::parse() call
            // above
            let url_username = url.username();
            let url_host = url.host_str();

            let is_sqlite = url.scheme() == "sqlite";

            // Skip checking if it's SQLite
            if !is_sqlite {
                // Panic on any that are missing
                if url_username.is_empty() {
                    panic!("No username was found in the database url");
                }
                if url_host.is_none() {
                    panic!("No host was found in the database url");
                }
            }

            let tables = match tables {
                Some(t) => t,
                _ => "".to_string(),
            };

            // Closures for filtering tables
            let filter_tables = |table: &str| -> bool {
                if !tables.is_empty() {
                    return tables.contains(&table);
                }

                true
            };

            let filter_hidden_tables = |table: &str| -> bool {
                if include_hidden_tables {
                    true
                } else {
                    !table.starts_with('_')
                }
            };

            let database_name = if !is_sqlite {
                // The database name should be the first element of the path string
                //
                // Throwing an error if there is no database name since it might be
                // accepted by the database without it, while we're looking to dump
                // information from a particular database
                let database_name = url
                    .path_segments()
                    .unwrap_or_else(|| {
                        panic!(
                            "There is no database name as part of the url path: {}",
                            url.as_str()
                        )
                    })
                    .next()
                    .unwrap();

                // An empty string as the database name is also an error
                if database_name.is_empty() {
                    panic!(
                        "There is no database name as part of the url path: {}",
                        url.as_str()
                    );
                }

                database_name
            } else {
                Default::default()
            };

            let table_stmts = match url.scheme() {
                "mysql" => {
                    use sea_schema::mysql::discovery::SchemaDiscovery;
                    use sqlx::MySql;

                    let connection = connect::<MySql>(max_connections, url.as_str()).await?;
                    let schema_discovery = SchemaDiscovery::new(connection, database_name);
                    let schema = schema_discovery.discover().await;
                    schema
                        .tables
                        .into_iter()
                        .filter(|schema| filter_tables(&schema.info.name))
                        .filter(|schema| filter_hidden_tables(&schema.info.name))
                        .map(|schema| schema.write())
                        .collect()
                }
                "sqlite" => {
                    use sea_schema::sqlite::discovery::SchemaDiscovery;
                    use sqlx::Sqlite;

                    let connection = connect::<Sqlite>(max_connections, url.as_str()).await?;
                    let schema_discovery = SchemaDiscovery::new(connection);
                    let schema = schema_discovery.discover().await?;
                    schema
                        .tables
                        .into_iter()
                        .filter(|schema| filter_tables(&schema.name))
                        .filter(|schema| filter_hidden_tables(&schema.name))
                        .map(|schema| schema.write())
                        .collect()
                }
                "postgres" | "postgresql" => {
                    use sea_schema::postgres::discovery::SchemaDiscovery;
                    use sqlx::Postgres;

                    let schema = &database_schema;
                    let connection = connect::<Postgres>(max_connections, url.as_str()).await?;
                    let schema_discovery = SchemaDiscovery::new(connection, schema);
                    let schema = schema_discovery.discover().await;
                    schema
                        .tables
                        .into_iter()
                        .filter(|schema| filter_tables(&schema.info.name))
                        .filter(|schema| filter_hidden_tables(&schema.info.name))
                        .map(|schema| schema.write())
                        .collect()
                }
                _ => unimplemented!("{} is not supported", url.scheme()),
            };

            let output = EntityTransformer::transform(table_stmts)?
                .generate(expanded_format, WithSerde::from_str(&with_serde).unwrap());

            let dir = Path::new(&output_dir);
            fs::create_dir_all(dir)?;

            for OutputFile { name, content } in output.files.iter() {
                let file_path = dir.join(name);
                let mut file = fs::File::create(file_path)?;
                file.write_all(content.as_bytes())?;
            }

            // Format each of the files
            for OutputFile { name, .. } in output.files.iter() {
                Command::new("rustfmt")
                    .arg(dir.join(name))
                    .spawn()?
                    .wait()?;
            }
        }
    }

    Ok(())
}

async fn connect<DB>(max_connections: u32, url: &str) -> Result<sqlx::Pool<DB>, Box<dyn Error>>
where
    DB: sqlx::Database,
{
    sqlx::pool::PoolOptions::<DB>::new()
        .max_connections(max_connections)
        .connect(url)
        .await
        .map_err(Into::into)
}

pub fn run_migrate_command(
    command: Option<MigrateSubcommands>,
    migration_dir: &str,
    verbose: bool,
) -> Result<(), Box<dyn Error>> {
    match command {
        Some(MigrateSubcommands::Init) => {
            let migration_dir = match migration_dir.ends_with('/') {
                true => migration_dir.to_string(),
                false => format!("{}/", migration_dir),
            };
            println!("Initializing migration directory...");
            macro_rules! write_file {
                ($filename: literal) => {
                    let fn_content = |content: String| content;
                    write_file!($filename, $filename, fn_content);
                };
                ($filename: literal, $template: literal, $fn_content: expr) => {
                    let filepath = [&migration_dir, $filename].join("");
                    println!("Creating file `{}`", filepath);
                    let path = Path::new(&filepath);
                    let prefix = path.parent().unwrap();
                    fs::create_dir_all(prefix).unwrap();
                    let mut file = fs::File::create(path)?;
                    let content = include_str!(concat!("../template/migration/", $template));
                    let content = $fn_content(content.to_string());
                    file.write_all(content.as_bytes())?;
                };
            }
            write_file!("src/lib.rs");
            write_file!("src/m20220101_000001_create_table.rs");
            write_file!("src/main.rs");
            write_file!("Cargo.toml", "_Cargo.toml", |content: String| {
                let ver = format!(
                    "^{}.{}.0",
                    env!("CARGO_PKG_VERSION_MAJOR"),
                    env!("CARGO_PKG_VERSION_MINOR")
                );
                content.replace("<sea-orm-migration-version>", &ver)
            });
            write_file!("README.md");
            println!("Done!");
            // Early exit!
            return Ok(());
        }
        Some(MigrateSubcommands::Generate { migration_name }) => {
            println!("Generating new migration...");

<<<<<<< HEAD
        create_new_migration(&migration_name, migration_dir)?;
        update_migrator(&migration_name, migration_dir)?;
        return Ok(());
    }
    let (subcommand, migration_dir, steps, version, force, verbose) = match migrate_subcommand {
        // Catch all command with pattern `migrate xxx`
        (subcommand, Some(args)) => {
            let migration_dir = args.value_of("MIGRATION_DIR").unwrap();
            let steps = args.value_of("NUM_MIGRATION");
            let version = args.value_of("VERSION_MIGRATION");
            let force = args.is_present("FORCE_MIGRATION");
            let verbose = args.is_present("VERBOSE");
            (subcommand, migration_dir, steps, version, force, verbose)
=======
            // build new migration filename
            let now = Local::now();
            let migration_name = format!("m{}_{}", now.format("%Y%m%d_%H%M%S"), migration_name);

            create_new_migration(&migration_name, migration_dir)?;
            update_migrator(&migration_name, migration_dir)?;
            return Ok(());
>>>>>>> 0ac8054c
        }
        _ => {
<<<<<<< HEAD
            let migration_dir = matches.value_of("MIGRATION_DIR").unwrap();
            let verbose = matches.is_present("VERBOSE");
            let force = matches.is_present("FORCE_MIGRATION");
            ("up", migration_dir, None, None, force, verbose)
=======
            let (subcommand, migration_dir, steps, verbose) = match command {
                Some(MigrateSubcommands::Fresh) => ("fresh", migration_dir, None, verbose),
                Some(MigrateSubcommands::Refresh) => ("refresh", migration_dir, None, verbose),
                Some(MigrateSubcommands::Reset) => ("reset", migration_dir, None, verbose),
                Some(MigrateSubcommands::Status) => ("status", migration_dir, None, verbose),
                Some(MigrateSubcommands::Up { num }) => ("up", migration_dir, Some(num), verbose),
                Some(MigrateSubcommands::Down { num }) => {
                    ("down", migration_dir, Some(num), verbose)
                }
                _ => ("up", migration_dir, None, verbose),
            };

            // Construct the `--manifest-path`
            let manifest_path = if migration_dir.ends_with('/') {
                format!("{}Cargo.toml", migration_dir)
            } else {
                format!("{}/Cargo.toml", migration_dir)
            };
            // Construct the arguments that will be supplied to `cargo` command
            let mut args = vec![
                "run",
                "--manifest-path",
                manifest_path.as_str(),
                "--",
                subcommand,
            ];

            let mut num: String = "".to_string();
            if let Some(steps) = steps {
                num = steps.to_string();
            }
            if !num.is_empty() {
                args.extend(["-n", num.as_str()])
            }
            if verbose {
                args.push("-v");
            }
            // Run migrator CLI on user's behalf
            println!("Running `cargo {}`", args.join(" "));
            Command::new("cargo").args(args).spawn()?.wait()?;
>>>>>>> 0ac8054c
        }
    }
<<<<<<< HEAD
    if let Some(version) = version {
        args.extend(["-V", version]);
    }
    if force {
        args.push("-f");
    }
    if verbose {
        args.push("-v");
    }
    // Run migrator CLI on user's behalf
    println!("Running `cargo {}`", args.join(" "));
    Command::new("cargo").args(args).spawn()?.wait()?;
=======

>>>>>>> 0ac8054c
    Ok(())
}

fn create_new_migration(migration_name: &str, migration_dir: &str) -> Result<(), Box<dyn Error>> {
    let migration_filepath = Path::new(migration_dir)
        .join("src")
        .join(format!("{}.rs", &migration_name));
    println!("Creating migration file `{}`", migration_filepath.display());
    // TODO: make OS agnostic
    let migration_template =
        include_str!("../template/migration/src/m20220101_000001_create_table.rs");
    let migration_content =
        migration_template.replace("m20220101_000001_create_table", migration_name);
    let mut migration_file = fs::File::create(migration_filepath)?;
    migration_file.write_all(migration_content.as_bytes())?;
    Ok(())
}

fn update_migrator(migration_name: &str, migration_dir: &str) -> Result<(), Box<dyn Error>> {
    let migrator_filepath = Path::new(migration_dir).join("src").join("lib.rs");
    println!(
        "Adding migration `{}` to `{}`",
        migration_name,
        migrator_filepath.display()
    );
    let migrator_content = fs::read_to_string(&migrator_filepath)?;
    let mut updated_migrator_content = migrator_content.clone();

    // create a backup of the migrator file in case something goes wrong
    let migrator_backup_filepath = migrator_filepath.with_file_name("lib.rs.bak");
    fs::copy(&migrator_filepath, &migrator_backup_filepath)?;
    let mut migrator_file = fs::File::create(&migrator_filepath)?;

    // find existing mod declarations, add new line
    let mod_regex = Regex::new(r"mod\s+(?P<name>m\d{8}_\d{6}_\w+);")?;
    let mods: Vec<_> = mod_regex.captures_iter(&migrator_content).collect();
    let mods_end = mods.last().unwrap().get(0).unwrap().end() + 1;
    updated_migrator_content.insert_str(mods_end, format!("mod {};\n", migration_name).as_str());

    // build new vector from declared migration modules
    let mut migrations: Vec<&str> = mods
        .iter()
        .map(|cap| cap.name("name").unwrap().as_str())
        .collect();
    migrations.push(migration_name);
    let mut boxed_migrations = migrations
        .iter()
        .map(|migration| format!("            Box::new({}::Migration),", migration))
        .collect::<Vec<String>>()
        .join("\n");
    boxed_migrations.push('\n');
    let boxed_migrations = format!("vec![\n{}        ]\n", boxed_migrations);
    let vec_regex = Regex::new(r"vec!\[[\s\S]+\]\n")?;
    let updated_migrator_content = vec_regex.replace(&updated_migrator_content, &boxed_migrations);

    migrator_file.write_all(updated_migrator_content.as_bytes())?;
    fs::remove_file(&migrator_backup_filepath)?;
    Ok(())
}

pub fn handle_error<E>(error: E)
where
    E: Display,
{
    eprintln!("{}", error);
    ::std::process::exit(1);
}

#[cfg(test)]
mod tests {
    use clap::StructOpt;

    use super::*;
    use crate::{Cli, Commands};

    #[test]
    #[should_panic(
        expected = "called `Result::unwrap()` on an `Err` value: RelativeUrlWithoutBase"
    )]
    fn test_generate_entity_no_protocol() {
        let cli = Cli::parse_from(vec![
            "sea-orm-cli",
            "generate",
            "entity",
            "--database-url",
            "://root:root@localhost:3306/database",
        ]);

        match cli.command {
            Commands::Generate { command } => {
                smol::block_on(run_generate_command(command, cli.verbose)).unwrap();
            }
            _ => unreachable!(),
        }
    }

    #[test]
    #[should_panic(
        expected = "There is no database name as part of the url path: postgresql://root:root@localhost:3306"
    )]
    fn test_generate_entity_no_database_section() {
        let cli = Cli::parse_from(vec![
            "sea-orm-cli",
            "generate",
            "entity",
            "--database-url",
            "postgresql://root:root@localhost:3306",
        ]);

        match cli.command {
            Commands::Generate { command } => {
                smol::block_on(run_generate_command(command, cli.verbose)).unwrap();
            }
            _ => unreachable!(),
        }
    }

    #[test]
    #[should_panic(
        expected = "There is no database name as part of the url path: mysql://root:root@localhost:3306/"
    )]
    fn test_generate_entity_no_database_path() {
        let cli = Cli::parse_from(vec![
            "sea-orm-cli",
            "generate",
            "entity",
            "--database-url",
            "mysql://root:root@localhost:3306/",
        ]);

        match cli.command {
            Commands::Generate { command } => {
                smol::block_on(run_generate_command(command, cli.verbose)).unwrap();
            }
            _ => unreachable!(),
        }
    }

    #[test]
    #[should_panic(expected = "No username was found in the database url")]
    fn test_generate_entity_no_username() {
        let cli = Cli::parse_from(vec![
            "sea-orm-cli",
            "generate",
            "entity",
            "--database-url",
            "mysql://:root@localhost:3306/database",
        ]);

        match cli.command {
            Commands::Generate { command } => {
                smol::block_on(run_generate_command(command, cli.verbose)).unwrap();
            }
            _ => unreachable!(),
        }
    }

    #[test]
    #[should_panic(expected = "called `Result::unwrap()` on an `Err` value: PoolTimedOut")]
    fn test_generate_entity_no_password() {
        let cli = Cli::parse_from(vec![
            "sea-orm-cli",
            "generate",
            "entity",
            "--database-url",
            "mysql://root:@localhost:3306/database",
        ]);

        match cli.command {
            Commands::Generate { command } => {
                smol::block_on(run_generate_command(command, cli.verbose)).unwrap();
            }
            _ => unreachable!(),
        }
    }

    #[test]
    #[should_panic(expected = "called `Result::unwrap()` on an `Err` value: EmptyHost")]
    fn test_generate_entity_no_host() {
        let cli = Cli::parse_from(vec![
            "sea-orm-cli",
            "generate",
            "entity",
            "--database-url",
            "postgres://root:root@/database",
        ]);

        match cli.command {
            Commands::Generate { command } => {
                smol::block_on(run_generate_command(command, cli.verbose)).unwrap();
            }
            _ => unreachable!(),
        }
    }
    #[test]
    fn test_create_new_migration() {
        let migration_name = "test_name";
        let migration_dir = "/tmp/sea_orm_cli_test_new_migration/";
        fs::create_dir_all(format!("{}src", migration_dir)).unwrap();
        create_new_migration(migration_name, migration_dir).unwrap();
        let migration_filepath = Path::new(migration_dir)
            .join("src")
            .join(format!("{}.rs", migration_name));
        assert!(migration_filepath.exists());
        let migration_content = fs::read_to_string(migration_filepath).unwrap();
        let migration_content =
            migration_content.replace(&migration_name, "m20220101_000001_create_table");
        assert_eq!(
            &migration_content,
            include_str!("../template/migration/src/m20220101_000001_create_table.rs")
        );
        fs::remove_dir_all("/tmp/sea_orm_cli_test_new_migration/").unwrap();
    }

    #[test]
    fn test_update_migrator() {
        let migration_name = "test_name";
        let migration_dir = "/tmp/sea_orm_cli_test_update_migrator/";
        fs::create_dir_all(format!("{}src", migration_dir)).unwrap();
        let migrator_filepath = Path::new(migration_dir).join("src").join("lib.rs");
        fs::copy("./template/migration/src/lib.rs", &migrator_filepath).unwrap();
        update_migrator(migration_name, migration_dir).unwrap();
        assert!(&migrator_filepath.exists());
        let migrator_content = fs::read_to_string(&migrator_filepath).unwrap();
        let mod_regex = Regex::new(r"mod (?P<name>\w+);").unwrap();
        let migrations: Vec<&str> = mod_regex
            .captures_iter(&migrator_content)
            .map(|cap| cap.name("name").unwrap().as_str())
            .collect();
        assert_eq!(migrations.len(), 2);
        assert_eq!(
            *migrations.first().unwrap(),
            "m20220101_000001_create_table"
        );
        assert_eq!(migrations.last().unwrap(), &migration_name);
        let boxed_regex = Regex::new(r"Box::new\((?P<name>\S+)::Migration\)").unwrap();
        let migrations: Vec<&str> = boxed_regex
            .captures_iter(&migrator_content)
            .map(|cap| cap.name("name").unwrap().as_str())
            .collect();
        assert_eq!(migrations.len(), 2);
        assert_eq!(
            *migrations.first().unwrap(),
            "m20220101_000001_create_table"
        );
        assert_eq!(migrations.last().unwrap(), &migration_name);
        fs::remove_dir_all("/tmp/sea_orm_cli_test_update_migrator/").unwrap();
    }
}<|MERGE_RESOLUTION|>--- conflicted
+++ resolved
@@ -251,21 +251,6 @@
         Some(MigrateSubcommands::Generate { migration_name }) => {
             println!("Generating new migration...");
 
-<<<<<<< HEAD
-        create_new_migration(&migration_name, migration_dir)?;
-        update_migrator(&migration_name, migration_dir)?;
-        return Ok(());
-    }
-    let (subcommand, migration_dir, steps, version, force, verbose) = match migrate_subcommand {
-        // Catch all command with pattern `migrate xxx`
-        (subcommand, Some(args)) => {
-            let migration_dir = args.value_of("MIGRATION_DIR").unwrap();
-            let steps = args.value_of("NUM_MIGRATION");
-            let version = args.value_of("VERSION_MIGRATION");
-            let force = args.is_present("FORCE_MIGRATION");
-            let verbose = args.is_present("VERBOSE");
-            (subcommand, migration_dir, steps, version, force, verbose)
-=======
             // build new migration filename
             let now = Local::now();
             let migration_name = format!("m{}_{}", now.format("%Y%m%d_%H%M%S"), migration_name);
@@ -273,15 +258,8 @@
             create_new_migration(&migration_name, migration_dir)?;
             update_migrator(&migration_name, migration_dir)?;
             return Ok(());
->>>>>>> 0ac8054c
         }
         _ => {
-<<<<<<< HEAD
-            let migration_dir = matches.value_of("MIGRATION_DIR").unwrap();
-            let verbose = matches.is_present("VERBOSE");
-            let force = matches.is_present("FORCE_MIGRATION");
-            ("up", migration_dir, None, None, force, verbose)
-=======
             let (subcommand, migration_dir, steps, verbose) = match command {
                 Some(MigrateSubcommands::Fresh) => ("fresh", migration_dir, None, verbose),
                 Some(MigrateSubcommands::Refresh) => ("refresh", migration_dir, None, verbose),
@@ -322,25 +300,8 @@
             // Run migrator CLI on user's behalf
             println!("Running `cargo {}`", args.join(" "));
             Command::new("cargo").args(args).spawn()?.wait()?;
->>>>>>> 0ac8054c
-        }
-    }
-<<<<<<< HEAD
-    if let Some(version) = version {
-        args.extend(["-V", version]);
-    }
-    if force {
-        args.push("-f");
-    }
-    if verbose {
-        args.push("-v");
-    }
-    // Run migrator CLI on user's behalf
-    println!("Running `cargo {}`", args.join(" "));
-    Command::new("cargo").args(args).spawn()?.wait()?;
-=======
-
->>>>>>> 0ac8054c
+        }
+    }
     Ok(())
 }
 

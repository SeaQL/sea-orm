use core::time;
use sea_orm_codegen::{
    DateTimeCrate as CodegenDateTimeCrate, EntityFormat, EntityTransformer, EntityWriterContext,
<<<<<<< HEAD
    MergeReport, OutputFile, WithPrelude, WithSerde, merge_entity_files,
=======
    MergeReport, OutputFile, WithPrelude, WithSerde, merge_files,
>>>>>>> cacd07b5
};
use std::{error::Error, fs, path::Path, process::Command, str::FromStr};
use tracing_subscriber::{EnvFilter, prelude::*};
use url::Url;

use crate::{DateTimeCrate, GenerateSubcommands};

pub async fn run_generate_command(
    command: GenerateSubcommands,
    verbose: bool,
) -> Result<(), Box<dyn Error>> {
    match command {
        GenerateSubcommands::Entity {
            entity_format,
            compact_format: _,
            expanded_format,
            frontend_format,
            include_hidden_tables,
            tables,
            ignore_tables,
            max_connections,
            acquire_timeout,
            output_dir,
            database_schema,
            database_url,
            with_prelude,
            with_serde,
            serde_skip_deserializing_primary_key,
            serde_skip_hidden_column,
            with_copy_enums,
            date_time_crate,
            lib,
            model_extra_derives,
            model_extra_attributes,
            enum_extra_derives,
            enum_extra_attributes,
            column_extra_derives,
            seaography,
            impl_active_model_behavior,
            preserve_user_modifications,
        } => {
            if verbose {
                let _ = tracing_subscriber::fmt()
                    .with_max_level(tracing::Level::DEBUG)
                    .with_test_writer()
                    .try_init();
            } else {
                let filter_layer = EnvFilter::try_new("sea_orm_codegen=info").unwrap();
                let fmt_layer = tracing_subscriber::fmt::layer()
                    .with_target(false)
                    .with_level(false)
                    .without_time();

                let _ = tracing_subscriber::registry()
                    .with(filter_layer)
                    .with(fmt_layer)
                    .try_init();
            }

            // The database should be a valid URL that can be parsed
            // protocol://username:password@host/database_name
            let url = Url::parse(&database_url)?;

            // Make sure we have all the required url components
            //
            // Missing scheme will have been caught by the Url::parse() call
            // above
            let is_sqlite = url.scheme() == "sqlite";

            // Closures for filtering tables
            let filter_tables =
                |table: &String| -> bool { tables.is_empty() || tables.contains(table) };

            let filter_hidden_tables = |table: &str| -> bool {
                if include_hidden_tables {
                    true
                } else {
                    !table.starts_with('_')
                }
            };

            let filter_skip_tables = |table: &String| -> bool { !ignore_tables.contains(table) };

            let _database_name = if !is_sqlite {
                // The database name should be the first element of the path string
                //
                // Throwing an error if there is no database name since it might be
                // accepted by the database without it, while we're looking to dump
                // information from a particular database
                let database_name = url
                    .path_segments()
                    .unwrap_or_else(|| {
                        panic!(
                            "There is no database name as part of the url path: {}",
                            url.as_str()
                        )
                    })
                    .next()
                    .unwrap();

                // An empty string as the database name is also an error
                if database_name.is_empty() {
                    panic!(
                        "There is no database name as part of the url path: {}",
                        url.as_str()
                    );
                }

                database_name
            } else {
                Default::default()
            };

            let (schema_name, table_stmts) = match url.scheme() {
                "mysql" => {
                    #[cfg(not(feature = "sqlx-mysql"))]
                    {
                        panic!("mysql feature is off")
                    }
                    #[cfg(feature = "sqlx-mysql")]
                    {
                        use sea_schema::mysql::discovery::SchemaDiscovery;
                        use sqlx::MySql;

                        println!("Connecting to MySQL ...");
                        let connection = sqlx_connect::<MySql>(
                            max_connections,
                            acquire_timeout,
                            url.as_str(),
                            None,
                        )
                        .await?;
                        println!("Discovering schema ...");
                        let schema_discovery = SchemaDiscovery::new(connection, _database_name);
                        let schema = schema_discovery.discover().await?;
                        let table_stmts = schema
                            .tables
                            .into_iter()
                            .filter(|schema| filter_tables(&schema.info.name))
                            .filter(|schema| filter_hidden_tables(&schema.info.name))
                            .filter(|schema| filter_skip_tables(&schema.info.name))
                            .map(|schema| schema.write())
                            .collect();
                        (None, table_stmts)
                    }
                }
                "sqlite" => {
                    #[cfg(not(feature = "sqlx-sqlite"))]
                    {
                        panic!("sqlite feature is off")
                    }
                    #[cfg(feature = "sqlx-sqlite")]
                    {
                        use sea_schema::sqlite::discovery::SchemaDiscovery;
                        use sqlx::Sqlite;

                        println!("Connecting to SQLite ...");
                        let connection = sqlx_connect::<Sqlite>(
                            max_connections,
                            acquire_timeout,
                            url.as_str(),
                            None,
                        )
                        .await?;
                        println!("Discovering schema ...");
                        let schema_discovery = SchemaDiscovery::new(connection);
                        let schema = schema_discovery
                            .discover()
                            .await?
                            .merge_indexes_into_table();
                        let table_stmts = schema
                            .tables
                            .into_iter()
                            .filter(|schema| filter_tables(&schema.name))
                            .filter(|schema| filter_hidden_tables(&schema.name))
                            .filter(|schema| filter_skip_tables(&schema.name))
                            .map(|schema| schema.write())
                            .collect();
                        (None, table_stmts)
                    }
                }
                "postgres" | "postgresql" => {
                    #[cfg(not(feature = "sqlx-postgres"))]
                    {
                        panic!("postgres feature is off")
                    }
                    #[cfg(feature = "sqlx-postgres")]
                    {
                        use sea_schema::postgres::discovery::SchemaDiscovery;
                        use sqlx::Postgres;

                        println!("Connecting to Postgres ...");
                        let schema = database_schema.as_deref().unwrap_or("public");
                        let connection = sqlx_connect::<Postgres>(
                            max_connections,
                            acquire_timeout,
                            url.as_str(),
                            Some(schema),
                        )
                        .await?;
                        println!("Discovering schema ...");
                        let schema_discovery = SchemaDiscovery::new(connection, schema);
                        let schema = schema_discovery.discover().await?;
                        let table_stmts = schema
                            .tables
                            .into_iter()
                            .filter(|schema| filter_tables(&schema.info.name))
                            .filter(|schema| filter_hidden_tables(&schema.info.name))
                            .filter(|schema| filter_skip_tables(&schema.info.name))
                            .map(|schema| schema.write())
                            .collect();
                        (database_schema, table_stmts)
                    }
                }
                _ => unimplemented!("{} is not supported", url.scheme()),
            };
            println!("... discovered.");

            let writer_context = EntityWriterContext::new(
                if expanded_format {
                    EntityFormat::Expanded
                } else if frontend_format {
                    EntityFormat::Frontend
                } else if let Some(entity_format) = entity_format {
                    EntityFormat::from_str(&entity_format).expect("Invalid entity-format option")
                } else {
                    EntityFormat::default()
                },
                WithPrelude::from_str(&with_prelude).expect("Invalid prelude option"),
                WithSerde::from_str(&with_serde).expect("Invalid serde derive option"),
                with_copy_enums,
                date_time_crate.into(),
                schema_name,
                lib,
                serde_skip_deserializing_primary_key,
                serde_skip_hidden_column,
                model_extra_derives,
                model_extra_attributes,
                enum_extra_derives,
                enum_extra_attributes,
                column_extra_derives,
                seaography,
                impl_active_model_behavior,
            );
            let output = EntityTransformer::transform(table_stmts)?.generate(&writer_context);

            let dir = Path::new(&output_dir);
            fs::create_dir_all(dir)?;

            let mut merge_fallback_files: Vec<String> = Vec::new();

            for OutputFile { name, content } in output.files.iter() {
                let file_path = dir.join(name);
                println!("Writing {}", file_path.display());

<<<<<<< HEAD
                // Nothing to preserve in mod.rs
                if name != "mod.rs" && file_path.exists() && preserve_user_modifications {
                    let prev_content = fs::read_to_string(&file_path)?;
                    match merge_entity_files(&prev_content, content) {
=======
                if file_path.exists()
                    && !file_path.ends_with("mod.rs")
                    && !file_path.ends_with("lib.rs")
                    && !file_path.ends_with("prelude.rs")
                    && preserve_user_modifications
                {
                    let prev_content = fs::read_to_string(&file_path)?;
                    match merge_files(&prev_content, content) {
>>>>>>> cacd07b5
                        Ok(merged) => {
                            fs::write(file_path, merged)?;
                        }
                        Err(MergeReport {
                            output,
                            warnings,
                            fallback_applied,
                        }) => {
                            for message in warnings {
                                eprintln!("{message}");
                            }
                            fs::write(file_path, output)?;
                            if fallback_applied {
                                merge_fallback_files.push(name.clone());
                            }
                        }
                    }
                } else {
                    fs::write(file_path, content)?;
                };
            }

            // Format each of the files
            for OutputFile { name, .. } in output.files.iter() {
                let exit_status = Command::new("rustfmt").arg(dir.join(name)).status()?; // Get the status code
                if !exit_status.success() {
                    // Propagate the error if any
                    return Err(format!("Fail to format file `{name}`").into());
                }
            }

            if merge_fallback_files.is_empty() {
                println!("... Done.");
            } else {
                return Err(format!(
                    "Merge fallback applied for {} file(s): \n{}",
                    merge_fallback_files.len(),
                    merge_fallback_files.join("\n")
                )
                .into());
            }
        }
    }

    Ok(())
}

async fn sqlx_connect<DB>(
    max_connections: u32,
    acquire_timeout: u64,
    url: &str,
    schema: Option<&str>,
) -> Result<sqlx::Pool<DB>, Box<dyn Error>>
where
    DB: sqlx::Database,
    for<'a> &'a mut <DB as sqlx::Database>::Connection: sqlx::Executor<'a>,
{
    let mut pool_options = sqlx::pool::PoolOptions::<DB>::new()
        .max_connections(max_connections)
        .acquire_timeout(time::Duration::from_secs(acquire_timeout));
    // Set search_path for Postgres, E.g. Some("public") by default
    // MySQL & SQLite connection initialize with schema `None`
    if let Some(schema) = schema {
        let sql = format!("SET search_path = '{schema}'");
        pool_options = pool_options.after_connect(move |conn, _| {
            let sql = sql.clone();
            Box::pin(async move {
                sqlx::Executor::execute(conn, sql.as_str())
                    .await
                    .map(|_| ())
            })
        });
    }
    pool_options.connect(url).await.map_err(Into::into)
}

impl From<DateTimeCrate> for CodegenDateTimeCrate {
    fn from(date_time_crate: DateTimeCrate) -> CodegenDateTimeCrate {
        match date_time_crate {
            DateTimeCrate::Chrono => CodegenDateTimeCrate::Chrono,
            DateTimeCrate::Time => CodegenDateTimeCrate::Time,
        }
    }
}

#[cfg(test)]
mod tests {
    use clap::Parser;

    use super::*;
    use crate::{Cli, Commands};

    #[test]
    #[should_panic(
        expected = "called `Result::unwrap()` on an `Err` value: RelativeUrlWithoutBase"
    )]
    fn test_generate_entity_no_protocol() {
        let cli = Cli::parse_from([
            "sea-orm-cli",
            "generate",
            "entity",
            "--database-url",
            "://root:root@localhost:3306/database",
        ]);

        match cli.command {
            Commands::Generate { command } => {
                smol::block_on(run_generate_command(command, cli.verbose)).unwrap();
            }
            _ => unreachable!(),
        }
    }

    #[test]
    #[should_panic(
        expected = "There is no database name as part of the url path: postgresql://root:root@localhost:3306"
    )]
    fn test_generate_entity_no_database_section() {
        let cli = Cli::parse_from([
            "sea-orm-cli",
            "generate",
            "entity",
            "--database-url",
            "postgresql://root:root@localhost:3306",
        ]);

        match cli.command {
            Commands::Generate { command } => {
                smol::block_on(run_generate_command(command, cli.verbose)).unwrap();
            }
            _ => unreachable!(),
        }
    }

    #[test]
    #[should_panic(
        expected = "There is no database name as part of the url path: mysql://root:root@localhost:3306/"
    )]
    fn test_generate_entity_no_database_path() {
        let cli = Cli::parse_from([
            "sea-orm-cli",
            "generate",
            "entity",
            "--database-url",
            "mysql://root:root@localhost:3306/",
        ]);

        match cli.command {
            Commands::Generate { command } => {
                smol::block_on(run_generate_command(command, cli.verbose)).unwrap();
            }
            _ => unreachable!(),
        }
    }

    #[test]
    #[should_panic(expected = "called `Result::unwrap()` on an `Err` value: EmptyHost")]
    fn test_generate_entity_no_host() {
        let cli = Cli::parse_from([
            "sea-orm-cli",
            "generate",
            "entity",
            "--database-url",
            "postgres://root:root@/database",
        ]);

        match cli.command {
            Commands::Generate { command } => {
                smol::block_on(run_generate_command(command, cli.verbose)).unwrap();
            }
            _ => unreachable!(),
        }
    }
}<|MERGE_RESOLUTION|>--- conflicted
+++ resolved
@@ -1,11 +1,7 @@
 use core::time;
 use sea_orm_codegen::{
     DateTimeCrate as CodegenDateTimeCrate, EntityFormat, EntityTransformer, EntityWriterContext,
-<<<<<<< HEAD
     MergeReport, OutputFile, WithPrelude, WithSerde, merge_entity_files,
-=======
-    MergeReport, OutputFile, WithPrelude, WithSerde, merge_files,
->>>>>>> cacd07b5
 };
 use std::{error::Error, fs, path::Path, process::Command, str::FromStr};
 use tracing_subscriber::{EnvFilter, prelude::*};
@@ -261,21 +257,12 @@
                 let file_path = dir.join(name);
                 println!("Writing {}", file_path.display());
 
-<<<<<<< HEAD
-                // Nothing to preserve in mod.rs
-                if name != "mod.rs" && file_path.exists() && preserve_user_modifications {
-                    let prev_content = fs::read_to_string(&file_path)?;
-                    match merge_entity_files(&prev_content, content) {
-=======
-                if file_path.exists()
-                    && !file_path.ends_with("mod.rs")
-                    && !file_path.ends_with("lib.rs")
-                    && !file_path.ends_with("prelude.rs")
+                if !["mod.rs", "lib.rs", "prelude.rs"].contains(&name)
+                    && file_path.exists()
                     && preserve_user_modifications
                 {
                     let prev_content = fs::read_to_string(&file_path)?;
-                    match merge_files(&prev_content, content) {
->>>>>>> cacd07b5
+                    match merge_entity_files(&prev_content, content) {
                         Ok(merged) => {
                             fs::write(file_path, merged)?;
                         }

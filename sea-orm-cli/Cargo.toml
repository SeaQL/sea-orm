[workspace]
# A separate workspace

[package]
name = "sea-orm-cli"
version = "0.10.0"
authors = ["Billy Chan <ccw.billy.123@gmail.com>"]
edition = "2021"
description = "Command line utility for SeaORM"
license = "MIT OR Apache-2.0"
homepage = "https://www.sea-ql.org/SeaORM"
documentation = "https://docs.rs/sea-orm"
repository = "https://github.com/SeaQL/sea-orm"
categories = ["database"]
keywords = ["async", "orm", "mysql", "postgres", "sqlite"]
default-run = "sea-orm-cli"
rust-version = "1.60"

[lib]
name = "sea_orm_cli"
path = "src/lib.rs"

[[bin]]
name = "sea-orm-cli"
path = "src/bin/main.rs"
required-features = ["cli", "codegen"]

[[bin]]
name = "sea"
path = "src/bin/sea.rs"
required-features = ["cli", "codegen"]

[dependencies]
clap = { version = "^3.2", features = ["env", "derive"], optional = true }
dotenvy = { version = "^0.15", optional = true }
async-std = { version = "^1.9", features = ["attributes", "tokio1"], optional = true }
sea-orm-codegen = { version = "^0.10.0", path = "../sea-orm-codegen", optional = true }
<<<<<<< HEAD
sea-schema = { version = "^0.10.1" }
sqlx = { version = "^0.6", default-features = false, features = ["mysql", "postgres"], optional = true }
=======
sea-schema = { version = "^0.10.2", git = "https://github.com/SeaQL/sea-schema" }
sqlx = { version = "^0.6", default-features = false, features = [ "mysql", "postgres" ], optional = true }
>>>>>>> f6534068
tracing-subscriber = { version = "0.3", features = ["env-filter"] }
tracing = { version = "0.1" }
url = "^2.2"
chrono = { version = "^0.4.20", default-features = false, features = ["clock"] }
regex = "1"

[dev-dependencies]
smol = "1.2.5"

[features]
default = ["codegen", "cli", "runtime-async-std-native-tls", "async-std"]
codegen = ["sea-schema/sqlx-all", "sea-orm-codegen"]
cli = ["clap", "dotenvy"]
runtime-actix-native-tls = ["sqlx/runtime-actix-native-tls", "sea-schema/runtime-actix-native-tls"]
runtime-async-std-native-tls = ["sqlx/runtime-async-std-native-tls", "sea-schema/runtime-async-std-native-tls"]
runtime-tokio-native-tls = ["sqlx/runtime-tokio-native-tls", "sea-schema/runtime-tokio-native-tls"]
runtime-actix-rustls = ["sqlx/runtime-actix-rustls", "sea-schema/runtime-actix-rustls"]
runtime-async-std-rustls = ["sqlx/runtime-async-std-rustls", "sea-schema/runtime-async-std-rustls"]
runtime-tokio-rustls = ["sqlx/runtime-tokio-rustls", "sea-schema/runtime-tokio-rustls"]<|MERGE_RESOLUTION|>--- conflicted
+++ resolved
@@ -35,13 +35,8 @@
 dotenvy = { version = "^0.15", optional = true }
 async-std = { version = "^1.9", features = ["attributes", "tokio1"], optional = true }
 sea-orm-codegen = { version = "^0.10.0", path = "../sea-orm-codegen", optional = true }
-<<<<<<< HEAD
-sea-schema = { version = "^0.10.1" }
+sea-schema = { version = "^0.10.2", git = "https://github.com/SeaQL/sea-schema" }
 sqlx = { version = "^0.6", default-features = false, features = ["mysql", "postgres"], optional = true }
-=======
-sea-schema = { version = "^0.10.2", git = "https://github.com/SeaQL/sea-schema" }
-sqlx = { version = "^0.6", default-features = false, features = [ "mysql", "postgres" ], optional = true }
->>>>>>> f6534068
 tracing-subscriber = { version = "0.3", features = ["env-filter"] }
 tracing = { version = "0.1" }
 url = "^2.2"

[workspace]
# A separate workspace

[package]
name = "sea-orm-cli"
version = "0.5.0"
authors = [ "Billy Chan <ccw.billy.123@gmail.com>" ]
edition = "2021"
description = "Command line utility for SeaORM"
license = "MIT OR Apache-2.0"
documentation = "https://docs.rs/sea-orm"
repository = "https://github.com/SeaQL/sea-orm"
categories = [ "database" ]
keywords = ["async", "orm", "mysql", "postgres", "sqlite"]

[[bin]]
name = "sea-orm-cli"
path = "src/main.rs"

[dependencies]
clap = { version = "^2.33.3" }
dotenv = { version = "^0.15" }
async-std = { version = "^1.9", features = [ "attributes" ] }
<<<<<<< HEAD
sea-orm-codegen = { version = "^0.4.2", path = "../sea-orm-codegen" }
sea-schema = { version = "0.3.0", git = "https://github.com/SeaQL/sea-schema.git", branch = "write-mysql-unsigned-int", default-features = false, features = [
=======
sea-orm-codegen = { version = "^0.5.0", path = "../sea-orm-codegen" }
sea-schema = { version = "0.4.0", default-features = false, features = [
>>>>>>> 946a03b4
    "debug-print",
    "sqlx-mysql",
    "sqlx-sqlite",
    "sqlx-postgres",
    "discovery",
    "writer",
] }
sqlx = { version = "^0.5", default-features = false, features = [ "mysql", "postgres" ] }
tracing-subscriber = { version = "0.3", features = ["env-filter"] }
tracing = { version = "0.1" }
url = "^2.2"

[dev-dependencies]
smol = "1.2.5"

[features]
default = [ "runtime-async-std-native-tls" ]
runtime-actix-native-tls = [
    "sqlx/runtime-actix-native-tls",
    "sea-schema/runtime-actix-native-tls",
]
runtime-async-std-native-tls = [
    "sqlx/runtime-async-std-native-tls",
    "sea-schema/runtime-async-std-native-tls",
]
runtime-tokio-native-tls = [
    "sqlx/runtime-tokio-native-tls",
    "sea-schema/runtime-tokio-native-tls",
]
runtime-actix-rustls = [
    "sqlx/runtime-actix-rustls",
    "sea-schema/runtime-actix-rustls",
]
runtime-async-std-rustls = [
    "sqlx/runtime-async-std-rustls",
    "sea-schema/runtime-async-std-rustls",
]
runtime-tokio-rustls = [
    "sqlx/runtime-tokio-rustls",
    "sea-schema/runtime-tokio-rustls",
]<|MERGE_RESOLUTION|>--- conflicted
+++ resolved
@@ -21,13 +21,8 @@
 clap = { version = "^2.33.3" }
 dotenv = { version = "^0.15" }
 async-std = { version = "^1.9", features = [ "attributes" ] }
-<<<<<<< HEAD
-sea-orm-codegen = { version = "^0.4.2", path = "../sea-orm-codegen" }
-sea-schema = { version = "0.3.0", git = "https://github.com/SeaQL/sea-schema.git", branch = "write-mysql-unsigned-int", default-features = false, features = [
-=======
 sea-orm-codegen = { version = "^0.5.0", path = "../sea-orm-codegen" }
-sea-schema = { version = "0.4.0", default-features = false, features = [
->>>>>>> 946a03b4
+sea-schema = { git = "https://github.com/SeaQL/sea-schema.git", branch = "write-mysql-unsigned-int", default-features = false, features = [
     "debug-print",
     "sqlx-mysql",
     "sqlx-sqlite",

[workspace]
# A separate workspace

[package]
name = "sea-orm-cli"
version = "0.9.1"
authors = [ "Billy Chan <ccw.billy.123@gmail.com>" ]
edition = "2021"
description = "Command line utility for SeaORM"
license = "MIT OR Apache-2.0"
documentation = "https://docs.rs/sea-orm"
repository = "https://github.com/SeaQL/sea-orm"
categories = [ "database" ]
keywords = ["async", "orm", "mysql", "postgres", "sqlite"]
default-run = "sea-orm-cli"

[lib]
name = "sea_orm_cli"
path = "src/lib.rs"

[[bin]]
name = "sea-orm-cli"
path = "src/bin/main.rs"
required-features = ["codegen"]

[[bin]]
name = "sea"
path = "src/bin/sea.rs"
required-features = ["codegen"]

[dependencies]
clap = { version = "^3.2", features = ["env", "derive"] }
dotenv = { version = "^0.15" }
async-std = { version = "^1.9", features = [ "attributes", "tokio1" ] }
<<<<<<< HEAD
sea-orm-codegen = { version = "^0.8.0", path = "../sea-orm-codegen", optional = true }
sea-schema = { version = "^0.8.0", git = "https://github.com/SeaQL/sea-schema", branch = "var-binary" }
sqlx = { version = "^0.5", default-features = false, features = [ "mysql", "postgres" ], optional = true }
=======
sea-orm-codegen = { version = "^0.9.0", path = "../sea-orm-codegen", optional = true }
sea-schema = { version = "^0.9.2" }
sqlx = { version = "^0.6", default-features = false, features = [ "mysql", "postgres" ], optional = true }
>>>>>>> a0a2492a
tracing-subscriber = { version = "0.3", features = ["env-filter"] }
tracing = { version = "0.1" }
url = "^2.2"
chrono = "0.4"
regex = "1"

[dev-dependencies]
smol = "1.2.5"

[features]
default = [ "codegen", "runtime-async-std-native-tls" ]
codegen = [ "sea-schema/sqlx-all", "sea-orm-codegen" ]
runtime-actix-native-tls = [ "sqlx/runtime-actix-native-tls", "sea-schema/runtime-actix-native-tls" ]
runtime-async-std-native-tls = [ "sqlx/runtime-async-std-native-tls", "sea-schema/runtime-async-std-native-tls" ]
runtime-tokio-native-tls = [ "sqlx/runtime-tokio-native-tls", "sea-schema/runtime-tokio-native-tls" ]
runtime-actix-rustls = [ "sqlx/runtime-actix-rustls", "sea-schema/runtime-actix-rustls" ]
runtime-async-std-rustls = [ "sqlx/runtime-async-std-rustls", "sea-schema/runtime-async-std-rustls" ]
runtime-tokio-rustls = [ "sqlx/runtime-tokio-rustls", "sea-schema/runtime-tokio-rustls" ]<|MERGE_RESOLUTION|>--- conflicted
+++ resolved
@@ -32,15 +32,9 @@
 clap = { version = "^3.2", features = ["env", "derive"] }
 dotenv = { version = "^0.15" }
 async-std = { version = "^1.9", features = [ "attributes", "tokio1" ] }
-<<<<<<< HEAD
-sea-orm-codegen = { version = "^0.8.0", path = "../sea-orm-codegen", optional = true }
-sea-schema = { version = "^0.8.0", git = "https://github.com/SeaQL/sea-schema", branch = "var-binary" }
-sqlx = { version = "^0.5", default-features = false, features = [ "mysql", "postgres" ], optional = true }
-=======
 sea-orm-codegen = { version = "^0.9.0", path = "../sea-orm-codegen", optional = true }
 sea-schema = { version = "^0.9.2" }
 sqlx = { version = "^0.6", default-features = false, features = [ "mysql", "postgres" ], optional = true }
->>>>>>> a0a2492a
 tracing-subscriber = { version = "0.3", features = ["env-filter"] }
 tracing = { version = "0.1" }
 url = "^2.2"

[workspace]
# A separate workspace

[package]
name = "sea-orm-cli"
version = "0.10.3"
authors = ["Billy Chan <ccw.billy.123@gmail.com>"]
edition = "2021"
description = "Command line utility for SeaORM"
license = "MIT OR Apache-2.0"
homepage = "https://www.sea-ql.org/SeaORM"
documentation = "https://docs.rs/sea-orm"
repository = "https://github.com/SeaQL/sea-orm"
categories = ["database"]
keywords = ["async", "orm", "mysql", "postgres", "sqlite"]
default-run = "sea-orm-cli"
rust-version = "1.65"

[lib]
name = "sea_orm_cli"
path = "src/lib.rs"

[[bin]]
name = "sea-orm-cli"
path = "src/bin/main.rs"
required-features = ["cli", "codegen"]

[[bin]]
name = "sea"
path = "src/bin/sea.rs"
required-features = ["cli", "codegen"]

[dependencies]
<<<<<<< HEAD
clap = { version = "^3.2", features = ["env", "derive"], optional = true }
dotenvy = { version = "^0.15", optional = true }
async-std = { version = "^1.9", features = ["attributes", "tokio1"], optional = true }
sea-orm-codegen = { version = "=0.10.3", path = "../sea-orm-codegen", optional = true }
sea-schema = { version = "^0.10.2" }
sqlx = { version = "^0.6", default-features = false, features = ["mysql", "postgres"], optional = true }
tracing-subscriber = { version = "0.3", features = ["env-filter"] }
tracing = { version = "0.1" }
url = "^2.2"
chrono = { version = "^0.4.20", default-features = false, features = ["clock"] }
regex = "1"
=======
clap = { version = "3.2", default-features = false, features = ["std", "env", "derive"], optional = true }
dotenvy = { version = "0.15", default-features = false, optional = true }
async-std = { version = "1.9", default-features = false, features = ["attributes", "tokio1"], optional = true }
sea-orm-codegen = { version = "0.10.3", path = "../sea-orm-codegen", default-features = false, optional = true }
sea-schema = { version = "0.10.2" }
sqlx = { version = "0.6", default-features = false, features = ["mysql", "postgres"], optional = true }
tracing-subscriber = { version = "0.3", default-features = false, features = ["env-filter", "fmt"] }
tracing = { version = "0.1", default-features = false }
url = { version = "2.2", default-features = false }
chrono = { version = "0.4.20", default-features = false, features = ["clock"] }
regex = { version = "1", default-features = false }
>>>>>>> 7757a46c

[dev-dependencies]
smol = "1.2.5"

[features]
default = ["codegen", "cli", "runtime-async-std-native-tls", "async-std"]
codegen = ["sea-schema/sqlx-all", "sea-orm-codegen"]
cli = ["clap", "dotenvy"]
runtime-actix-native-tls = ["sqlx/runtime-actix-native-tls", "sea-schema/runtime-actix-native-tls"]
runtime-async-std-native-tls = ["sqlx/runtime-async-std-native-tls", "sea-schema/runtime-async-std-native-tls"]
runtime-tokio-native-tls = ["sqlx/runtime-tokio-native-tls", "sea-schema/runtime-tokio-native-tls"]
runtime-actix-rustls = ["sqlx/runtime-actix-rustls", "sea-schema/runtime-actix-rustls"]
runtime-async-std-rustls = ["sqlx/runtime-async-std-rustls", "sea-schema/runtime-async-std-rustls"]
runtime-tokio-rustls = ["sqlx/runtime-tokio-rustls", "sea-schema/runtime-tokio-rustls"]<|MERGE_RESOLUTION|>--- conflicted
+++ resolved
@@ -31,23 +31,10 @@
 required-features = ["cli", "codegen"]
 
 [dependencies]
-<<<<<<< HEAD
-clap = { version = "^3.2", features = ["env", "derive"], optional = true }
-dotenvy = { version = "^0.15", optional = true }
-async-std = { version = "^1.9", features = ["attributes", "tokio1"], optional = true }
-sea-orm-codegen = { version = "=0.10.3", path = "../sea-orm-codegen", optional = true }
-sea-schema = { version = "^0.10.2" }
-sqlx = { version = "^0.6", default-features = false, features = ["mysql", "postgres"], optional = true }
-tracing-subscriber = { version = "0.3", features = ["env-filter"] }
-tracing = { version = "0.1" }
-url = "^2.2"
-chrono = { version = "^0.4.20", default-features = false, features = ["clock"] }
-regex = "1"
-=======
 clap = { version = "3.2", default-features = false, features = ["std", "env", "derive"], optional = true }
 dotenvy = { version = "0.15", default-features = false, optional = true }
 async-std = { version = "1.9", default-features = false, features = ["attributes", "tokio1"], optional = true }
-sea-orm-codegen = { version = "0.10.3", path = "../sea-orm-codegen", default-features = false, optional = true }
+sea-orm-codegen = { version = "=0.10.3", path = "../sea-orm-codegen", default-features = false, optional = true }
 sea-schema = { version = "0.10.2" }
 sqlx = { version = "0.6", default-features = false, features = ["mysql", "postgres"], optional = true }
 tracing-subscriber = { version = "0.3", default-features = false, features = ["env-filter", "fmt"] }
@@ -55,7 +42,6 @@
 url = { version = "2.2", default-features = false }
 chrono = { version = "0.4.20", default-features = false, features = ["clock"] }
 regex = { version = "1", default-features = false }
->>>>>>> 7757a46c
 
 [dev-dependencies]
 smol = "1.2.5"

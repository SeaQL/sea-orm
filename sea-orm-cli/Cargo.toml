[workspace]
# A separate workspace

[package]
name = "sea-orm-cli"
version = "0.6.0"
authors = [ "Billy Chan <ccw.billy.123@gmail.com>" ]
edition = "2021"
description = "Command line utility for SeaORM"
license = "MIT OR Apache-2.0"
documentation = "https://docs.rs/sea-orm"
repository = "https://github.com/SeaQL/sea-orm"
categories = [ "database" ]
keywords = ["async", "orm", "mysql", "postgres", "sqlite"]

[[bin]]
name = "sea-orm-cli"
path = "src/main.rs"

[dependencies]
clap = { version = "^2.33.3" }
dotenv = { version = "^0.15" }
async-std = { version = "^1.9", features = [ "attributes", "tokio1" ] }
sea-orm-codegen = { version = "^0.6.0", path = "../sea-orm-codegen" }
<<<<<<< HEAD
sea-schema = { version = "0.5.0", default-features = false, features = [
=======
sea-schema = { version = "^0.5.0", default-features = false, features = [
>>>>>>> 54b1f4a2
    "debug-print",
    "sqlx-mysql",
    "sqlx-sqlite",
    "sqlx-postgres",
    "discovery",
    "writer",
    "migration",
] }
sqlx = { version = "^0.5", default-features = false, features = [ "mysql", "postgres" ] }
tracing-subscriber = { version = "0.3", features = ["env-filter"] }
tracing = { version = "0.1" }
url = "^2.2"

[dev-dependencies]
smol = "1.2.5"

[features]
default = [ "runtime-async-std-native-tls" ]
runtime-actix-native-tls = [
    "sqlx/runtime-actix-native-tls",
    "sea-schema/runtime-actix-native-tls",
]
runtime-async-std-native-tls = [
    "sqlx/runtime-async-std-native-tls",
    "sea-schema/runtime-async-std-native-tls",
]
runtime-tokio-native-tls = [
    "sqlx/runtime-tokio-native-tls",
    "sea-schema/runtime-tokio-native-tls",
]
runtime-actix-rustls = [
    "sqlx/runtime-actix-rustls",
    "sea-schema/runtime-actix-rustls",
]
runtime-async-std-rustls = [
    "sqlx/runtime-async-std-rustls",
    "sea-schema/runtime-async-std-rustls",
]
runtime-tokio-rustls = [
    "sqlx/runtime-tokio-rustls",
    "sea-schema/runtime-tokio-rustls",
]<|MERGE_RESOLUTION|>--- conflicted
+++ resolved
@@ -22,11 +22,7 @@
 dotenv = { version = "^0.15" }
 async-std = { version = "^1.9", features = [ "attributes", "tokio1" ] }
 sea-orm-codegen = { version = "^0.6.0", path = "../sea-orm-codegen" }
-<<<<<<< HEAD
-sea-schema = { version = "0.5.0", default-features = false, features = [
-=======
 sea-schema = { version = "^0.5.0", default-features = false, features = [
->>>>>>> 54b1f4a2
     "debug-print",
     "sqlx-mysql",
     "sqlx-sqlite",

--- conflicted
+++ resolved
@@ -37,15 +37,9 @@
 clap = { version = "4.3", features = ["env", "derive"], optional = true }
 dotenvy = { version = "0.15", default-features = false, optional = true }
 async-std = { version = "1.9", default-features = false, features = ["attributes", "tokio1"], optional = true }
-<<<<<<< HEAD
-sea-orm-codegen = { version = "=1.0.0-rc.7", path = "../sea-orm-codegen", default-features = false, optional = true }
-sea-schema = { version = "0.15.0-rc.7" }
-sqlx = { version = "0.8", default-features = false, features = ["mysql", "postgres"], optional = true }
-=======
 sea-orm-codegen = { version = "=1.0.0", path = "../sea-orm-codegen", default-features = false, optional = true }
 sea-schema = { version = "0.15.0" }
-sqlx = { version = "0.7", default-features = false, features = ["mysql", "postgres"], optional = true }
->>>>>>> 7e433df1
+sqlx = { version = "0.8", default-features = false, features = ["mysql", "postgres"], optional = true }
 tracing-subscriber = { version = "0.3.17", default-features = false, features = ["env-filter", "fmt"] }
 tracing = { version = "0.1", default-features = false }
 url = { version = "2.2", default-features = false }

[workspace]
# A separate workspace

[package]
name = "sea-orm-cli"
version = "1.0.0-rc.3"
authors = [
    "Chris Tsang <chris.2y3@outlook.com>",
    "Billy Chan <ccw.billy.123@gmail.com>",
]
edition = "2021"
description = "Command line utility for SeaORM"
license = "MIT OR Apache-2.0"
homepage = "https://www.sea-ql.org/SeaORM"
documentation = "https://docs.rs/sea-orm"
repository = "https://github.com/SeaQL/sea-orm"
categories = ["database"]
keywords = ["async", "orm", "mysql", "postgres", "sqlite"]
default-run = "sea-orm-cli"
rust-version = "1.65"

[lib]
name = "sea_orm_cli"
path = "src/lib.rs"

[[bin]]
name = "sea-orm-cli"
path = "src/bin/main.rs"
required-features = ["cli", "codegen"]

[[bin]]
name = "sea"
path = "src/bin/sea.rs"
required-features = ["cli", "codegen"]

[dependencies]
clap = { version = "4.3", features = ["env", "derive"], optional = true }
dotenvy = { version = "0.15", default-features = false, optional = true }
async-std = { version = "1.9", default-features = false, features = ["attributes", "tokio1"], optional = true }
<<<<<<< HEAD
sea-orm-codegen = { version = "=1.0.0-rc.2", path = "../sea-orm-codegen", default-features = false, optional = true }
sea-schema = { version = "0.15.0-rc.3", git = "https://github.com/SeaQL/sea-schema" }
=======
sea-orm-codegen = { version = "=1.0.0-rc.3", path = "../sea-orm-codegen", default-features = false, optional = true }
sea-schema = { version = "0.15.0-rc.4" }
>>>>>>> 6b52288f
sqlx = { version = "0.7", default-features = false, features = ["mysql", "postgres"], optional = true }
tracing-subscriber = { version = "0.3.17", default-features = false, features = ["env-filter", "fmt"] }
tracing = { version = "0.1", default-features = false }
url = { version = "2.2", default-features = false }
chrono = { version = "0.4.20", default-features = false, features = ["clock"] }
regex = { version = "1", default-features = false }
glob = { version = "0.3", default-features = false }

[dev-dependencies]
smol = "1.2.5"

[features]
default = ["codegen", "cli", "runtime-async-std-native-tls", "async-std"]
codegen = ["sea-schema/sqlx-all", "sea-orm-codegen"]
cli = ["clap", "dotenvy"]
runtime-actix-native-tls = ["sqlx/runtime-tokio-native-tls", "sea-schema/runtime-actix-native-tls"]
runtime-async-std-native-tls = ["sqlx/runtime-async-std-native-tls", "sea-schema/runtime-async-std-native-tls"]
runtime-tokio-native-tls = ["sqlx/runtime-tokio-native-tls", "sea-schema/runtime-tokio-native-tls"]
runtime-actix-rustls = ["sqlx/runtime-tokio-rustls", "sea-schema/runtime-actix-rustls"]
runtime-async-std-rustls = ["sqlx/runtime-async-std-rustls", "sea-schema/runtime-async-std-rustls"]
runtime-tokio-rustls = ["sqlx/runtime-tokio-rustls", "sea-schema/runtime-tokio-rustls"]<|MERGE_RESOLUTION|>--- conflicted
+++ resolved
@@ -37,13 +37,8 @@
 clap = { version = "4.3", features = ["env", "derive"], optional = true }
 dotenvy = { version = "0.15", default-features = false, optional = true }
 async-std = { version = "1.9", default-features = false, features = ["attributes", "tokio1"], optional = true }
-<<<<<<< HEAD
-sea-orm-codegen = { version = "=1.0.0-rc.2", path = "../sea-orm-codegen", default-features = false, optional = true }
-sea-schema = { version = "0.15.0-rc.3", git = "https://github.com/SeaQL/sea-schema" }
-=======
 sea-orm-codegen = { version = "=1.0.0-rc.3", path = "../sea-orm-codegen", default-features = false, optional = true }
 sea-schema = { version = "0.15.0-rc.4" }
->>>>>>> 6b52288f
 sqlx = { version = "0.7", default-features = false, features = ["mysql", "postgres"], optional = true }
 tracing-subscriber = { version = "0.3.17", default-features = false, features = ["env-filter", "fmt"] }
 tracing = { version = "0.1", default-features = false }

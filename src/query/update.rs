--- conflicted
+++ resolved
@@ -1,11 +1,6 @@
 use crate::{
-<<<<<<< HEAD
-    cast_text_as_enum, ActiveModelTrait, ActiveValue, ColumnTrait, EntityTrait, Iterable,
-    PrimaryKeyToColumn, QueryFilter, QueryTrait,
-=======
-    ActiveModelTrait, ColumnTrait, EntityTrait, Iterable, PrimaryKeyToColumn, QueryFilter,
-    QueryTrait,
->>>>>>> 67aa35e3
+    ActiveModelTrait, ActiveValue, ColumnTrait, EntityTrait, Iterable, PrimaryKeyToColumn,
+    QueryFilter, QueryTrait,
 };
 use core::marker::PhantomData;
 use sea_query::{Expr, IntoIden, SimpleExpr, UpdateStatement};
@@ -114,18 +109,9 @@
                 continue;
             }
             let av = self.model.get(col);
-<<<<<<< HEAD
-            match av {
-                ActiveValue::Set(value) => {
-                    let expr = cast_text_as_enum(Expr::val(value), &col);
-                    self.query.value(col, expr);
-                }
-                ActiveValue::Unchanged(_) | ActiveValue::NotSet => {}
-=======
             if av.is_set() {
                 let expr = col.save_as(Expr::val(av.into_value().unwrap()));
                 self.query.value(col, expr);
->>>>>>> 67aa35e3
             }
         }
         self
@@ -203,17 +189,9 @@
     {
         for col in E::Column::iter() {
             let av = model.get(col);
-<<<<<<< HEAD
-            match av {
-                ActiveValue::Set(value) => {
-                    self.query.value(col, value);
-                }
-                ActiveValue::Unchanged(_) | ActiveValue::NotSet => {}
-=======
             if av.is_set() {
                 let expr = col.save_as(Expr::val(av.into_value().unwrap()));
                 self.query.value(col, expr);
->>>>>>> 67aa35e3
             }
         }
         self

--- conflicted
+++ resolved
@@ -232,13 +232,8 @@
     fn update_4() {
         assert_eq!(
             Update::many(fruit::Entity)
-<<<<<<< HEAD
-                .col_expr(fruit::Column::CakeId, Expr::value(Value::Null))
-                .filter(ColumnTrait::eq(&fruit::Column::Id, 2))
-=======
                 .col_expr(fruit::Column::CakeId, Expr::value(Value::Int(None)))
                 .filter(fruit::Column::Id.eq(2))
->>>>>>> 8cfa1423
                 .build(DbBackend::Postgres)
                 .to_string(),
             r#"UPDATE "fruit" SET "cake_id" = NULL WHERE "fruit"."id" = 2"#,

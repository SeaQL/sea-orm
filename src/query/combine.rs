--- conflicted
+++ resolved
@@ -45,17 +45,6 @@
                 None => {
                     let col = match &sel.expr {
                         SimpleExpr::Column(col_ref) => match &col_ref {
-<<<<<<< HEAD
-                            ColumnRef::Column(col) | ColumnRef::TableColumn(_, col) => col,
-                            _ => panic!("Unimplemented"),
-                        },
-                        SimpleExpr::AsEnum(_, simple_expr) => match simple_expr.as_ref() {
-                            SimpleExpr::Column(col_ref) => match &col_ref {
-                                ColumnRef::Column(col) | ColumnRef::TableColumn(_, col) => col,
-                                _ => panic!(
-                                    "cannot apply alias for AsEnum with expr other than Column"
-                                ),
-=======
                             ColumnRef::Column(col)
                             | ColumnRef::TableColumn(_, col)
                             | ColumnRef::SchemaTableColumn(_, _, col) => col,
@@ -71,7 +60,6 @@
                                 ColumnRef::Asterisk | ColumnRef::TableAsterisk(_) => {
                                     panic!("cannot apply alias for AsEnum with asterisk")
                                 }
->>>>>>> aaec38da
                             },
                             _ => {
                                 panic!("cannot apply alias for AsEnum with expr other than Column")

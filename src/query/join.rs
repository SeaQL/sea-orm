--- conflicted
+++ resolved
@@ -4,7 +4,7 @@
     SelectTwoMany,
 };
 pub use sea_query::JoinType;
-use sea_query::{Alias, Condition, DynIden, Expr, IntoIden, SeaRc, SelectExpr};
+use sea_query::{Alias, DynIden, Expr, IntoIden, SeaRc, SelectExpr};
 
 impl<E> Select<E>
 where
@@ -79,29 +79,21 @@
             };
             let table_ref = rel.to_tbl;
 
-            let mut condition = Condition::all().add(join_tbl_on_condition(
-                SeaRc::clone(&from_tbl),
-                SeaRc::clone(&to_tbl),
-<<<<<<< HEAD
+            let mut condition =
                 soft_delete_condition_tbl(SeaRc::clone(&to_tbl), rel.to_soft_delete_col.as_ref())
                     .add(join_tbl_on_condition(
-                        from_tbl,
-                        to_tbl,
+                        SeaRc::clone(&from_tbl),
+                        SeaRc::clone(&to_tbl),
                         rel.from_col,
                         rel.to_col,
-                    )),
-            );
-=======
-                rel.from_col,
-                rel.to_col,
-            ));
+                    ));
+
             if let Some(f) = rel.on_condition.take() {
-                condition = condition.add(f(SeaRc::clone(&from_tbl), SeaRc::clone(&to_tbl)));
+                condition = condition.add(f(from_tbl, SeaRc::clone(&to_tbl)));
             }
 
             slf.query()
                 .join_as(JoinType::LeftJoin, table_ref, to_tbl, condition);
->>>>>>> 9b6b8791
         }
         slf = slf.apply_alias(SelectA.as_str());
         let text_type = SeaRc::new(Alias::new("text")) as DynIden;
@@ -410,12 +402,12 @@
                 .build(DbBackend::MySql)
                 .to_string(),
             [
-                r#"SELECT `vendor`.`id`, `vendor`.`name`"#,
+                r#"SELECT `vendor`.`id`, `vendor`.`name`, `vendor`.`deleted_at`"#,
                 r#"FROM `vendor`"#,
                 r#"INNER JOIN `filling` AS `r0` ON `r0`.`vendor_id` = `vendor`.`id`"#,
                 r#"INNER JOIN `cake_filling` AS `r1` ON `r1`.`filling_id` = `r0`.`id`"#,
                 r#"INNER JOIN `cake` AS `r2` ON `r2`.`id` = `r1`.`cake_id` AND `r2`.`name` LIKE '%cheese%'"#,
-                r#"WHERE `r2`.`id` = 18"#,
+                r#"WHERE `vendor`.`deleted_at` IS NULL AND `r2`.`id` = 18"#,
             ]
             .join(" ")
         );
@@ -433,12 +425,12 @@
                 .build(DbBackend::MySql)
                 .to_string(),
             [
-                r#"SELECT `vendor`.`id`, `vendor`.`name`"#,
+                r#"SELECT `vendor`.`id`, `vendor`.`name`, `vendor`.`deleted_at`"#,
                 r#"FROM `vendor`"#,
                 r#"INNER JOIN `filling` AS `r0` ON `r0`.`vendor_id` = `vendor`.`id`"#,
                 r#"INNER JOIN `cake_filling` AS `r1` ON `r1`.`filling_id` = `r0`.`id`"#,
                 r#"INNER JOIN `cake_filling` AS `r2` ON `r2`.`cake_id` = `r1`.`id` AND `r2`.`name` LIKE '%cheese%'"#,
-                r#"WHERE `r2`.`id` = 18"#,
+                r#"WHERE `vendor`.`deleted_at` IS NULL AND `r2`.`id` = 18"#,
             ]
             .join(" ")
         );
@@ -453,11 +445,11 @@
                 .to_string(),
             [
                 r#"SELECT `cake`.`id` AS `A_id`, `cake`.`name` AS `A_name`,"#,
-                r#"`r2`.`id` AS `B_id`, `r2`.`name` AS `B_name`"#,
+                r#"`r2`.`id` AS `B_id`, `r2`.`name` AS `B_name`, `r2`.`deleted_at` AS `B_deleted_at`"#,
                 r#"FROM `cake`"#,
                 r#"LEFT JOIN `cake_filling` AS `r0` ON `cake`.`id` = `r0`.`cake_id` AND `cake`.`name` LIKE '%cheese%'"#,
                 r#"LEFT JOIN `filling` AS `r1` ON `r0`.`filling_id` = `r1`.`id`"#,
-                r#"LEFT JOIN `vendor` AS `r2` ON `r1`.`vendor_id` = `r2`.`id`"#,
+                r#"LEFT JOIN `vendor` AS `r2` ON `r2`.`deleted_at` IS NULL AND `r1`.`vendor_id` = `r2`.`id`"#,
             ]
             .join(" ")
         );
@@ -472,11 +464,11 @@
                 .to_string(),
                 [
                     r#"SELECT `cake`.`id` AS `A_id`, `cake`.`name` AS `A_name`,"#,
-                    r#"`r2`.`id` AS `B_id`, `r2`.`name` AS `B_name`"#,
+                    r#"`r2`.`id` AS `B_id`, `r2`.`name` AS `B_name`, `r2`.`deleted_at` AS `B_deleted_at`"#,
                     r#"FROM `cake`"#,
                     r#"LEFT JOIN `cake` AS `r0` ON `cake_filling`.`cake_id` = `r0`.`id` AND `cake_filling`.`name` LIKE '%cheese%'"#,
                     r#"LEFT JOIN `filling` AS `r1` ON `r0`.`filling_id` = `r1`.`id`"#,
-                    r#"LEFT JOIN `vendor` AS `r2` ON `r1`.`vendor_id` = `r2`.`id`"#,
+                    r#"LEFT JOIN `vendor` AS `r2` ON `r2`.`deleted_at` IS NULL AND `r1`.`vendor_id` = `r2`.`id`"#,
                 ]
                 .join(" ")
         );
@@ -516,7 +508,7 @@
                 "LEFT JOIN `fruit` ON `cake`.`id` = `fruit`.`cake_id` AND `fruit`.`name` LIKE '%tropical%'",
                 "LEFT JOIN `cake_filling` ON `cake`.`id` = `cake_filling`.`cake_id` AND `cake_filling`.`cake_id` > 10",
                 "LEFT JOIN `filling` ON `cake_filling`.`filling_id` = `filling`.`id` AND `filling`.`name` LIKE '%lemon%'",
-                "LEFT JOIN `vendor` ON `filling`.`vendor_id` = `vendor`.`id`",
+                "LEFT JOIN `vendor` ON `vendor`.`deleted_at` IS NULL AND `filling`.`vendor_id` = `vendor`.`id`",
             ]
             .join(" ")
         );

--- conflicted
+++ resolved
@@ -1,22 +1,13 @@
 use crate::{
-<<<<<<< HEAD
     error::*, query::unpack_table_ref, Condition, ConnectionTrait, DbErr, EntityTrait, Identity,
     ModelTrait, QueryFilter, Related, RelationType, Select,
 };
 use async_trait::async_trait;
 use sea_query::{ColumnRef, DynIden, Expr, IntoColumnRef, SeaRc, SimpleExpr, TableRef, ValueTuple};
-use std::{collections::HashMap, str::FromStr};
-=======
-    Condition, ConnectionTrait, DbErr, EntityTrait, Identity, ModelTrait, QueryFilter, Related,
-    RelationType, Select, error::*,
-};
-use async_trait::async_trait;
-use sea_query::{ColumnRef, DynIden, Expr, IntoColumnRef, SimpleExpr, TableRef, ValueTuple};
 use std::{
     collections::{HashMap, HashSet},
     str::FromStr,
 };
->>>>>>> 5540660e
 
 /// Entity, or a Select<Entity>; to be used as parameters in [`LoaderTrait`]
 pub trait EntityOrSelect<E: EntityTrait>: Send {

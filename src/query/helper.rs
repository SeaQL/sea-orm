--- conflicted
+++ resolved
@@ -3,13 +3,8 @@
     PrimaryKeyToColumn, RelationDef,
 };
 use sea_query::{
-<<<<<<< HEAD
-    Alias, Expr, Iden, IntoCondition, IntoIden, LockType, SeaRc, SelectExpr, SelectStatement,
-    TableRef,
-=======
     Alias, ConditionType, Expr, Iden, IntoCondition, IntoIden, LockType, SeaRc, SelectExpr,
-    SelectStatement, SimpleExpr, TableRef,
->>>>>>> dd261f2a
+    SelectStatement, TableRef,
 };
 pub use sea_query::{Condition, ConditionalStatement, DynIden, JoinType, Order, OrderedStatement};
 

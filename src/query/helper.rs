--- conflicted
+++ resolved
@@ -4,11 +4,7 @@
 };
 use sea_query::{
     Alias, Expr, ExprTrait, Iden, IntoCondition, IntoIden, LockBehavior, LockType, NullOrdering,
-<<<<<<< HEAD
     SeaRc, SelectExpr, SelectStatement, SimpleExpr,
-=======
-    SeaRc, SelectExpr, SelectStatement, SimpleExpr, TableRef,
->>>>>>> c4866950
 };
 pub use sea_query::{Condition, ConditionalStatement, DynIden, JoinType, Order, OrderedStatement};
 

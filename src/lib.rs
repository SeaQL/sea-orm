#![cfg_attr(docsrs, feature(doc_cfg))]
#![warn(missing_docs)]
#![deny(
    missing_debug_implementations,
    clippy::missing_panics_doc,
    clippy::unwrap_used,
    clippy::print_stderr,
    clippy::print_stdout
)]

//! <div align="center">
//!
//!   <img src="https://www.sea-ql.org/SeaORM/img/SeaORM banner.png"/>
//!
//!   <h1>SeaORM</h1>
//!
//!   <h3>🐚 An async & dynamic ORM for Rust</h3>
//!
//!   [![crate](https://img.shields.io/crates/v/sea-orm.svg)](https://crates.io/crates/sea-orm)
//!   [![docs](https://docs.rs/sea-orm/badge.svg)](https://docs.rs/sea-orm)
//!   [![build status](https://github.com/SeaQL/sea-orm/actions/workflows/rust.yml/badge.svg)](https://github.com/SeaQL/sea-orm/actions/workflows/rust.yml)
//!
//! </div>
//!
//! # SeaORM
//!
//! #### SeaORM is a relational ORM to help you build web services in Rust with the familiarity of dynamic languages.
//!
//! ## Getting Started
//!
//! [![GitHub stars](https://img.shields.io/github/stars/SeaQL/sea-orm.svg?style=social&label=Star&maxAge=1)](https://github.com/SeaQL/sea-orm/stargazers/)
//! If you like what we do, consider starring, commenting, sharing and contributing!
//!
//! [![Discord](https://img.shields.io/discord/873880840487206962?label=Discord)](https://discord.com/invite/uCPdDXzbdv)
//! Join our Discord server to chat with others in the SeaQL community!
//!
//! + [Getting Started](https://www.sea-ql.org/SeaORM/docs/index)
//! + [Step-by-step Tutorials](https://www.sea-ql.org/sea-orm-tutorial/)
//! + [Cookbook](https://www.sea-ql.org/sea-orm-cookbook/)
//! + [Usage Example](https://github.com/SeaQL/sea-orm/tree/master/examples/basic)
//!
//! Integration examples
//!
//! + [Actix v4 Example](https://github.com/SeaQL/sea-orm/tree/master/examples/actix_example)
//! + [Actix v3 Example](https://github.com/SeaQL/sea-orm/tree/master/examples/actix3_example)
//! + [Axum Example](https://github.com/SeaQL/sea-orm/tree/master/examples/axum_example)
//! + [GraphQL Example](https://github.com/SeaQL/sea-orm/tree/master/examples/graphql_example)
//! + [jsonrpsee Example](https://github.com/SeaQL/sea-orm/tree/master/examples/jsonrpsee_example)
//! + [Poem Example](https://github.com/SeaQL/sea-orm/tree/master/examples/poem_example)
//! + [Rocket Example](https://github.com/SeaQL/sea-orm/tree/master/examples/rocket_example)
//! + [Salvo Example](https://github.com/SeaQL/sea-orm/tree/master/examples/salvo_example)
//! + [Tonic Example](https://github.com/SeaQL/sea-orm/tree/master/examples/tonic_example)
//!
//! ## Features
//!
//! 1. Async
//!
//!     Relying on [SQLx](https://github.com/launchbadge/sqlx), SeaORM is a new library with async support from day 1.
//!
//! 2. Dynamic
//!
//!     Built upon [SeaQuery](https://github.com/SeaQL/sea-query), SeaORM allows you to build complex queries without 'fighting the ORM'.
//!
//! 3. Testable
//!
//!     Use mock connections to write unit tests for your logic.
//!
//! 4. Service Oriented
//!
//!     Quickly build services that join, filter, sort and paginate data in APIs.
//!
//! ## A quick taste of SeaORM
//!
//! ### Entity
//! ```
//! # #[cfg(feature = "macros")]
//! # mod entities {
//! # mod fruit {
//! # use sea_orm::entity::prelude::*;
//! # #[derive(Clone, Debug, PartialEq, DeriveEntityModel)]
//! # #[sea_orm(table_name = "fruit")]
//! # pub struct Model {
//! #     #[sea_orm(primary_key)]
//! #     pub id: i32,
//! #     pub name: String,
//! #     pub cake_id: Option<i32>,
//! # }
//! # #[derive(Copy, Clone, Debug, EnumIter, DeriveRelation)]
//! # pub enum Relation {
//! #     #[sea_orm(
//! #         belongs_to = "super::cake::Entity",
//! #         from = "Column::CakeId",
//! #         to = "super::cake::Column::Id"
//! #     )]
//! #     Cake,
//! # }
//! # impl Related<super::cake::Entity> for Entity {
//! #     fn to() -> RelationDef {
//! #         Relation::Cake.def()
//! #     }
//! # }
//! # impl ActiveModelBehavior for ActiveModel {}
//! # }
//! # mod cake {
//! use sea_orm::entity::prelude::*;
//!
//! #[derive(Clone, Debug, PartialEq, DeriveEntityModel)]
//! #[sea_orm(table_name = "cake")]
//! pub struct Model {
//!     #[sea_orm(primary_key)]
//!     pub id: i32,
//!     pub name: String,
//! }
//!
//! #[derive(Copy, Clone, Debug, EnumIter, DeriveRelation)]
//! pub enum Relation {
//!     #[sea_orm(has_many = "super::fruit::Entity")]
//!     Fruit,
//! }
//!
//! impl Related<super::fruit::Entity> for Entity {
//!     fn to() -> RelationDef {
//!         Relation::Fruit.def()
//!     }
//! }
//! # impl ActiveModelBehavior for ActiveModel {}
//! # }
//! # }
//! ```
//!
//! ### Select
//! ```
//! # use sea_orm::{DbConn, error::*, entity::*, query::*, tests_cfg::*};
//! # async fn function(db: &DbConn) -> Result<(), DbErr> {
//! // find all models
//! let cakes: Vec<cake::Model> = Cake::find().all(db).await?;
//!
//! // find and filter
//! let chocolate: Vec<cake::Model> = Cake::find()
//!     .filter(cake::Column::Name.contains("chocolate"))
//!     .all(db)
//!     .await?;
//!
//! // find one model
//! let cheese: Option<cake::Model> = Cake::find_by_id(1).one(db).await?;
//! let cheese: cake::Model = cheese.unwrap();
//!
//! // find related models (lazy)
//! let fruits: Vec<fruit::Model> = cheese.find_related(Fruit).all(db).await?;
//!
//! // find related models (eager)
//! let cake_with_fruits: Vec<(cake::Model, Vec<fruit::Model>)> =
//!     Cake::find().find_with_related(Fruit).all(db).await?;
//!
//! # Ok(())
//! # }
//! ```
//! ### Insert
//! ```
//! # use sea_orm::{DbConn, error::*, entity::*, query::*, tests_cfg::*};
//! # async fn function(db: &DbConn) -> Result<(), DbErr> {
//! let apple = fruit::ActiveModel {
//!     name: Set("Apple".to_owned()),
//!     ..Default::default() // no need to set primary key
//! };
//!
//! let pear = fruit::ActiveModel {
//!     name: Set("Pear".to_owned()),
//!     ..Default::default()
//! };
//!
//! // insert one
//! let pear = pear.insert(db).await?;
//! # Ok(())
//! # }
//! # async fn function2(db: &DbConn) -> Result<(), DbErr> {
//! # let apple = fruit::ActiveModel {
//! #     name: Set("Apple".to_owned()),
//! #     ..Default::default() // no need to set primary key
//! # };
//! # let pear = fruit::ActiveModel {
//! #     name: Set("Pear".to_owned()),
//! #     ..Default::default()
//! # };
//!
//! // insert many
//! Fruit::insert_many([apple, pear]).exec(db).await?;
//! # Ok(())
//! # }
//! ```
//! ### Update
//! ```
//! # use sea_orm::{DbConn, error::*, entity::*, query::*, tests_cfg::*};
//! use sea_orm::sea_query::{Expr, Value};
//!
//! # async fn function(db: &DbConn) -> Result<(), DbErr> {
//! let pear: Option<fruit::Model> = Fruit::find_by_id(1).one(db).await?;
//! let mut pear: fruit::ActiveModel = pear.unwrap().into();
//!
//! pear.name = Set("Sweet pear".to_owned());
//!
//! // update one
//! let pear: fruit::Model = pear.update(db).await?;
//!
//! // update many: UPDATE "fruit" SET "cake_id" = NULL WHERE "fruit"."name" LIKE '%Apple%'
//! Fruit::update_many()
//!     .col_expr(fruit::Column::CakeId, Expr::value(Value::Int(None)))
//!     .filter(fruit::Column::Name.contains("Apple"))
//!     .exec(db)
//!     .await?;
//!
//! # Ok(())
//! # }
//! ```
//! ### Save
//! ```
//! # use sea_orm::{DbConn, error::*, entity::*, query::*, tests_cfg::*};
//! # async fn function(db: &DbConn) -> Result<(), DbErr> {
//! let banana = fruit::ActiveModel {
//!     id: NotSet,
//!     name: Set("Banana".to_owned()),
//!     ..Default::default()
//! };
//!
//! // create, because primary key `id` is `NotSet`
//! let mut banana = banana.save(db).await?;
//!
//! banana.name = Set("Banana Mongo".to_owned());
//!
//! // update, because primary key `id` is `Set`
//! let banana = banana.save(db).await?;
//!
//! # Ok(())
//! # }
//! ```
//! ### Delete
//! ```
//! # use sea_orm::{DbConn, error::*, entity::*, query::*, tests_cfg::*};
//! # async fn function(db: &DbConn) -> Result<(), DbErr> {
//! // delete one
//! let orange: Option<fruit::Model> = Fruit::find_by_id(1).one(db).await?;
//! let orange: fruit::Model = orange.unwrap();
//! fruit::Entity::delete(orange.into_active_model())
//!     .exec(db)
//!     .await?;
//!
//! // or simply
//! let orange: Option<fruit::Model> = Fruit::find_by_id(1).one(db).await?;
//! let orange: fruit::Model = orange.unwrap();
//! orange.delete(db).await?;
//!
//! // delete many: DELETE FROM "fruit" WHERE "fruit"."name" LIKE 'Orange'
//! fruit::Entity::delete_many()
//!     .filter(fruit::Column::Name.contains("Orange"))
//!     .exec(db)
//!     .await?;
//!
//! # Ok(())
//! # }
//! ```
//!
//! ## Learn More
//!
//! 1. [Design](https://github.com/SeaQL/sea-orm/tree/master/DESIGN.md)
//! 1. [Architecture](https://www.sea-ql.org/SeaORM/docs/internal-design/architecture/)
//! 1. [Release Model](https://www.sea-ql.org/SeaORM/blog/2021-08-30-release-model)
//! 1. [Change Log](https://github.com/SeaQL/sea-orm/tree/master/CHANGELOG.md)
//!
//! ## Who's using SeaORM?
//!
//! The following products are powered by SeaORM:
//!
//! <table>
//!   <tbody>
//!     <tr>
//!       <td><br><a href="https://caido.io/"><img src="https://www.sea-ql.org/SeaORM/img/other/caido-logo.png" width="250"/></a><br>A lightweight web security auditing toolkit</td>
//!       <td><a href="https://www.svix.com/"><img src="https://www.sea-ql.org/SeaORM/img/other/svix-logo.svg" width="250"/></a><br>The enterprise ready webhooks service</td>
//!       <td><a href="https://www.spyglass.fyi/"><img src="https://www.sea-ql.org/SeaORM/img/other/spyglass-logo.svg" width="250"/></a><br/>A personal search engine</td>
//!     </tr>
//!   </tbody>
//! </table>
//!
//! SeaORM is the foundation of:
//! + [StarfishQL](https://github.com/SeaQL/starfish-ql): an experimental graph database
//! + [Seaography](https://github.com/SeaQL/seaography): GraphQL framework for SeaORM
//!
//! For more projects, see [Built with SeaORM](https://github.com/SeaQL/sea-orm/blob/master/COMMUNITY.md#built-with-seaorm).
//!
//! ## License
//!
//! Licensed under either of
//!
//! -   Apache License, Version 2.0
//!     ([LICENSE-APACHE](LICENSE-APACHE) or <http://www.apache.org/licenses/LICENSE-2.0>)
//! -   MIT license
//!     ([LICENSE-MIT](LICENSE-MIT) or <http://opensource.org/licenses/MIT>)
//!
//! at your option.
//!
//! ## Contribution
//!
//! Unless you explicitly state otherwise, any contribution intentionally submitted
//! for inclusion in the work by you, as defined in the Apache-2.0 license, shall be
//! dual licensed as above, without any additional terms or conditions.
//!
//! SeaORM is a community driven project. We welcome you to participate, contribute and together help build Rust's future.
//!
//! A big shout out to our contributors:
//!
//! [![Contributors](https://opencollective.com/sea-orm/contributors.svg?width=1000&button=false)](https://github.com/SeaQL/sea-orm/graphs/contributors)
//!
//! ## Mascot
//!
//! A friend of Ferris, Terres the hermit crab is the official mascot of SeaORM. His hobby is collecting shells.
//!
//! <img alt="Terres" src="https://www.sea-ql.org/SeaORM/img/Terres.png" width="400"/>
#![doc(
    html_logo_url = "https://raw.githubusercontent.com/SeaQL/sea-query/master/docs/SeaQL icon dark.png"
)]

mod database;
mod docs;
mod driver;
/// Module for the Entity type and operations
pub mod entity;
/// Error types for all database operations
pub mod error;
/// This module performs execution of queries on a Model or ActiveModel
mod executor;
/// Holds types and methods to perform metric collection
pub mod metric;
/// Holds types and methods to perform queries
pub mod query;
/// Holds types that defines the schemas of an Entity
pub mod schema;
#[doc(hidden)]
#[cfg(all(feature = "macros", feature = "tests-cfg"))]
pub mod tests_cfg;
mod util;

pub use database::*;
pub use driver::*;
pub use entity::*;
pub use error::*;
pub use executor::*;
pub use query::*;
pub use schema::*;

#[cfg(feature = "macros")]
pub use sea_orm_macros::{
    DeriveActiveEnum, DeriveActiveModel, DeriveActiveModelBehavior, DeriveColumn,
<<<<<<< HEAD
    DeriveCustomColumn, DeriveEntity, DeriveEntityModel, DeriveIden, DeriveIntoActiveModel,
=======
    DeriveCustomColumn, DeriveDisplay, DeriveEntity, DeriveEntityModel, DeriveIntoActiveModel,
>>>>>>> 1b72b353
    DeriveMigrationName, DeriveModel, DerivePartialModel, DerivePrimaryKey, DeriveRelatedEntity,
    DeriveRelation, FromJsonQueryResult, FromQueryResult,
};

pub use sea_query;
pub use sea_query::Iden;

pub use sea_orm_macros::EnumIter;
pub use strum;<|MERGE_RESOLUTION|>--- conflicted
+++ resolved
@@ -349,13 +349,9 @@
 #[cfg(feature = "macros")]
 pub use sea_orm_macros::{
     DeriveActiveEnum, DeriveActiveModel, DeriveActiveModelBehavior, DeriveColumn,
-<<<<<<< HEAD
-    DeriveCustomColumn, DeriveEntity, DeriveEntityModel, DeriveIden, DeriveIntoActiveModel,
-=======
-    DeriveCustomColumn, DeriveDisplay, DeriveEntity, DeriveEntityModel, DeriveIntoActiveModel,
->>>>>>> 1b72b353
-    DeriveMigrationName, DeriveModel, DerivePartialModel, DerivePrimaryKey, DeriveRelatedEntity,
-    DeriveRelation, FromJsonQueryResult, FromQueryResult,
+    DeriveCustomColumn, DeriveDisplay, DeriveEntity, DeriveEntityModel, DeriveIden,
+    DeriveIntoActiveModel, DeriveMigrationName, DeriveModel, DerivePartialModel, DerivePrimaryKey,
+    DeriveRelatedEntity, DeriveRelation, FromJsonQueryResult, FromQueryResult,
 };
 
 pub use sea_query;

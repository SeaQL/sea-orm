use crate::{
    join_tbl_on_condition, soft_delete_condition_tbl, unpack_table_ref, EntityTrait, QuerySelect,
    RelationDef, Select,
};
use sea_query::{Alias, Condition, IntoIden, JoinType, SeaRc};

/// Same as [RelationDef]
pub type LinkDef = RelationDef;

/// A Trait for links between Entities
pub trait Linked {
    #[allow(missing_docs)]
    type FromEntity: EntityTrait;

    #[allow(missing_docs)]
    type ToEntity: EntityTrait;

    /// Link for an Entity
    fn link(&self) -> Vec<LinkDef>;

    /// Find all the Entities that are linked to the Entity
    fn find_linked(&self) -> Select<Self::ToEntity> {
        let mut select = Select::new();
        for (i, mut rel) in self.link().into_iter().rev().enumerate() {
            let from_tbl = Alias::new(&format!("r{}", i)).into_iden();
            let to_tbl = if i > 0 {
                Alias::new(&format!("r{}", i - 1)).into_iden()
            } else {
                unpack_table_ref(&rel.to_tbl)
            };
            let table_ref = rel.from_tbl;

            let mut condition = Condition::all().add(join_tbl_on_condition(
                SeaRc::clone(&from_tbl),
<<<<<<< HEAD
                soft_delete_condition_tbl(
                    SeaRc::clone(&from_tbl),
                    rel.from_soft_delete_col.as_ref(),
                )
                .add(join_tbl_on_condition(
                    from_tbl,
                    to_tbl,
                    rel.from_col,
                    rel.to_col,
                )),
            );
=======
                SeaRc::clone(&to_tbl),
                rel.from_col,
                rel.to_col,
            ));
            if let Some(f) = rel.on_condition.take() {
                condition = condition.add(f(SeaRc::clone(&from_tbl), SeaRc::clone(&to_tbl)));
            }

            select
                .query()
                .join_as(JoinType::InnerJoin, table_ref, from_tbl, condition);
>>>>>>> 9b6b8791
        }
        select
    }
}<|MERGE_RESOLUTION|>--- conflicted
+++ resolved
@@ -2,7 +2,7 @@
     join_tbl_on_condition, soft_delete_condition_tbl, unpack_table_ref, EntityTrait, QuerySelect,
     RelationDef, Select,
 };
-use sea_query::{Alias, Condition, IntoIden, JoinType, SeaRc};
+use sea_query::{Alias, IntoIden, JoinType, SeaRc};
 
 /// Same as [RelationDef]
 pub type LinkDef = RelationDef;
@@ -30,33 +30,24 @@
             };
             let table_ref = rel.from_tbl;
 
-            let mut condition = Condition::all().add(join_tbl_on_condition(
+            let mut condition = soft_delete_condition_tbl(
                 SeaRc::clone(&from_tbl),
-<<<<<<< HEAD
-                soft_delete_condition_tbl(
-                    SeaRc::clone(&from_tbl),
-                    rel.from_soft_delete_col.as_ref(),
-                )
-                .add(join_tbl_on_condition(
-                    from_tbl,
-                    to_tbl,
-                    rel.from_col,
-                    rel.to_col,
-                )),
-            );
-=======
+                rel.from_soft_delete_col.as_ref(),
+            )
+            .add(join_tbl_on_condition(
+                SeaRc::clone(&from_tbl),
                 SeaRc::clone(&to_tbl),
                 rel.from_col,
                 rel.to_col,
             ));
+
             if let Some(f) = rel.on_condition.take() {
-                condition = condition.add(f(SeaRc::clone(&from_tbl), SeaRc::clone(&to_tbl)));
+                condition = condition.add(f(SeaRc::clone(&from_tbl), to_tbl));
             }
 
             select
                 .query()
                 .join_as(JoinType::InnerJoin, table_ref, from_tbl, condition);
->>>>>>> 9b6b8791
         }
         select
     }

--- conflicted
+++ resolved
@@ -355,58 +355,6 @@
     }
 }
 
-<<<<<<< HEAD
-impl From<sea_query::ColumnType> for ColumnType {
-    fn from(column_type: sea_query::ColumnType) -> Self {
-        #[allow(clippy::redundant_allocation)]
-        fn convert_column_type(column_type: &sea_query::ColumnType) -> ColumnType {
-            match column_type {
-                sea_query::ColumnType::Char(s) => ColumnType::Char(*s),
-                sea_query::ColumnType::String(s) => ColumnType::String(*s),
-                sea_query::ColumnType::Text => ColumnType::Text,
-                sea_query::ColumnType::TinyInteger(_) => ColumnType::TinyInteger,
-                sea_query::ColumnType::SmallInteger(_) => ColumnType::SmallInteger,
-                sea_query::ColumnType::Integer(_) => ColumnType::Integer,
-                sea_query::ColumnType::BigInteger(_) => ColumnType::BigInteger,
-                sea_query::ColumnType::TinyUnsigned(_) => ColumnType::TinyUnsigned,
-                sea_query::ColumnType::SmallUnsigned(_) => ColumnType::SmallUnsigned,
-                sea_query::ColumnType::Unsigned(_) => ColumnType::Unsigned,
-                sea_query::ColumnType::BigUnsigned(_) => ColumnType::BigUnsigned,
-                sea_query::ColumnType::Float(_) => ColumnType::Float,
-                sea_query::ColumnType::Double(_) => ColumnType::Double,
-                sea_query::ColumnType::Decimal(s) => ColumnType::Decimal(*s),
-                sea_query::ColumnType::DateTime(_) => ColumnType::DateTime,
-                sea_query::ColumnType::Timestamp(_) => ColumnType::Timestamp,
-                sea_query::ColumnType::TimestampWithTimeZone(_) => {
-                    ColumnType::TimestampWithTimeZone
-                }
-                sea_query::ColumnType::Time(_) => ColumnType::Time,
-                sea_query::ColumnType::Date => ColumnType::Date,
-                sea_query::ColumnType::Binary(sea_query::BlobSize::Blob(_)) => ColumnType::Binary,
-                sea_query::ColumnType::Binary(sea_query::BlobSize::Tiny) => ColumnType::TinyBinary,
-                sea_query::ColumnType::Binary(sea_query::BlobSize::Medium) => {
-                    ColumnType::MediumBinary
-                }
-                sea_query::ColumnType::Binary(sea_query::BlobSize::Long) => ColumnType::LongBinary,
-                sea_query::ColumnType::Boolean => ColumnType::Boolean,
-                sea_query::ColumnType::Money(s) => ColumnType::Money(*s),
-                sea_query::ColumnType::Json => ColumnType::Json,
-                sea_query::ColumnType::JsonBinary => ColumnType::JsonBinary,
-                sea_query::ColumnType::Custom(s) => ColumnType::Custom(s.to_string()),
-                sea_query::ColumnType::Uuid => ColumnType::Uuid,
-                sea_query::ColumnType::Enum { name, variants } => ColumnType::Enum {
-                    name: SeaRc::clone(name),
-                    variants: variants.clone(),
-                },
-                sea_query::ColumnType::Array(column_type) => {
-                    let column_type = convert_column_type(column_type);
-                    ColumnType::Array(SeaRc::new(column_type))
-                }
-                _ => unimplemented!(),
-            }
-        }
-        convert_column_type(&column_type)
-=======
 #[derive(Iden)]
 struct Text;
 
@@ -424,7 +372,6 @@
     match col_type.get_enum_name() {
         Some(enum_name) => f(expr, SeaRc::clone(enum_name), col_type),
         None => expr.into(),
->>>>>>> 67aa35e3
     }
 }
 

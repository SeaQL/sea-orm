--- conflicted
+++ resolved
@@ -355,113 +355,6 @@
     }
 }
 
-<<<<<<< HEAD
-=======
-impl From<ColumnType> for sea_query::ColumnType {
-    fn from(column_type: ColumnType) -> Self {
-        fn convert_column_type(column_type: &ColumnType) -> sea_query::ColumnType {
-            match column_type {
-                ColumnType::Char(s) => sea_query::ColumnType::Char(*s),
-                ColumnType::String(s) => sea_query::ColumnType::String(*s),
-                ColumnType::Text => sea_query::ColumnType::Text,
-                ColumnType::TinyInteger => sea_query::ColumnType::TinyInteger,
-                ColumnType::SmallInteger => sea_query::ColumnType::SmallInteger,
-                ColumnType::Integer => sea_query::ColumnType::Integer,
-                ColumnType::BigInteger => sea_query::ColumnType::BigInteger,
-                ColumnType::TinyUnsigned => sea_query::ColumnType::TinyUnsigned,
-                ColumnType::SmallUnsigned => sea_query::ColumnType::SmallUnsigned,
-                ColumnType::Unsigned => sea_query::ColumnType::Unsigned,
-                ColumnType::BigUnsigned => sea_query::ColumnType::BigUnsigned,
-                ColumnType::Float => sea_query::ColumnType::Float,
-                ColumnType::Double => sea_query::ColumnType::Double,
-                ColumnType::Decimal(s) => sea_query::ColumnType::Decimal(*s),
-                ColumnType::DateTime => sea_query::ColumnType::DateTime,
-                ColumnType::Timestamp => sea_query::ColumnType::Timestamp,
-                ColumnType::TimestampWithTimeZone => sea_query::ColumnType::TimestampWithTimeZone,
-                ColumnType::Time => sea_query::ColumnType::Time,
-                ColumnType::Date => sea_query::ColumnType::Date,
-                ColumnType::Binary => {
-                    sea_query::ColumnType::Binary(sea_query::BlobSize::Blob(None))
-                }
-                ColumnType::TinyBinary => sea_query::ColumnType::Binary(sea_query::BlobSize::Tiny),
-                ColumnType::MediumBinary => {
-                    sea_query::ColumnType::Binary(sea_query::BlobSize::Medium)
-                }
-                ColumnType::LongBinary => sea_query::ColumnType::Binary(sea_query::BlobSize::Long),
-                ColumnType::Boolean => sea_query::ColumnType::Boolean,
-                ColumnType::Money(s) => sea_query::ColumnType::Money(*s),
-                ColumnType::Json => sea_query::ColumnType::Json,
-                ColumnType::JsonBinary => sea_query::ColumnType::JsonBinary,
-                ColumnType::Custom(s) => {
-                    sea_query::ColumnType::Custom(sea_query::SeaRc::new(sea_query::Alias::new(s)))
-                }
-                ColumnType::Uuid => sea_query::ColumnType::Uuid,
-                ColumnType::Enum { name, variants } => sea_query::ColumnType::Enum {
-                    name: SeaRc::clone(name),
-                    variants: variants.clone(),
-                },
-                ColumnType::Array(column_type) => {
-                    let column_type = convert_column_type(column_type);
-                    sea_query::ColumnType::Array(SeaRc::new(column_type))
-                }
-            }
-        }
-        convert_column_type(&column_type)
-    }
-}
-
-impl From<sea_query::ColumnType> for ColumnType {
-    fn from(column_type: sea_query::ColumnType) -> Self {
-        #[allow(clippy::redundant_allocation)]
-        fn convert_column_type(column_type: &sea_query::ColumnType) -> ColumnType {
-            #[allow(unreachable_patterns)]
-            match column_type {
-                sea_query::ColumnType::Char(s) => ColumnType::Char(*s),
-                sea_query::ColumnType::String(s) => ColumnType::String(*s),
-                sea_query::ColumnType::Text => ColumnType::Text,
-                sea_query::ColumnType::TinyInteger => ColumnType::TinyInteger,
-                sea_query::ColumnType::SmallInteger => ColumnType::SmallInteger,
-                sea_query::ColumnType::Integer => ColumnType::Integer,
-                sea_query::ColumnType::BigInteger => ColumnType::BigInteger,
-                sea_query::ColumnType::TinyUnsigned => ColumnType::TinyUnsigned,
-                sea_query::ColumnType::SmallUnsigned => ColumnType::SmallUnsigned,
-                sea_query::ColumnType::Unsigned => ColumnType::Unsigned,
-                sea_query::ColumnType::BigUnsigned => ColumnType::BigUnsigned,
-                sea_query::ColumnType::Float => ColumnType::Float,
-                sea_query::ColumnType::Double => ColumnType::Double,
-                sea_query::ColumnType::Decimal(s) => ColumnType::Decimal(*s),
-                sea_query::ColumnType::DateTime => ColumnType::DateTime,
-                sea_query::ColumnType::Timestamp => ColumnType::Timestamp,
-                sea_query::ColumnType::TimestampWithTimeZone => ColumnType::TimestampWithTimeZone,
-                sea_query::ColumnType::Time => ColumnType::Time,
-                sea_query::ColumnType::Date => ColumnType::Date,
-                sea_query::ColumnType::Binary(sea_query::BlobSize::Blob(_)) => ColumnType::Binary,
-                sea_query::ColumnType::Binary(sea_query::BlobSize::Tiny) => ColumnType::TinyBinary,
-                sea_query::ColumnType::Binary(sea_query::BlobSize::Medium) => {
-                    ColumnType::MediumBinary
-                }
-                sea_query::ColumnType::Binary(sea_query::BlobSize::Long) => ColumnType::LongBinary,
-                sea_query::ColumnType::Boolean => ColumnType::Boolean,
-                sea_query::ColumnType::Money(s) => ColumnType::Money(*s),
-                sea_query::ColumnType::Json => ColumnType::Json,
-                sea_query::ColumnType::JsonBinary => ColumnType::JsonBinary,
-                sea_query::ColumnType::Custom(s) => ColumnType::Custom(s.to_string()),
-                sea_query::ColumnType::Uuid => ColumnType::Uuid,
-                sea_query::ColumnType::Enum { name, variants } => ColumnType::Enum {
-                    name: SeaRc::clone(name),
-                    variants: variants.clone(),
-                },
-                sea_query::ColumnType::Array(column_type) => {
-                    let column_type = convert_column_type(column_type);
-                    ColumnType::Array(SeaRc::new(column_type))
-                }
-                _ => unimplemented!(),
-            }
-        }
-        convert_column_type(&column_type)
-    }
-}
-
 #[derive(Iden)]
 struct Text;
 
@@ -482,7 +375,6 @@
     }
 }
 
->>>>>>> a9ec15ea
 #[cfg(test)]
 mod tests {
     use crate::{

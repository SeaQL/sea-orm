use std::str::FromStr;
use crate::{EntityName, IdenStatic, Iterable};
use sea_query::{DynIden, Expr, SeaRc, SelectStatement, SimpleExpr, Value};

#[derive(Debug, Clone)]
pub struct ColumnDef {
    pub(crate) col_type: ColumnType,
    pub(crate) null: bool,
    pub(crate) unique: bool,
    pub(crate) indexed: bool,
}

#[derive(Debug, Clone)]
pub enum ColumnType {
    Char(Option<u32>),
    String(Option<u32>),
    Text,
    TinyInteger,
    SmallInteger,
    Integer,
    BigInteger,
    Float,
    Double,
    Decimal(Option<(u32, u32)>),
    DateTime,
    Timestamp,
    Time,
    Date,
    Binary,
    Boolean,
    Money(Option<(u32, u32)>),
    Json,
    JsonBinary,
    Custom(String),
    Uuid,
}

macro_rules! bind_oper {
    ( $op: ident ) => {
        fn $op<V>(&self, v: V) -> SimpleExpr
        where
            V: Into<Value>,
        {
            Expr::tbl(self.entity_name(), *self).$op(v)
        }
    };
}

macro_rules! bind_agg_func {
    ( $func: ident ) => {
        fn $func(&self) -> SimpleExpr {
            Expr::tbl(self.entity_name(), *self).$func()
        }
    };
}

macro_rules! bind_vec_func {
    ( $func: ident ) => {
        #[allow(clippy::wrong_self_convention)]
        fn $func<V, I>(&self, v: I) -> SimpleExpr
        where
            V: Into<Value>,
            I: IntoIterator<Item = V>,
        {
            Expr::tbl(self.entity_name(), *self).$func(v)
        }
    };
}

macro_rules! bind_subquery_func {
    ( $func: ident ) => {
        #[allow(clippy::wrong_self_convention)]
        fn $func(&self, s: SelectStatement) -> SimpleExpr {
            Expr::tbl(self.entity_name(), *self).$func(s)
        }
    };
}

// LINT: when the operand value does not match column type
/// Wrapper of the identically named method in [`sea_query::Expr`]
pub trait ColumnTrait: IdenStatic + Iterable + FromStr {
    type EntityName: EntityName;

    fn def(&self) -> ColumnDef;

    fn entity_name(&self) -> DynIden {
        SeaRc::new(Self::EntityName::default()) as DynIden
    }

    fn as_column_ref(&self) -> (DynIden, DynIden) {
        (self.entity_name(), SeaRc::new(*self) as DynIden)
    }

    bind_oper!(eq);
    bind_oper!(ne);
    bind_oper!(gt);
    bind_oper!(gte);
    bind_oper!(lt);
    bind_oper!(lte);

    /// ```
    /// use sea_orm::{entity::*, query::*, tests_cfg::cake, DbBackend};
    ///
    /// assert_eq!(
    ///     cake::Entity::find()
    ///         .filter(cake::Column::Id.between(2,3))
    ///         .build(DbBackend::MySql)
    ///         .to_string(),
    ///     "SELECT `cake`.`id`, `cake`.`name` FROM `cake` WHERE `cake`.`id` BETWEEN 2 AND 3"
    /// );
    /// ```
    fn between<V>(&self, a: V, b: V) -> SimpleExpr
    where
        V: Into<Value>,
    {
        Expr::tbl(self.entity_name(), *self).between(a, b)
    }

    /// ```
    /// use sea_orm::{entity::*, query::*, tests_cfg::cake, DbBackend};
    ///
    /// assert_eq!(
    ///     cake::Entity::find()
    ///         .filter(cake::Column::Id.not_between(2,3))
    ///         .build(DbBackend::MySql)
    ///         .to_string(),
    ///     "SELECT `cake`.`id`, `cake`.`name` FROM `cake` WHERE `cake`.`id` NOT BETWEEN 2 AND 3"
    /// );
    /// ```
    fn not_between<V>(&self, a: V, b: V) -> SimpleExpr
    where
        V: Into<Value>,
    {
        Expr::tbl(self.entity_name(), *self).not_between(a, b)
    }

    /// ```
    /// use sea_orm::{entity::*, query::*, tests_cfg::cake, DbBackend};
    ///
    /// assert_eq!(
    ///     cake::Entity::find()
    ///         .filter(cake::Column::Name.like("cheese"))
    ///         .build(DbBackend::MySql)
    ///         .to_string(),
    ///     "SELECT `cake`.`id`, `cake`.`name` FROM `cake` WHERE `cake`.`name` LIKE 'cheese'"
    /// );
    /// ```
    fn like(&self, s: &str) -> SimpleExpr {
        Expr::tbl(self.entity_name(), *self).like(s)
    }

    /// ```
    /// use sea_orm::{entity::*, query::*, tests_cfg::cake, DbBackend};
    ///
    /// assert_eq!(
    ///     cake::Entity::find()
    ///         .filter(cake::Column::Name.not_like("cheese"))
    ///         .build(DbBackend::MySql)
    ///         .to_string(),
    ///     "SELECT `cake`.`id`, `cake`.`name` FROM `cake` WHERE `cake`.`name` NOT LIKE 'cheese'"
    /// );
    /// ```
    fn not_like(&self, s: &str) -> SimpleExpr {
        Expr::tbl(self.entity_name(), *self).not_like(s)
    }

    /// ```
    /// use sea_orm::{entity::*, query::*, tests_cfg::cake, DbBackend};
    ///
    /// assert_eq!(
    ///     cake::Entity::find()
    ///         .filter(cake::Column::Name.starts_with("cheese"))
    ///         .build(DbBackend::MySql)
    ///         .to_string(),
    ///     "SELECT `cake`.`id`, `cake`.`name` FROM `cake` WHERE `cake`.`name` LIKE 'cheese%'"
    /// );
    /// ```
    fn starts_with(&self, s: &str) -> SimpleExpr {
        let pattern = format!("{}%", s);
        Expr::tbl(self.entity_name(), *self).like(&pattern)
    }

    /// ```
    /// use sea_orm::{entity::*, query::*, tests_cfg::cake, DbBackend};
    ///
    /// assert_eq!(
    ///     cake::Entity::find()
    ///         .filter(cake::Column::Name.ends_with("cheese"))
    ///         .build(DbBackend::MySql)
    ///         .to_string(),
    ///     "SELECT `cake`.`id`, `cake`.`name` FROM `cake` WHERE `cake`.`name` LIKE '%cheese'"
    /// );
    /// ```
    fn ends_with(&self, s: &str) -> SimpleExpr {
        let pattern = format!("%{}", s);
        Expr::tbl(self.entity_name(), *self).like(&pattern)
    }

    /// ```
    /// use sea_orm::{entity::*, query::*, tests_cfg::cake, DbBackend};
    ///
    /// assert_eq!(
    ///     cake::Entity::find()
    ///         .filter(cake::Column::Name.contains("cheese"))
    ///         .build(DbBackend::MySql)
    ///         .to_string(),
    ///     "SELECT `cake`.`id`, `cake`.`name` FROM `cake` WHERE `cake`.`name` LIKE '%cheese%'"
    /// );
    /// ```
    fn contains(&self, s: &str) -> SimpleExpr {
        let pattern = format!("%{}%", s);
        Expr::tbl(self.entity_name(), *self).like(&pattern)
    }

    bind_agg_func!(max);
    bind_agg_func!(min);
    bind_agg_func!(sum);
    bind_agg_func!(count);

    fn if_null<V>(&self, v: V) -> SimpleExpr
    where
        V: Into<Value>,
    {
        Expr::tbl(self.entity_name(), *self).if_null(v)
    }

    bind_vec_func!(is_in);
    bind_vec_func!(is_not_in);

    bind_subquery_func!(in_subquery);
    bind_subquery_func!(not_in_subquery);
}

impl ColumnType {
    pub fn def(self) -> ColumnDef {
        ColumnDef {
            col_type: self,
            null: false,
            unique: false,
            indexed: false,
        }
    }
}

impl ColumnDef {
    pub fn unique(mut self) -> Self {
        self.unique = true;
        self
    }

    pub fn null(mut self) -> Self {
        self.null = true;
        self
    }

    pub fn indexed(mut self) -> Self {
        self.indexed = true;
        self
    }
}

impl From<ColumnType> for sea_query::ColumnType {
    fn from(col: ColumnType) -> Self {
        match col {
            ColumnType::Char(s) => sea_query::ColumnType::Char(s),
            ColumnType::String(s) => sea_query::ColumnType::String(s),
            ColumnType::Text => sea_query::ColumnType::Text,
            ColumnType::TinyInteger => sea_query::ColumnType::TinyInteger(None),
            ColumnType::SmallInteger => sea_query::ColumnType::SmallInteger(None),
            ColumnType::Integer => sea_query::ColumnType::Integer(None),
            ColumnType::BigInteger => sea_query::ColumnType::BigInteger(None),
            ColumnType::Float => sea_query::ColumnType::Float(None),
            ColumnType::Double => sea_query::ColumnType::Double(None),
            ColumnType::Decimal(s) => sea_query::ColumnType::Decimal(s),
            ColumnType::DateTime => sea_query::ColumnType::DateTime(None),
            ColumnType::Timestamp => sea_query::ColumnType::Timestamp(None),
            ColumnType::Time => sea_query::ColumnType::Time(None),
            ColumnType::Date => sea_query::ColumnType::Date,
            ColumnType::Binary => sea_query::ColumnType::Binary(None),
            ColumnType::Boolean => sea_query::ColumnType::Boolean,
            ColumnType::Money(s) => sea_query::ColumnType::Money(s),
            ColumnType::Json => sea_query::ColumnType::Json,
            ColumnType::JsonBinary => sea_query::ColumnType::JsonBinary,
            ColumnType::Custom(s) => {
                sea_query::ColumnType::Custom(sea_query::SeaRc::new(sea_query::Alias::new(&s)))
            }
            ColumnType::Uuid => sea_query::ColumnType::Uuid,
        }
    }
}

impl From<sea_query::ColumnType> for ColumnType {
    fn from(col_type: sea_query::ColumnType) -> Self {
        #[allow(unreachable_patterns)]
        match col_type {
            sea_query::ColumnType::Char(s) => Self::Char(s),
            sea_query::ColumnType::String(s) => Self::String(s),
            sea_query::ColumnType::Text => Self::Text,
            sea_query::ColumnType::TinyInteger(_) => Self::TinyInteger,
            sea_query::ColumnType::SmallInteger(_) => Self::SmallInteger,
            sea_query::ColumnType::Integer(_) => Self::Integer,
            sea_query::ColumnType::BigInteger(_) => Self::BigInteger,
            sea_query::ColumnType::Float(_) => Self::Float,
            sea_query::ColumnType::Double(_) => Self::Double,
            sea_query::ColumnType::Decimal(s) => Self::Decimal(s),
            sea_query::ColumnType::DateTime(_) => Self::DateTime,
            sea_query::ColumnType::Timestamp(_) => Self::Timestamp,
            sea_query::ColumnType::Time(_) => Self::Time,
            sea_query::ColumnType::Date => Self::Date,
            sea_query::ColumnType::Binary(_) => Self::Binary,
            sea_query::ColumnType::Boolean => Self::Boolean,
            sea_query::ColumnType::Money(s) => Self::Money(s),
            sea_query::ColumnType::Json => Self::Json,
            sea_query::ColumnType::JsonBinary => Self::JsonBinary,
            sea_query::ColumnType::Custom(s) => Self::Custom(s.to_string()),
            sea_query::ColumnType::Uuid => Self::Uuid,
            _ => unimplemented!(),
        }
    }
}

#[cfg(test)]
mod tests {
    use crate::{
        tests_cfg::*, ColumnTrait, Condition, DbBackend, EntityTrait, QueryFilter, QueryTrait,
    };
    use sea_query::Query;
    use std::str::FromStr;

    #[test]
    fn test_in_subquery() {
        assert_eq!(
            cake::Entity::find()
                .filter(
                    Condition::any().add(
                        cake::Column::Id.in_subquery(
                            Query::select()
                                .expr(cake::Column::Id.max())
                                .from(cake::Entity)
                                .to_owned()
                        )
                    )
                )
                .build(DbBackend::MySql)
                .to_string(),
            [
                "SELECT `cake`.`id`, `cake`.`name` FROM `cake`",
                "WHERE `cake`.`id` IN (SELECT MAX(`cake`.`id`) FROM `cake`)",
            ]
            .join(" ")
        );
    }

    #[test]
    fn test_col_from_str() {
<<<<<<< HEAD
        match fruit::Column::from_str("id") {
            Ok(col) => assert_eq!(col, fruit::Column::Id),
            Err(_) => panic!("fruit from_str fails"),
        }
        match fruit::Column::from_str("name") {
            Ok(col) => assert_eq!(col, fruit::Column::Name),
            Err(_) => panic!("fruit from_str fails"),
        }
        match fruit::Column::from_str("cake_id") {
            Ok(col) => assert_eq!(col, fruit::Column::CakeId),
            Err(_) => panic!("fruit from_str fails"),
        }
        match fruit::Column::from_str("cakeId") {
            Ok(col) => assert_eq!(col, fruit::Column::CakeId),
            Err(_) => panic!("fruit from_str fails"),
        }
        match fruit::Column::from_str("does_not_exist") {
            Ok(_) => panic!("fruit from_str found match when it shouldn't have"),
            Err(err) => assert_eq!(err, fruit::ParseColumnErr),
        }
=======
        use std::str::FromStr;

        assert!(matches!(
            fruit::Column::from_str("id"),
            Ok(fruit::Column::Id)
        ));
        assert!(matches!(
            fruit::Column::from_str("name"),
            Ok(fruit::Column::Name)
        ));
        assert!(matches!(
            fruit::Column::from_str("cake_id"),
            Ok(fruit::Column::CakeId)
        ));
        assert!(matches!(
            fruit::Column::from_str("cakeId"),
            Ok(fruit::Column::CakeId)
        ));
        assert!(matches!(
            fruit::Column::from_str("does_not_exist"),
            Err(crate::ColumnFromStrErr(_))
        ));
>>>>>>> 8cfa1423
    }
}<|MERGE_RESOLUTION|>--- conflicted
+++ resolved
@@ -353,28 +353,6 @@
 
     #[test]
     fn test_col_from_str() {
-<<<<<<< HEAD
-        match fruit::Column::from_str("id") {
-            Ok(col) => assert_eq!(col, fruit::Column::Id),
-            Err(_) => panic!("fruit from_str fails"),
-        }
-        match fruit::Column::from_str("name") {
-            Ok(col) => assert_eq!(col, fruit::Column::Name),
-            Err(_) => panic!("fruit from_str fails"),
-        }
-        match fruit::Column::from_str("cake_id") {
-            Ok(col) => assert_eq!(col, fruit::Column::CakeId),
-            Err(_) => panic!("fruit from_str fails"),
-        }
-        match fruit::Column::from_str("cakeId") {
-            Ok(col) => assert_eq!(col, fruit::Column::CakeId),
-            Err(_) => panic!("fruit from_str fails"),
-        }
-        match fruit::Column::from_str("does_not_exist") {
-            Ok(_) => panic!("fruit from_str found match when it shouldn't have"),
-            Err(err) => assert_eq!(err, fruit::ParseColumnErr),
-        }
-=======
         use std::str::FromStr;
 
         assert!(matches!(
@@ -397,6 +375,5 @@
             fruit::Column::from_str("does_not_exist"),
             Err(crate::ColumnFromStrErr(_))
         ));
->>>>>>> 8cfa1423
     }
 }
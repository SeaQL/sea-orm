use crate::{EntityName, IdenStatic, IntoSimpleExpr, Iterable};
use sea_query::{
    Alias, BinOper, DynIden, Expr, Iden, IntoIden, SeaRc, SelectStatement, SimpleExpr, Value,
};
use std::str::FromStr;

/// Defines a Column for an Entity
#[derive(Debug, Clone, PartialEq)]
pub struct ColumnDef {
    pub(crate) col_type: ColumnType,
    pub(crate) null: bool,
    pub(crate) unique: bool,
    pub(crate) indexed: bool,
    pub(crate) default_value: Option<Value>,
}

/// The type of column as defined in the SQL format
#[derive(Debug, Clone)]
pub enum ColumnType {
    /// `CHAR` type of specified fixed length
    Char(Option<u32>),
    /// `STRING` type for variable string length
    String(Option<u32>),
    /// `TEXT` type used for large pieces of string data and stored out of row in case size is too big
    Text,
    /// `TINYINT` useful for storing one byte of data (range of 0-255)
    TinyInteger,
    /// `SMALLINT` data type stores small whole numbers that range from –32,767 to 32,767
    SmallInteger,
    /// `INTEGER` data types hold numbers that are whole, or without a decimal point
    Integer,
    /// `BIGINT` is a 64-bit representation of an integer taking up 8 bytes of storage and
    /// ranging from -2^63 (-9,223,372,036,854,775,808) to 2^63 (9,223,372,036,854,775,807).
    BigInteger,
    /// `TINYINT UNSIGNED` data type
    TinyUnsigned,
    /// `SMALLINT UNSIGNED` data type
    SmallUnsigned,
    /// `INTEGER UNSIGNED` data type
    Unsigned,
    /// `BIGINT UNSIGNED` data type
    BigUnsigned,
    /// `FLOAT` an approximate-number data type, where values range cannot be represented exactly.
    Float,
    /// `DOUBLE` is a normal-size floating point number where the
    /// total number of digits is specified in size.
    Double,
    /// `DECIMAL` type store numbers that have fixed precision and scale
    Decimal(Option<(u32, u32)>),
    /// `DATETIME` type is used for values that contain both date and time parts.
    DateTime,
    /// `TIMESTAMP` is a temporal data type that holds the combination of date and time.
    Timestamp,
    /// `TIMESTAMP WITH TIME ZONE` (or `TIMESTAMPTZ`) data type stores 8-byte
    /// date values that include timestamp and time zone information in UTC format.
    TimestampWithTimeZone,
    /// `TIME` data type defines a time of a day based on 24-hour clock
    Time,
    /// `DATE` data type stores the calendar date
    Date,
    /// `BINARY` data types contain byte strings—a sequence of octets or bytes.
    Binary,
    /// Tiny Binary
    TinyBinary,
    /// Medium Binary
    MediumBinary,
    /// Long Binary
    LongBinary,
    /// `BOOLEAN` is the result of a comparison operator
    Boolean,
    /// `MONEY` data type handles monetary data
    Money(Option<(u32, u32)>),
    /// `JSON` represents the JavaScript Object Notation type
    Json,
    /// JSON binary format is structured in the way that permits the server to search for
    /// values within the JSON document directly by key or array index, which is very fast.
    JsonBinary,
    /// A custom implementation of a data type
    Custom(String),
    /// A Universally Unique IDentifier that is specified in  RFC 4122
    Uuid,
    /// `ENUM` data type with name and variants
    Enum {
        /// Name of enum
        name: DynIden,
        /// Variants of enum
        variants: Vec<DynIden>,
    },
    /// Array of a specific data type (PostgreSQL only)
    Array(SeaRc<ColumnType>),
}

impl PartialEq for ColumnType {
    fn eq(&self, other: &Self) -> bool {
        match (self, other) {
            (Self::Char(l0), Self::Char(r0)) => l0 == r0,
            (Self::String(l0), Self::String(r0)) => l0 == r0,
            (Self::Decimal(l0), Self::Decimal(r0)) => l0 == r0,
            (Self::Money(l0), Self::Money(r0)) => l0 == r0,
            (Self::Custom(l0), Self::Custom(r0)) => l0 == r0,
            (
                Self::Enum {
                    name: l_name,
                    variants: l_variants,
                },
                Self::Enum {
                    name: r_name,
                    variants: r_variants,
                },
            ) => {
                l_name.to_string() == r_name.to_string()
                    && l_variants.iter().map(|v| v.to_string()).collect::<Vec<_>>()
                        == r_variants.iter().map(|v| v.to_string()).collect::<Vec<_>>()
            }
            _ => core::mem::discriminant(self) == core::mem::discriminant(other),
        }
    }
}

macro_rules! bind_oper {
    ( $op: ident ) => {
        #[allow(missing_docs)]
        fn $op<V>(&self, v: V) -> SimpleExpr
        where
            V: Into<Value>,
        {
            Expr::col((self.entity_name(), *self)).$op(v)
        }
    };
}

macro_rules! bind_oper_with_enum_casting {
    ( $op: ident, $bin_op: ident ) => {
        #[allow(missing_docs)]
        fn $op<V>(&self, v: V) -> SimpleExpr
        where
            V: Into<Value>,
        {
<<<<<<< HEAD
            let expr = self.save_as(Expr::val(v));
            Expr::tbl(self.entity_name(), *self).binary(BinOper::$bin_op, expr)
=======
            let expr = cast_text_as_enum(Expr::val(v), self);
            Expr::col((self.entity_name(), *self)).binary(BinOper::$bin_op, expr)
>>>>>>> 94bcc5ee
        }
    };
}

macro_rules! bind_func_no_params {
    ( $func: ident ) => {
        /// See also SeaQuery's method with same name.
        fn $func(&self) -> SimpleExpr {
            Expr::col((self.entity_name(), *self)).$func()
        }
    };
}

macro_rules! bind_vec_func {
    ( $func: ident ) => {
        #[allow(missing_docs)]
        #[allow(clippy::wrong_self_convention)]
        fn $func<V, I>(&self, v: I) -> SimpleExpr
        where
            V: Into<Value>,
            I: IntoIterator<Item = V>,
        {
            Expr::col((self.entity_name(), *self)).$func(v)
        }
    };
}

macro_rules! bind_subquery_func {
    ( $func: ident ) => {
        #[allow(clippy::wrong_self_convention)]
        #[allow(missing_docs)]
        fn $func(&self, s: SelectStatement) -> SimpleExpr {
            Expr::col((self.entity_name(), *self)).$func(s)
        }
    };
}

// LINT: when the operand value does not match column type
/// Wrapper of the identically named method in [`sea_query::Expr`]
pub trait ColumnTrait: IdenStatic + Iterable + FromStr {
    #[allow(missing_docs)]
    type EntityName: EntityName;

    /// Define a column for an Entity
    fn def(&self) -> ColumnDef;

    /// Get the name of the entity the column belongs to
    fn entity_name(&self) -> DynIden {
        SeaRc::new(Self::EntityName::default()) as DynIden
    }

    /// get the name of the entity the column belongs to
    fn as_column_ref(&self) -> (DynIden, DynIden) {
        (self.entity_name(), SeaRc::new(*self) as DynIden)
    }

    bind_oper_with_enum_casting!(eq, Equal);
    bind_oper_with_enum_casting!(ne, NotEqual);
    bind_oper!(gt);
    bind_oper!(gte);
    bind_oper!(lt);
    bind_oper!(lte);

    /// ```
    /// use sea_orm::{entity::*, query::*, tests_cfg::cake, DbBackend};
    ///
    /// assert_eq!(
    ///     cake::Entity::find()
    ///         .filter(cake::Column::Id.between(2, 3))
    ///         .build(DbBackend::MySql)
    ///         .to_string(),
    ///     "SELECT `cake`.`id`, `cake`.`name` FROM `cake` WHERE `cake`.`id` BETWEEN 2 AND 3"
    /// );
    /// ```
    fn between<V>(&self, a: V, b: V) -> SimpleExpr
    where
        V: Into<Value>,
    {
        Expr::col((self.entity_name(), *self)).between(a, b)
    }

    /// ```
    /// use sea_orm::{entity::*, query::*, tests_cfg::cake, DbBackend};
    ///
    /// assert_eq!(
    ///     cake::Entity::find()
    ///         .filter(cake::Column::Id.not_between(2, 3))
    ///         .build(DbBackend::MySql)
    ///         .to_string(),
    ///     "SELECT `cake`.`id`, `cake`.`name` FROM `cake` WHERE `cake`.`id` NOT BETWEEN 2 AND 3"
    /// );
    /// ```
    fn not_between<V>(&self, a: V, b: V) -> SimpleExpr
    where
        V: Into<Value>,
    {
        Expr::col((self.entity_name(), *self)).not_between(a, b)
    }

    /// ```
    /// use sea_orm::{entity::*, query::*, tests_cfg::cake, DbBackend};
    ///
    /// assert_eq!(
    ///     cake::Entity::find()
    ///         .filter(cake::Column::Name.like("cheese"))
    ///         .build(DbBackend::MySql)
    ///         .to_string(),
    ///     "SELECT `cake`.`id`, `cake`.`name` FROM `cake` WHERE `cake`.`name` LIKE 'cheese'"
    /// );
    /// ```
    fn like(&self, s: &str) -> SimpleExpr {
        Expr::col((self.entity_name(), *self)).like(s)
    }

    /// ```
    /// use sea_orm::{entity::*, query::*, tests_cfg::cake, DbBackend};
    ///
    /// assert_eq!(
    ///     cake::Entity::find()
    ///         .filter(cake::Column::Name.not_like("cheese"))
    ///         .build(DbBackend::MySql)
    ///         .to_string(),
    ///     "SELECT `cake`.`id`, `cake`.`name` FROM `cake` WHERE `cake`.`name` NOT LIKE 'cheese'"
    /// );
    /// ```
    fn not_like(&self, s: &str) -> SimpleExpr {
        Expr::col((self.entity_name(), *self)).not_like(s)
    }

    /// ```
    /// use sea_orm::{entity::*, query::*, tests_cfg::cake, DbBackend};
    ///
    /// assert_eq!(
    ///     cake::Entity::find()
    ///         .filter(cake::Column::Name.starts_with("cheese"))
    ///         .build(DbBackend::MySql)
    ///         .to_string(),
    ///     "SELECT `cake`.`id`, `cake`.`name` FROM `cake` WHERE `cake`.`name` LIKE 'cheese%'"
    /// );
    /// ```
    fn starts_with(&self, s: &str) -> SimpleExpr {
        let pattern = format!("{}%", s);
        Expr::col((self.entity_name(), *self)).like(pattern)
    }

    /// ```
    /// use sea_orm::{entity::*, query::*, tests_cfg::cake, DbBackend};
    ///
    /// assert_eq!(
    ///     cake::Entity::find()
    ///         .filter(cake::Column::Name.ends_with("cheese"))
    ///         .build(DbBackend::MySql)
    ///         .to_string(),
    ///     "SELECT `cake`.`id`, `cake`.`name` FROM `cake` WHERE `cake`.`name` LIKE '%cheese'"
    /// );
    /// ```
    fn ends_with(&self, s: &str) -> SimpleExpr {
        let pattern = format!("%{}", s);
        Expr::col((self.entity_name(), *self)).like(pattern)
    }

    /// ```
    /// use sea_orm::{entity::*, query::*, tests_cfg::cake, DbBackend};
    ///
    /// assert_eq!(
    ///     cake::Entity::find()
    ///         .filter(cake::Column::Name.contains("cheese"))
    ///         .build(DbBackend::MySql)
    ///         .to_string(),
    ///     "SELECT `cake`.`id`, `cake`.`name` FROM `cake` WHERE `cake`.`name` LIKE '%cheese%'"
    /// );
    /// ```
    fn contains(&self, s: &str) -> SimpleExpr {
        let pattern = format!("%{}%", s);
        Expr::col((self.entity_name(), *self)).like(pattern)
    }

    bind_func_no_params!(max);
    bind_func_no_params!(min);
    bind_func_no_params!(sum);
    bind_func_no_params!(count);
    bind_func_no_params!(is_null);
    bind_func_no_params!(is_not_null);

    /// Perform an operation if the column is null
    fn if_null<V>(&self, v: V) -> SimpleExpr
    where
        V: Into<Value>,
    {
        Expr::col((self.entity_name(), *self)).if_null(v)
    }

    bind_vec_func!(is_in);
    bind_vec_func!(is_not_in);

    bind_subquery_func!(in_subquery);
    bind_subquery_func!(not_in_subquery);

    /// Construct a [`SimpleExpr::Column`] wrapped in [`Expr`].
    fn into_expr(self) -> Expr {
        Expr::expr(self.into_simple_expr())
    }

    /// Cast column expression used in select statement.
    /// By default it only cast database enum as text.
    fn select_as(&self, expr: Expr) -> SimpleExpr {
        self.select_enum_as(expr)
    }

    /// Cast enum column as text
    fn select_enum_as(&self, expr: Expr) -> SimpleExpr {
        cast_enum_as(expr, self, |col, _, col_type| {
            let type_name = match col_type {
                ColumnType::Array(_) => TextArray.into_iden(),
                _ => Text.into_iden(),
            };
            col.as_enum(type_name)
        })
    }

    /// Cast value of a column into the correct type for database storage.
    /// By default it only cast text as enum type if it's an enum column.
    fn save_as(&self, val: Expr) -> SimpleExpr {
        self.save_enum_as(val)
    }

    /// Cast value of a enum column as enum type
    fn save_enum_as(&self, val: Expr) -> SimpleExpr {
        cast_enum_as(val, self, |col, enum_name, col_type| {
            let type_name = match col_type {
                ColumnType::Array(_) => {
                    Alias::new(&format!("{}[]", enum_name.to_string())).into_iden()
                }
                _ => enum_name,
            };
            col.as_enum(type_name)
        })
    }
}

impl ColumnType {
    /// instantiate a new [ColumnDef]
    pub fn def(self) -> ColumnDef {
        ColumnDef {
            col_type: self,
            null: false,
            unique: false,
            indexed: false,
            default_value: None,
        }
    }

    pub(crate) fn get_enum_name(&self) -> Option<&DynIden> {
        fn enum_name(col_type: &ColumnType) -> Option<&DynIden> {
            match col_type {
                ColumnType::Enum { name, .. } => Some(name),
                ColumnType::Array(col_type) => enum_name(col_type),
                _ => None,
            }
        }
        enum_name(self)
    }
}

impl ColumnDef {
    /// Marks the column as `UNIQUE`
    pub fn unique(mut self) -> Self {
        self.unique = true;
        self
    }

    /// Mark the column as nullable
    pub fn null(self) -> Self {
        self.nullable()
    }

    /// Mark the column as nullable
    pub fn nullable(mut self) -> Self {
        self.null = true;
        self
    }

    /// Set the `indexed` field  to `true`
    pub fn indexed(mut self) -> Self {
        self.indexed = true;
        self
    }

    /// Set the default value
    pub fn default_value<T>(mut self, value: T) -> Self
    where
        T: Into<Value>,
    {
        self.default_value = Some(value.into());
        self
    }

    /// Get [ColumnType] as reference
    pub fn get_column_type(&self) -> &ColumnType {
        &self.col_type
    }

    /// Returns true if the column is nullable
    pub fn is_null(&self) -> bool {
        self.null
    }
}

impl From<ColumnType> for sea_query::ColumnType {
    fn from(column_type: ColumnType) -> Self {
        fn convert_column_type(column_type: &ColumnType) -> sea_query::ColumnType {
            match column_type {
                ColumnType::Char(s) => sea_query::ColumnType::Char(*s),
                ColumnType::String(s) => sea_query::ColumnType::String(*s),
                ColumnType::Text => sea_query::ColumnType::Text,
                ColumnType::TinyInteger => sea_query::ColumnType::TinyInteger,
                ColumnType::SmallInteger => sea_query::ColumnType::SmallInteger,
                ColumnType::Integer => sea_query::ColumnType::Integer,
                ColumnType::BigInteger => sea_query::ColumnType::BigInteger,
                ColumnType::TinyUnsigned => sea_query::ColumnType::TinyUnsigned,
                ColumnType::SmallUnsigned => sea_query::ColumnType::SmallUnsigned,
                ColumnType::Unsigned => sea_query::ColumnType::Unsigned,
                ColumnType::BigUnsigned => sea_query::ColumnType::BigUnsigned,
                ColumnType::Float => sea_query::ColumnType::Float,
                ColumnType::Double => sea_query::ColumnType::Double,
                ColumnType::Decimal(s) => sea_query::ColumnType::Decimal(*s),
                ColumnType::DateTime => sea_query::ColumnType::DateTime,
                ColumnType::Timestamp => sea_query::ColumnType::Timestamp,
                ColumnType::TimestampWithTimeZone => sea_query::ColumnType::TimestampWithTimeZone,
                ColumnType::Time => sea_query::ColumnType::Time,
                ColumnType::Date => sea_query::ColumnType::Date,
                ColumnType::Binary => {
                    sea_query::ColumnType::Binary(sea_query::BlobSize::Blob(None))
                }
                ColumnType::TinyBinary => sea_query::ColumnType::Binary(sea_query::BlobSize::Tiny),
                ColumnType::MediumBinary => {
                    sea_query::ColumnType::Binary(sea_query::BlobSize::Medium)
                }
                ColumnType::LongBinary => sea_query::ColumnType::Binary(sea_query::BlobSize::Long),
                ColumnType::Boolean => sea_query::ColumnType::Boolean,
                ColumnType::Money(s) => sea_query::ColumnType::Money(*s),
                ColumnType::Json => sea_query::ColumnType::Json,
                ColumnType::JsonBinary => sea_query::ColumnType::JsonBinary,
                ColumnType::Custom(s) => {
                    sea_query::ColumnType::Custom(sea_query::SeaRc::new(sea_query::Alias::new(s)))
                }
                ColumnType::Uuid => sea_query::ColumnType::Uuid,
                ColumnType::Enum { name, variants } => sea_query::ColumnType::Enum {
                    name: SeaRc::clone(name),
                    variants: variants.clone(),
                },
                ColumnType::Array(column_type) => {
                    let column_type = convert_column_type(column_type);
                    sea_query::ColumnType::Array(SeaRc::new(column_type))
                }
            }
        }
        convert_column_type(&column_type)
    }
}

impl From<sea_query::ColumnType> for ColumnType {
    fn from(column_type: sea_query::ColumnType) -> Self {
        #[allow(clippy::redundant_allocation)]
        fn convert_column_type(column_type: &sea_query::ColumnType) -> ColumnType {
            #[allow(unreachable_patterns)]
            match column_type {
                sea_query::ColumnType::Char(s) => ColumnType::Char(*s),
                sea_query::ColumnType::String(s) => ColumnType::String(*s),
                sea_query::ColumnType::Text => ColumnType::Text,
                sea_query::ColumnType::TinyInteger => ColumnType::TinyInteger,
                sea_query::ColumnType::SmallInteger => ColumnType::SmallInteger,
                sea_query::ColumnType::Integer => ColumnType::Integer,
                sea_query::ColumnType::BigInteger => ColumnType::BigInteger,
                sea_query::ColumnType::TinyUnsigned => ColumnType::TinyUnsigned,
                sea_query::ColumnType::SmallUnsigned => ColumnType::SmallUnsigned,
                sea_query::ColumnType::Unsigned => ColumnType::Unsigned,
                sea_query::ColumnType::BigUnsigned => ColumnType::BigUnsigned,
                sea_query::ColumnType::Float => ColumnType::Float,
                sea_query::ColumnType::Double => ColumnType::Double,
                sea_query::ColumnType::Decimal(s) => ColumnType::Decimal(*s),
                sea_query::ColumnType::DateTime => ColumnType::DateTime,
                sea_query::ColumnType::Timestamp => ColumnType::Timestamp,
                sea_query::ColumnType::TimestampWithTimeZone => ColumnType::TimestampWithTimeZone,
                sea_query::ColumnType::Time => ColumnType::Time,
                sea_query::ColumnType::Date => ColumnType::Date,
                sea_query::ColumnType::Binary(sea_query::BlobSize::Blob(_)) => ColumnType::Binary,
                sea_query::ColumnType::Binary(sea_query::BlobSize::Tiny) => ColumnType::TinyBinary,
                sea_query::ColumnType::Binary(sea_query::BlobSize::Medium) => {
                    ColumnType::MediumBinary
                }
                sea_query::ColumnType::Binary(sea_query::BlobSize::Long) => ColumnType::LongBinary,
                sea_query::ColumnType::Boolean => ColumnType::Boolean,
                sea_query::ColumnType::Money(s) => ColumnType::Money(*s),
                sea_query::ColumnType::Json => ColumnType::Json,
                sea_query::ColumnType::JsonBinary => ColumnType::JsonBinary,
                sea_query::ColumnType::Custom(s) => ColumnType::Custom(s.to_string()),
                sea_query::ColumnType::Uuid => ColumnType::Uuid,
                sea_query::ColumnType::Enum { name, variants } => ColumnType::Enum {
                    name: SeaRc::clone(name),
                    variants: variants.clone(),
                },
                sea_query::ColumnType::Array(column_type) => {
                    let column_type = convert_column_type(column_type);
                    ColumnType::Array(SeaRc::new(column_type))
                }
                _ => unimplemented!(),
            }
        }
        convert_column_type(&column_type)
    }
}

#[derive(Iden)]
struct Text;

#[derive(Iden)]
#[iden = "text[]"]
struct TextArray;

fn cast_enum_as<C, F>(expr: Expr, col: &C, f: F) -> SimpleExpr
where
    C: ColumnTrait,
    F: Fn(Expr, DynIden, &ColumnType) -> SimpleExpr,
{
    let col_def = col.def();
    let col_type = col_def.get_column_type();
    match col_type.get_enum_name() {
        Some(enum_name) => f(expr, SeaRc::clone(enum_name), col_type),
        None => expr.into(),
    }
}

#[cfg(test)]
mod tests {
    use crate::{
        tests_cfg::*, ColumnTrait, Condition, DbBackend, EntityTrait, QueryFilter, QueryTrait,
    };
    use sea_query::Query;

    #[test]
    fn test_in_subquery_1() {
        assert_eq!(
            cake::Entity::find()
                .filter(
                    Condition::any().add(
                        cake::Column::Id.in_subquery(
                            Query::select()
                                .expr(cake::Column::Id.max())
                                .from(cake::Entity)
                                .to_owned()
                        )
                    )
                )
                .build(DbBackend::MySql)
                .to_string(),
            [
                "SELECT `cake`.`id`, `cake`.`name` FROM `cake`",
                "WHERE `cake`.`id` IN (SELECT MAX(`cake`.`id`) FROM `cake`)",
            ]
            .join(" ")
        );
    }

    #[test]
    fn test_in_subquery_2() {
        assert_eq!(
            cake::Entity::find()
                .filter(
                    Condition::any().add(
                        cake::Column::Id.in_subquery(
                            Query::select()
                                .column(cake_filling::Column::CakeId)
                                .from(cake_filling::Entity)
                                .to_owned()
                        )
                    )
                )
                .build(DbBackend::MySql)
                .to_string(),
            [
                "SELECT `cake`.`id`, `cake`.`name` FROM `cake`",
                "WHERE `cake`.`id` IN (SELECT `cake_id` FROM `cake_filling`)",
            ]
            .join(" ")
        );
    }

    #[test]
    fn test_col_from_str() {
        use std::str::FromStr;

        assert!(matches!(
            fruit::Column::from_str("id"),
            Ok(fruit::Column::Id)
        ));
        assert!(matches!(
            fruit::Column::from_str("name"),
            Ok(fruit::Column::Name)
        ));
        assert!(matches!(
            fruit::Column::from_str("cake_id"),
            Ok(fruit::Column::CakeId)
        ));
        assert!(matches!(
            fruit::Column::from_str("cakeId"),
            Ok(fruit::Column::CakeId)
        ));
        assert!(matches!(
            fruit::Column::from_str("does_not_exist"),
            Err(crate::ColumnFromStrErr(_))
        ));
    }

    #[test]
    #[cfg(feature = "macros")]
    fn entity_model_column_1() {
        use crate::entity::*;

        mod hello {
            use crate as sea_orm;
            use crate::entity::prelude::*;

            #[derive(Clone, Debug, PartialEq, Eq, DeriveEntityModel)]
            #[sea_orm(table_name = "hello")]
            pub struct Model {
                #[sea_orm(primary_key)]
                pub id: i32,
                pub one: i32,
                #[sea_orm(unique)]
                pub two: i8,
                #[sea_orm(indexed)]
                pub three: i16,
                #[sea_orm(nullable)]
                pub four: i32,
                #[sea_orm(unique, indexed, nullable)]
                pub five: i64,
                #[sea_orm(unique)]
                pub six: u8,
                #[sea_orm(indexed)]
                pub seven: u16,
                #[sea_orm(nullable)]
                pub eight: u32,
                #[sea_orm(unique, indexed, nullable)]
                pub nine: u64,
            }

            #[derive(Copy, Clone, Debug, EnumIter, DeriveRelation)]
            pub enum Relation {}

            impl ActiveModelBehavior for ActiveModel {}
        }

        assert_eq!(hello::Column::One.def(), ColumnType::Integer.def());
        assert_eq!(
            hello::Column::Two.def(),
            ColumnType::TinyInteger.def().unique()
        );
        assert_eq!(
            hello::Column::Three.def(),
            ColumnType::SmallInteger.def().indexed()
        );
        assert_eq!(
            hello::Column::Four.def(),
            ColumnType::Integer.def().nullable()
        );
        assert_eq!(
            hello::Column::Five.def(),
            ColumnType::BigInteger.def().unique().indexed().nullable()
        );
        assert_eq!(
            hello::Column::Six.def(),
            ColumnType::TinyUnsigned.def().unique()
        );
        assert_eq!(
            hello::Column::Seven.def(),
            ColumnType::SmallUnsigned.def().indexed()
        );
        assert_eq!(
            hello::Column::Eight.def(),
            ColumnType::Unsigned.def().nullable()
        );
        assert_eq!(
            hello::Column::Nine.def(),
            ColumnType::BigUnsigned.def().unique().indexed().nullable()
        );
    }

    #[test]
    #[cfg(feature = "macros")]
    fn column_name_1() {
        use sea_query::Iden;

        mod hello {
            use crate as sea_orm;
            use crate::entity::prelude::*;

            #[derive(Clone, Debug, PartialEq, Eq, DeriveEntityModel)]
            #[sea_orm(table_name = "hello")]
            pub struct Model {
                #[sea_orm(primary_key)]
                pub id: i32,
                #[sea_orm(column_name = "ONE")]
                pub one: i32,
                pub two: i32,
                #[sea_orm(column_name = "3")]
                pub three: i32,
            }

            #[derive(Copy, Clone, Debug, EnumIter, DeriveRelation)]
            pub enum Relation {}

            impl ActiveModelBehavior for ActiveModel {}
        }

        assert_eq!(hello::Column::One.to_string().as_str(), "ONE");
        assert_eq!(hello::Column::Two.to_string().as_str(), "two");
        assert_eq!(hello::Column::Three.to_string().as_str(), "3");
    }

    #[test]
    #[cfg(feature = "macros")]
    fn column_name_2() {
        use sea_query::Iden;

        mod hello {
            use crate as sea_orm;
            use crate::entity::prelude::*;

            #[derive(Copy, Clone, Default, Debug, DeriveEntity)]
            pub struct Entity;

            impl EntityName for Entity {
                fn table_name(&self) -> &str {
                    "hello"
                }
            }

            #[derive(Clone, Debug, PartialEq, Eq, DeriveModel, DeriveActiveModel)]
            pub struct Model {
                pub id: i32,
                pub one: i32,
                pub two: i32,
                pub three: i32,
            }

            #[derive(Copy, Clone, Debug, EnumIter, DeriveColumn)]
            pub enum Column {
                Id,
                #[sea_orm(column_name = "ONE")]
                One,
                Two,
                #[sea_orm(column_name = "3")]
                Three,
            }

            impl ColumnTrait for Column {
                type EntityName = Entity;

                fn def(&self) -> ColumnDef {
                    match self {
                        Column::Id => ColumnType::Integer.def(),
                        Column::One => ColumnType::Integer.def(),
                        Column::Two => ColumnType::Integer.def(),
                        Column::Three => ColumnType::Integer.def(),
                    }
                }
            }

            #[derive(Copy, Clone, Debug, EnumIter, DerivePrimaryKey)]
            pub enum PrimaryKey {
                Id,
            }

            impl PrimaryKeyTrait for PrimaryKey {
                type ValueType = i32;

                fn auto_increment() -> bool {
                    true
                }
            }

            #[derive(Copy, Clone, Debug, EnumIter, DeriveRelation)]
            pub enum Relation {}

            impl ActiveModelBehavior for ActiveModel {}
        }

        assert_eq!(hello::Column::One.to_string().as_str(), "ONE");
        assert_eq!(hello::Column::Two.to_string().as_str(), "two");
        assert_eq!(hello::Column::Three.to_string().as_str(), "3");
    }

    #[test]
    #[cfg(feature = "macros")]
    fn enum_name_1() {
        use sea_query::Iden;

        mod hello {
            use crate as sea_orm;
            use crate::entity::prelude::*;

            #[derive(Clone, Debug, PartialEq, Eq, DeriveEntityModel)]
            #[sea_orm(table_name = "hello")]
            pub struct Model {
                #[sea_orm(primary_key)]
                pub id: i32,
                #[sea_orm(enum_name = "One1")]
                pub one: i32,
                pub two: i32,
                #[sea_orm(enum_name = "Three3")]
                pub three: i32,
            }

            #[derive(Copy, Clone, Debug, EnumIter, DeriveRelation)]
            pub enum Relation {}

            impl ActiveModelBehavior for ActiveModel {}
        }

        assert_eq!(hello::Column::One1.to_string().as_str(), "one1");
        assert_eq!(hello::Column::Two.to_string().as_str(), "two");
        assert_eq!(hello::Column::Three3.to_string().as_str(), "three3");
    }

    #[test]
    #[cfg(feature = "macros")]
    fn enum_name_2() {
        use sea_query::Iden;

        mod hello {
            use crate as sea_orm;
            use crate::entity::prelude::*;

            #[derive(Copy, Clone, Default, Debug, DeriveEntity)]
            pub struct Entity;

            impl EntityName for Entity {
                fn table_name(&self) -> &str {
                    "hello"
                }
            }

            #[derive(Clone, Debug, PartialEq, Eq, DeriveModel, DeriveActiveModel)]
            pub struct Model {
                pub id: i32,
                #[sea_orm(enum_name = "One1")]
                pub one: i32,
                pub two: i32,
                #[sea_orm(enum_name = "Three3")]
                pub three: i32,
            }

            #[derive(Copy, Clone, Debug, EnumIter, DeriveColumn)]
            pub enum Column {
                Id,
                One1,
                Two,
                Three3,
            }

            impl ColumnTrait for Column {
                type EntityName = Entity;

                fn def(&self) -> ColumnDef {
                    match self {
                        Column::Id => ColumnType::Integer.def(),
                        Column::One1 => ColumnType::Integer.def(),
                        Column::Two => ColumnType::Integer.def(),
                        Column::Three3 => ColumnType::Integer.def(),
                    }
                }
            }

            #[derive(Copy, Clone, Debug, EnumIter, DerivePrimaryKey)]
            pub enum PrimaryKey {
                Id,
            }

            impl PrimaryKeyTrait for PrimaryKey {
                type ValueType = i32;

                fn auto_increment() -> bool {
                    true
                }
            }

            #[derive(Copy, Clone, Debug, EnumIter, DeriveRelation)]
            pub enum Relation {}

            impl ActiveModelBehavior for ActiveModel {}
        }

        assert_eq!(hello::Column::One1.to_string().as_str(), "one1");
        assert_eq!(hello::Column::Two.to_string().as_str(), "two");
        assert_eq!(hello::Column::Three3.to_string().as_str(), "three3");
    }

    #[test]
    #[cfg(feature = "macros")]
    fn column_name_enum_name_1() {
        use sea_query::Iden;

        #[allow(clippy::enum_variant_names)]
        mod hello {
            use crate as sea_orm;
            use crate::entity::prelude::*;

            #[derive(Clone, Debug, PartialEq, Eq, DeriveEntityModel)]
            #[sea_orm(table_name = "hello")]
            pub struct Model {
                #[sea_orm(primary_key, column_name = "ID", enum_name = "IdentityColumn")]
                pub id: i32,
                #[sea_orm(column_name = "ONE", enum_name = "One1")]
                pub one: i32,
                pub two: i32,
                #[sea_orm(column_name = "THREE", enum_name = "Three3")]
                pub three: i32,
            }

            #[derive(Copy, Clone, Debug, EnumIter, DeriveRelation)]
            pub enum Relation {}

            impl ActiveModelBehavior for ActiveModel {}
        }

        assert_eq!(hello::Column::IdentityColumn.to_string().as_str(), "ID");
        assert_eq!(hello::Column::One1.to_string().as_str(), "ONE");
        assert_eq!(hello::Column::Two.to_string().as_str(), "two");
        assert_eq!(hello::Column::Three3.to_string().as_str(), "THREE");
    }

    #[test]
    #[cfg(feature = "macros")]
    fn column_name_enum_name_2() {
        use sea_query::Iden;

        mod hello {
            use crate as sea_orm;
            use crate::entity::prelude::*;

            #[derive(Copy, Clone, Default, Debug, DeriveEntity)]
            pub struct Entity;

            impl EntityName for Entity {
                fn table_name(&self) -> &str {
                    "hello"
                }
            }

            #[derive(Clone, Debug, PartialEq, Eq, DeriveModel, DeriveActiveModel)]
            pub struct Model {
                #[sea_orm(enum_name = "IdentityCol")]
                pub id: i32,
                #[sea_orm(enum_name = "One1")]
                pub one: i32,
                pub two: i32,
                #[sea_orm(enum_name = "Three3")]
                pub three: i32,
            }

            #[derive(Copy, Clone, Debug, EnumIter, DeriveColumn)]
            pub enum Column {
                #[sea_orm(column_name = "ID")]
                IdentityCol,
                #[sea_orm(column_name = "ONE")]
                One1,
                Two,
                #[sea_orm(column_name = "THREE")]
                Three3,
            }

            impl ColumnTrait for Column {
                type EntityName = Entity;

                fn def(&self) -> ColumnDef {
                    match self {
                        Column::IdentityCol => ColumnType::Integer.def(),
                        Column::One1 => ColumnType::Integer.def(),
                        Column::Two => ColumnType::Integer.def(),
                        Column::Three3 => ColumnType::Integer.def(),
                    }
                }
            }

            #[derive(Copy, Clone, Debug, EnumIter, DerivePrimaryKey)]
            pub enum PrimaryKey {
                IdentityCol,
            }

            impl PrimaryKeyTrait for PrimaryKey {
                type ValueType = i32;

                fn auto_increment() -> bool {
                    true
                }
            }

            #[derive(Copy, Clone, Debug, EnumIter, DeriveRelation)]
            pub enum Relation {}

            impl ActiveModelBehavior for ActiveModel {}
        }

        assert_eq!(hello::Column::IdentityCol.to_string().as_str(), "ID");
        assert_eq!(hello::Column::One1.to_string().as_str(), "ONE");
        assert_eq!(hello::Column::Two.to_string().as_str(), "two");
        assert_eq!(hello::Column::Three3.to_string().as_str(), "THREE");
    }

    #[test]
    #[cfg(feature = "macros")]
    fn column_name_enum_name_3() {
        use sea_query::Iden;

        mod my_entity {
            use crate as sea_orm;
            use crate::entity::prelude::*;

            #[derive(Clone, Debug, PartialEq, Eq, DeriveEntityModel)]
            #[sea_orm(table_name = "my_entity")]
            pub struct Model {
                #[sea_orm(primary_key, enum_name = "IdentityColumn", column_name = "id")]
                pub id: i32,
                #[sea_orm(column_name = "type")]
                pub type_: String,
            }

            #[derive(Copy, Clone, Debug, EnumIter, DeriveRelation)]
            pub enum Relation {}

            impl ActiveModelBehavior for ActiveModel {}
        }

        assert_eq!(my_entity::Column::IdentityColumn.to_string().as_str(), "id");
        assert_eq!(my_entity::Column::Type.to_string().as_str(), "type");
    }

    #[test]
    #[cfg(feature = "macros")]
    fn select_as_1() {
        use crate::{ActiveModelTrait, ActiveValue, Update};

        mod hello_expanded {
            use crate as sea_orm;
            use crate::entity::prelude::*;
            use crate::sea_query::{Alias, Expr, SimpleExpr};

            #[derive(Copy, Clone, Default, Debug, DeriveEntity)]
            pub struct Entity;

            impl EntityName for Entity {
                fn table_name(&self) -> &str {
                    "hello"
                }
            }

            #[derive(Clone, Debug, PartialEq, Eq, DeriveModel, DeriveActiveModel)]
            pub struct Model {
                pub id: i32,
                #[sea_orm(enum_name = "One1")]
                pub one: i32,
                pub two: i32,
                #[sea_orm(enum_name = "Three3")]
                pub three: i32,
            }

            #[derive(Copy, Clone, Debug, EnumIter, DeriveColumn)]
            pub enum Column {
                Id,
                One1,
                Two,
                Three3,
            }

            impl ColumnTrait for Column {
                type EntityName = Entity;

                fn def(&self) -> ColumnDef {
                    match self {
                        Column::Id => ColumnType::Integer.def(),
                        Column::One1 => ColumnType::Integer.def(),
                        Column::Two => ColumnType::Integer.def(),
                        Column::Three3 => ColumnType::Integer.def(),
                    }
                }

                fn select_as(&self, expr: Expr) -> SimpleExpr {
                    match self {
                        Self::Two => SimpleExpr::cast_as(
                            Into::<SimpleExpr>::into(expr),
                            Alias::new("integer"),
                        ),
                        _ => self.select_enum_as(expr),
                    }
                }
            }

            #[derive(Copy, Clone, Debug, EnumIter, DerivePrimaryKey)]
            pub enum PrimaryKey {
                Id,
            }

            impl PrimaryKeyTrait for PrimaryKey {
                type ValueType = i32;

                fn auto_increment() -> bool {
                    true
                }
            }

            #[derive(Copy, Clone, Debug, EnumIter, DeriveRelation)]
            pub enum Relation {}

            impl ActiveModelBehavior for ActiveModel {}
        }

        #[allow(clippy::enum_variant_names)]
        mod hello_compact {
            use crate as sea_orm;
            use crate::entity::prelude::*;

            #[derive(Clone, Debug, PartialEq, Eq, DeriveEntityModel)]
            #[sea_orm(table_name = "hello")]
            pub struct Model {
                #[sea_orm(primary_key)]
                pub id: i32,
                #[sea_orm(enum_name = "One1")]
                pub one: i32,
                #[sea_orm(select_as = "integer")]
                pub two: i32,
                #[sea_orm(enum_name = "Three3")]
                pub three: i32,
            }

            #[derive(Copy, Clone, Debug, EnumIter, DeriveRelation)]
            pub enum Relation {}

            impl ActiveModelBehavior for ActiveModel {}
        }

        fn assert_it<E, A>(active_model: A)
        where
            E: EntityTrait,
            A: ActiveModelTrait<Entity = E>,
        {
            assert_eq!(
                E::find().build(DbBackend::Postgres).to_string(),
                r#"SELECT "hello"."id", "hello"."one1", CAST("hello"."two" AS integer), "hello"."three3" FROM "hello""#,
            );
            assert_eq!(
                Update::one(active_model)
                    .build(DbBackend::Postgres)
                    .to_string(),
                r#"UPDATE "hello" SET "one1" = 1, "two" = 2, "three3" = 3 WHERE "hello"."id" = 1"#,
            );
        }

        assert_it(hello_expanded::ActiveModel {
            id: ActiveValue::set(1),
            one: ActiveValue::set(1),
            two: ActiveValue::set(2),
            three: ActiveValue::set(3),
        });
        assert_it(hello_compact::ActiveModel {
            id: ActiveValue::set(1),
            one: ActiveValue::set(1),
            two: ActiveValue::set(2),
            three: ActiveValue::set(3),
        });
    }

    #[test]
    #[cfg(feature = "macros")]
    fn save_as_1() {
        use crate::{ActiveModelTrait, ActiveValue, Update};

        mod hello_expanded {
            use crate as sea_orm;
            use crate::entity::prelude::*;
            use crate::sea_query::{Alias, Expr, SimpleExpr};

            #[derive(Copy, Clone, Default, Debug, DeriveEntity)]
            pub struct Entity;

            impl EntityName for Entity {
                fn table_name(&self) -> &str {
                    "hello"
                }
            }

            #[derive(Clone, Debug, PartialEq, Eq, DeriveModel, DeriveActiveModel)]
            pub struct Model {
                pub id: i32,
                #[sea_orm(enum_name = "One1")]
                pub one: i32,
                pub two: i32,
                #[sea_orm(enum_name = "Three3")]
                pub three: i32,
            }

            #[derive(Copy, Clone, Debug, EnumIter, DeriveColumn)]
            pub enum Column {
                Id,
                One1,
                Two,
                Three3,
            }

            impl ColumnTrait for Column {
                type EntityName = Entity;

                fn def(&self) -> ColumnDef {
                    match self {
                        Column::Id => ColumnType::Integer.def(),
                        Column::One1 => ColumnType::Integer.def(),
                        Column::Two => ColumnType::Integer.def(),
                        Column::Three3 => ColumnType::Integer.def(),
                    }
                }

                fn save_as(&self, expr: Expr) -> SimpleExpr {
                    match self {
                        Self::Two => {
                            SimpleExpr::cast_as(Into::<SimpleExpr>::into(expr), Alias::new("text"))
                        }
                        _ => self.save_enum_as(expr),
                    }
                }
            }

            #[derive(Copy, Clone, Debug, EnumIter, DerivePrimaryKey)]
            pub enum PrimaryKey {
                Id,
            }

            impl PrimaryKeyTrait for PrimaryKey {
                type ValueType = i32;

                fn auto_increment() -> bool {
                    true
                }
            }

            #[derive(Copy, Clone, Debug, EnumIter, DeriveRelation)]
            pub enum Relation {}

            impl ActiveModelBehavior for ActiveModel {}
        }

        #[allow(clippy::enum_variant_names)]
        mod hello_compact {
            use crate as sea_orm;
            use crate::entity::prelude::*;

            #[derive(Clone, Debug, PartialEq, Eq, DeriveEntityModel)]
            #[sea_orm(table_name = "hello")]
            pub struct Model {
                #[sea_orm(primary_key)]
                pub id: i32,
                #[sea_orm(enum_name = "One1")]
                pub one: i32,
                #[sea_orm(save_as = "text")]
                pub two: i32,
                #[sea_orm(enum_name = "Three3")]
                pub three: i32,
            }

            #[derive(Copy, Clone, Debug, EnumIter, DeriveRelation)]
            pub enum Relation {}

            impl ActiveModelBehavior for ActiveModel {}
        }

        fn assert_it<E, A>(active_model: A)
        where
            E: EntityTrait,
            A: ActiveModelTrait<Entity = E>,
        {
            assert_eq!(
                E::find().build(DbBackend::Postgres).to_string(),
                r#"SELECT "hello"."id", "hello"."one1", "hello"."two", "hello"."three3" FROM "hello""#,
            );
            assert_eq!(
                Update::one(active_model)
                    .build(DbBackend::Postgres)
                    .to_string(),
                r#"UPDATE "hello" SET "one1" = 1, "two" = CAST(2 AS text), "three3" = 3 WHERE "hello"."id" = 1"#,
            );
        }

        assert_it(hello_expanded::ActiveModel {
            id: ActiveValue::set(1),
            one: ActiveValue::set(1),
            two: ActiveValue::set(2),
            three: ActiveValue::set(3),
        });
        assert_it(hello_compact::ActiveModel {
            id: ActiveValue::set(1),
            one: ActiveValue::set(1),
            two: ActiveValue::set(2),
            three: ActiveValue::set(3),
        });
    }

    #[test]
    #[cfg(feature = "macros")]
    fn select_as_and_value_1() {
        use crate::{ActiveModelTrait, ActiveValue, Update};

        mod hello_expanded {
            use crate as sea_orm;
            use crate::entity::prelude::*;
            use crate::sea_query::{Alias, Expr, SimpleExpr};

            #[derive(Copy, Clone, Default, Debug, DeriveEntity)]
            pub struct Entity;

            impl EntityName for Entity {
                fn table_name(&self) -> &str {
                    "hello"
                }
            }

            #[derive(Clone, Debug, PartialEq, Eq, DeriveModel, DeriveActiveModel)]
            pub struct Model {
                pub id: i32,
                #[sea_orm(enum_name = "One1")]
                pub one: i32,
                pub two: i32,
                #[sea_orm(enum_name = "Three3")]
                pub three: i32,
            }

            #[derive(Copy, Clone, Debug, EnumIter, DeriveColumn)]
            pub enum Column {
                Id,
                One1,
                Two,
                Three3,
            }

            impl ColumnTrait for Column {
                type EntityName = Entity;

                fn def(&self) -> ColumnDef {
                    match self {
                        Column::Id => ColumnType::Integer.def(),
                        Column::One1 => ColumnType::Integer.def(),
                        Column::Two => ColumnType::Integer.def(),
                        Column::Three3 => ColumnType::Integer.def(),
                    }
                }

                fn select_as(&self, expr: Expr) -> SimpleExpr {
                    match self {
                        Self::Two => SimpleExpr::cast_as(
                            Into::<SimpleExpr>::into(expr),
                            Alias::new("integer"),
                        ),
                        _ => self.select_enum_as(expr),
                    }
                }

                fn save_as(&self, expr: Expr) -> SimpleExpr {
                    match self {
                        Self::Two => {
                            SimpleExpr::cast_as(Into::<SimpleExpr>::into(expr), Alias::new("text"))
                        }
                        _ => self.save_enum_as(expr),
                    }
                }
            }

            #[derive(Copy, Clone, Debug, EnumIter, DerivePrimaryKey)]
            pub enum PrimaryKey {
                Id,
            }

            impl PrimaryKeyTrait for PrimaryKey {
                type ValueType = i32;

                fn auto_increment() -> bool {
                    true
                }
            }

            #[derive(Copy, Clone, Debug, EnumIter, DeriveRelation)]
            pub enum Relation {}

            impl ActiveModelBehavior for ActiveModel {}
        }

        #[allow(clippy::enum_variant_names)]
        mod hello_compact {
            use crate as sea_orm;
            use crate::entity::prelude::*;

            #[derive(Clone, Debug, PartialEq, Eq, DeriveEntityModel)]
            #[sea_orm(table_name = "hello")]
            pub struct Model {
                #[sea_orm(primary_key)]
                pub id: i32,
                #[sea_orm(enum_name = "One1")]
                pub one: i32,
                #[sea_orm(select_as = "integer", save_as = "text")]
                pub two: i32,
                #[sea_orm(enum_name = "Three3")]
                pub three: i32,
            }

            #[derive(Copy, Clone, Debug, EnumIter, DeriveRelation)]
            pub enum Relation {}

            impl ActiveModelBehavior for ActiveModel {}
        }

        fn assert_it<E, A>(active_model: A)
        where
            E: EntityTrait,
            A: ActiveModelTrait<Entity = E>,
        {
            assert_eq!(
                E::find().build(DbBackend::Postgres).to_string(),
                r#"SELECT "hello"."id", "hello"."one1", CAST("hello"."two" AS integer), "hello"."three3" FROM "hello""#,
            );
            assert_eq!(
                Update::one(active_model)
                    .build(DbBackend::Postgres)
                    .to_string(),
                r#"UPDATE "hello" SET "one1" = 1, "two" = CAST(2 AS text), "three3" = 3 WHERE "hello"."id" = 1"#,
            );
        }

        assert_it(hello_expanded::ActiveModel {
            id: ActiveValue::set(1),
            one: ActiveValue::set(1),
            two: ActiveValue::set(2),
            three: ActiveValue::set(3),
        });
        assert_it(hello_compact::ActiveModel {
            id: ActiveValue::set(1),
            one: ActiveValue::set(1),
            two: ActiveValue::set(2),
            three: ActiveValue::set(3),
        });
    }
}<|MERGE_RESOLUTION|>--- conflicted
+++ resolved
@@ -136,13 +136,8 @@
         where
             V: Into<Value>,
         {
-<<<<<<< HEAD
             let expr = self.save_as(Expr::val(v));
-            Expr::tbl(self.entity_name(), *self).binary(BinOper::$bin_op, expr)
-=======
-            let expr = cast_text_as_enum(Expr::val(v), self);
             Expr::col((self.entity_name(), *self)).binary(BinOper::$bin_op, expr)
->>>>>>> 94bcc5ee
         }
     };
 }

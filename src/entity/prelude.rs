pub use crate::{
    error::*, ActiveEnum, ActiveModelBehavior, ActiveModelTrait, ColumnDef, ColumnTrait,
<<<<<<< HEAD
    ColumnType, DatabaseConnection, DbConn, EntityName, EntityTrait, EnumIter, ForeignKeyAction,
    Iden, IdenStatic, Linked, ModelTrait, PaginatorTrait, PrimaryKeyToColumn, PrimaryKeyTrait,
    QueryFilter, QueryResult, Related, RelationDef, RelationTrait, Select, SoftDeleteTrait, Value,
=======
    ColumnType, CursorTrait, DatabaseConnection, DbConn, EntityName, EntityTrait, EnumIter,
    ForeignKeyAction, Iden, IdenStatic, Linked, ModelTrait, PaginatorTrait, PrimaryKeyToColumn,
    PrimaryKeyTrait, QueryFilter, QueryResult, Related, RelationDef, RelationTrait, Select, Value,
>>>>>>> 9b6b8791
};

#[cfg(feature = "macros")]
pub use crate::{
    DeriveActiveEnum, DeriveActiveModel, DeriveActiveModelBehavior, DeriveColumn,
    DeriveCustomColumn, DeriveEntity, DeriveEntityModel, DeriveIntoActiveModel, DeriveModel,
    DerivePrimaryKey, DeriveRelation, FromJsonQueryResult,
};

#[cfg(feature = "with-json")]
pub use serde_json::Value as Json;

#[cfg(feature = "with-chrono")]
pub use chrono::NaiveDate as Date;

#[cfg(feature = "with-chrono")]
pub use chrono::NaiveTime as Time;

#[cfg(feature = "with-chrono")]
pub use chrono::NaiveDateTime as DateTime;

/// Date time with fixed offset
#[cfg(feature = "with-chrono")]
pub type DateTimeWithTimeZone = chrono::DateTime<chrono::FixedOffset>;

/// Date time represented in UTC
#[cfg(feature = "with-chrono")]
pub type DateTimeUtc = chrono::DateTime<chrono::Utc>;

/// Date time represented in local time
#[cfg(feature = "with-chrono")]
pub type DateTimeLocal = chrono::DateTime<chrono::Local>;

#[cfg(feature = "with-chrono")]
pub use chrono::NaiveDate as ChronoDate;

#[cfg(feature = "with-chrono")]
pub use chrono::NaiveTime as ChronoTime;

#[cfg(feature = "with-chrono")]
pub use chrono::NaiveDateTime as ChronoDateTime;

/// Date time with fixed offset
#[cfg(feature = "with-chrono")]
pub type ChronoDateTimeWithTimeZone = chrono::DateTime<chrono::FixedOffset>;

/// Date time represented in UTC
#[cfg(feature = "with-chrono")]
pub type ChronoDateTimeUtc = chrono::DateTime<chrono::Utc>;

/// Date time represented in local time
#[cfg(feature = "with-chrono")]
pub type ChronoDateTimeLocal = chrono::DateTime<chrono::Local>;

#[cfg(feature = "with-time")]
pub use time::Date as TimeDate;

#[cfg(feature = "with-time")]
pub use time::Time as TimeTime;

#[cfg(feature = "with-time")]
pub use time::PrimitiveDateTime as TimeDateTime;

#[cfg(feature = "with-time")]
pub use time::OffsetDateTime as TimeDateTimeWithTimeZone;

#[cfg(feature = "with-rust_decimal")]
pub use rust_decimal::Decimal;

#[cfg(feature = "with-uuid")]
pub use uuid::Uuid;<|MERGE_RESOLUTION|>--- conflicted
+++ resolved
@@ -1,14 +1,9 @@
 pub use crate::{
     error::*, ActiveEnum, ActiveModelBehavior, ActiveModelTrait, ColumnDef, ColumnTrait,
-<<<<<<< HEAD
-    ColumnType, DatabaseConnection, DbConn, EntityName, EntityTrait, EnumIter, ForeignKeyAction,
-    Iden, IdenStatic, Linked, ModelTrait, PaginatorTrait, PrimaryKeyToColumn, PrimaryKeyTrait,
-    QueryFilter, QueryResult, Related, RelationDef, RelationTrait, Select, SoftDeleteTrait, Value,
-=======
     ColumnType, CursorTrait, DatabaseConnection, DbConn, EntityName, EntityTrait, EnumIter,
     ForeignKeyAction, Iden, IdenStatic, Linked, ModelTrait, PaginatorTrait, PrimaryKeyToColumn,
-    PrimaryKeyTrait, QueryFilter, QueryResult, Related, RelationDef, RelationTrait, Select, Value,
->>>>>>> 9b6b8791
+    PrimaryKeyTrait, QueryFilter, QueryResult, Related, RelationDef, RelationTrait, Select,
+    SoftDeleteTrait, Value,
 };
 
 #[cfg(feature = "macros")]

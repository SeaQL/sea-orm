--- conflicted
+++ resolved
@@ -1,10 +1,6 @@
 pub use crate::{
     error::*,
-<<<<<<< HEAD
-    sea_query::{BlobSize, Expr},
-=======
-    sea_query::{BlobSize, DynIden, RcOrArc, SeaRc},
->>>>>>> 0f50f55c
+    sea_query::{BlobSize, DynIden, Expr, RcOrArc, SeaRc},
     ActiveEnum, ActiveModelBehavior, ActiveModelTrait, ColumnDef, ColumnTrait, ColumnType,
     ColumnTypeTrait, ConnectionTrait, CursorTrait, DatabaseConnection, DbConn, EntityName,
     EntityTrait, EnumIter, ForeignKeyAction, Iden, IdenStatic, Linked, LoaderTrait, ModelTrait,

pub use crate::{
    error::*, ActiveModelBehavior, ActiveModelTrait, ColumnDef, ColumnTrait, ColumnType,
    DeriveActiveModel, DeriveActiveModelBehavior, DeriveColumn, DeriveCustomColumn, DeriveEntity,
<<<<<<< HEAD
    DeriveModel, DerivePrimaryKey, EntityName, EntityTrait, EnumIter, Iden, IdenStatic, ModelTrait,
    PrimaryKeyToColumn, PrimaryKeyTrait, QueryFilter, QueryResult, Related, RelationDef,
    RelationTrait, Select, SimpleInput, SimpleModel, Value,
=======
    DeriveModel, DerivePrimaryKey, EntityName, EntityTrait, EnumIter, ForeignKeyAction, Iden,
    IdenStatic, Linked, ModelTrait, PrimaryKeyToColumn, PrimaryKeyTrait, QueryFilter, QueryResult,
    Related, RelationDef, RelationTrait, Select, Value,
>>>>>>> f4f21b43
};

#[cfg(feature = "with-json")]
pub use serde_json::Value as Json;

#[cfg(feature = "with-chrono")]
pub use chrono::NaiveDateTime as DateTime;

#[cfg(feature = "with-chrono")]
pub type DateTimeWithTimeZone = chrono::DateTime<chrono::FixedOffset>;

#[cfg(feature = "with-rust_decimal")]
pub use rust_decimal::Decimal;

#[cfg(feature = "with-uuid")]
pub use uuid::Uuid;<|MERGE_RESOLUTION|>--- conflicted
+++ resolved
@@ -1,15 +1,9 @@
 pub use crate::{
     error::*, ActiveModelBehavior, ActiveModelTrait, ColumnDef, ColumnTrait, ColumnType,
     DeriveActiveModel, DeriveActiveModelBehavior, DeriveColumn, DeriveCustomColumn, DeriveEntity,
-<<<<<<< HEAD
-    DeriveModel, DerivePrimaryKey, EntityName, EntityTrait, EnumIter, Iden, IdenStatic, ModelTrait,
-    PrimaryKeyToColumn, PrimaryKeyTrait, QueryFilter, QueryResult, Related, RelationDef,
-    RelationTrait, Select, SimpleInput, SimpleModel, Value,
-=======
     DeriveModel, DerivePrimaryKey, EntityName, EntityTrait, EnumIter, ForeignKeyAction, Iden,
     IdenStatic, Linked, ModelTrait, PrimaryKeyToColumn, PrimaryKeyTrait, QueryFilter, QueryResult,
-    Related, RelationDef, RelationTrait, Select, Value,
->>>>>>> f4f21b43
+    Related, RelationDef, RelationTrait, Select, SimpleInput, SimpleModel, Value,
 };
 
 #[cfg(feature = "with-json")]

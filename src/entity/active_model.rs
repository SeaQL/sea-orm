use crate::{
<<<<<<< HEAD
    error::*, ConnectionTrait, DeleteResult, EntityTrait, Iterable, PrimaryKeyArity,
    PrimaryKeyToColumn, PrimaryKeyTrait, TryIntoModel, Value,
=======
    ConnectionTrait, DeleteResult, EntityTrait, Iterable, PrimaryKeyArity, PrimaryKeyToColumn,
    PrimaryKeyTrait, Value, error::*,
>>>>>>> 3c350774
};
use async_trait::async_trait;
use sea_query::{Nullable, ValueTuple};
use std::fmt::Debug;

pub use ActiveValue::{NotSet, Set, Unchanged};

/// Defines a stateful value used in ActiveModel.
///
/// There are three possible state represented by three enum variants.
/// - [ActiveValue::Set]: A defined [Value] actively being set
/// - [ActiveValue::Unchanged]: A defined [Value] remain unchanged
/// - [ActiveValue::NotSet]: An undefined [Value]
///
/// The stateful value is useful when constructing UPDATE SQL statement,
/// see an example below.
///
/// # Examples
///
/// ```
/// use sea_orm::tests_cfg::{cake, fruit};
/// use sea_orm::{DbBackend, entity::*, query::*};
///
/// // The code snipped below does an UPDATE operation on a `ActiveValue`
/// assert_eq!(
///     Update::one(fruit::ActiveModel {
///         id: ActiveValue::set(1),
///         name: ActiveValue::set("Orange".to_owned()),
///         cake_id: ActiveValue::not_set(),
///     })
///     .build(DbBackend::Postgres)
///     .to_string(),
///     r#"UPDATE "fruit" SET "name" = 'Orange' WHERE "fruit"."id" = 1"#
/// );
/// ```
#[derive(Clone, Debug)]
pub enum ActiveValue<V>
where
    V: Into<Value>,
{
    /// A defined [Value] actively being set
    Set(V),
    /// A defined [Value] remain unchanged
    Unchanged(V),
    /// An undefined [Value]
    NotSet,
}

/// Defines an not set operation on an [ActiveValue]
#[deprecated(
    since = "0.5.0",
    note = "Please use [`ActiveValue::NotSet`] or [`NotSet`]"
)]
#[allow(non_snake_case)]
pub fn Unset<V>(_: Option<bool>) -> ActiveValue<V>
where
    V: Into<Value>,
{
    ActiveValue::not_set()
}

/// A Trait for ActiveModel to perform Create, Update or Delete operation.
/// The type must also implement the [EntityTrait].
/// See module level docs [crate::entity] for a full example
#[async_trait]
pub trait ActiveModelTrait: Clone + Debug {
    /// The Entity this ActiveModel belongs to
    type Entity: EntityTrait;

    /// Get a mutable [ActiveValue] from an ActiveModel
    fn take(&mut self, c: <Self::Entity as EntityTrait>::Column) -> ActiveValue<Value>;

    /// Get a immutable [ActiveValue] from an ActiveModel
    fn get(&self, c: <Self::Entity as EntityTrait>::Column) -> ActiveValue<Value>;

    /// Set the Value into an ActiveModel
    fn set(&mut self, c: <Self::Entity as EntityTrait>::Column, v: Value);

    /// Set the state of an [ActiveValue] to the not set state
    fn not_set(&mut self, c: <Self::Entity as EntityTrait>::Column);

    /// Check the state of a [ActiveValue]
    fn is_not_set(&self, c: <Self::Entity as EntityTrait>::Column) -> bool;

    /// Create an ActiveModel with all fields to NotSet
    fn default() -> Self;

    /// Create an ActiveModel with all fields to Set(default_value) if Default is implemented, NotSet otherwise
    fn default_values() -> Self;

    /// Reset the value from [ActiveValue::Unchanged] to [ActiveValue::Set],
    /// leaving [ActiveValue::NotSet] untouched.
    fn reset(&mut self, c: <Self::Entity as EntityTrait>::Column);

    /// Reset all values from [ActiveValue::Unchanged] to [ActiveValue::Set],
    /// leaving [ActiveValue::NotSet] untouched.
    fn reset_all(mut self) -> Self {
        for col in <Self::Entity as EntityTrait>::Column::iter() {
            self.reset(col);
        }
        self
    }

    /// Get the primary key of the ActiveModel
    ///
    /// # Panics
    ///
    /// Panics if arity of primary key exceed maximum arity of [ValueTuple]
    #[allow(clippy::question_mark)]
    fn get_primary_key_value(&self) -> Option<ValueTuple> {
        let mut cols = <Self::Entity as EntityTrait>::PrimaryKey::iter();
        macro_rules! next {
            () => {
                if let Some(col) = cols.next() {
                    if let Some(val) = self.get(col.into_column()).into_value() {
                        val
                    } else {
                        return None;
                    }
                } else {
                    return None;
                }
            };
        }
        match <<<Self::Entity as EntityTrait>::PrimaryKey as PrimaryKeyTrait>::ValueType as PrimaryKeyArity>::ARITY {
            1 => {
                let s1 = next!();
                Some(ValueTuple::One(s1))
            }
            2 => {
                let s1 = next!();
                let s2 = next!();
                Some(ValueTuple::Two(s1, s2))
            }
            3 => {
                let s1 = next!();
                let s2 = next!();
                let s3 = next!();
                Some(ValueTuple::Three(s1, s2, s3))
            }
            len => {
                let mut vec = Vec::with_capacity(len);
                for _ in 0..len {
                    let s = next!();
                    vec.push(s);
                }
                Some(ValueTuple::Many(vec))
            }
        }
    }

    /// Perform an `INSERT` operation on the ActiveModel
    ///
    /// # Example (Postgres)
    ///
    /// ```
    /// # use sea_orm::{error::*, tests_cfg::*, *};
    /// #
    /// # #[smol_potat::main]
    /// # #[cfg(feature = "mock")]
    /// # pub async fn main() -> Result<(), DbErr> {
    /// #
    /// # let db = MockDatabase::new(DbBackend::Postgres)
    /// #     .append_query_results([
    /// #         [cake::Model {
    /// #             id: 15,
    /// #             name: "Apple Pie".to_owned(),
    /// #         }],
    /// #     ])
    /// #     .into_connection();
    /// #
    /// use sea_orm::{entity::*, query::*, tests_cfg::cake};
    ///
    /// let apple = cake::ActiveModel {
    ///     name: Set("Apple Pie".to_owned()),
    ///     ..Default::default()
    /// };
    ///
    /// assert_eq!(
    ///     apple.insert(&db).await?,
    ///     cake::Model {
    ///         id: 15,
    ///         name: "Apple Pie".to_owned(),
    ///     }
    /// );
    ///
    /// assert_eq!(
    ///     db.into_transaction_log(),
    ///     [Transaction::from_sql_and_values(
    ///         DbBackend::Postgres,
    ///         r#"INSERT INTO "cake" ("name") VALUES ($1) RETURNING "id", "name""#,
    ///         ["Apple Pie".into()]
    ///     )]
    /// );
    /// #
    /// # Ok(())
    /// # }
    /// ```
    ///
    /// # Example (MySQL)
    ///
    /// ```
    /// # use sea_orm::{error::*, tests_cfg::*, *};
    /// #
    /// # #[smol_potat::main]
    /// # #[cfg(feature = "mock")]
    /// # pub async fn main() -> Result<(), DbErr> {
    /// #
    /// # let db = MockDatabase::new(DbBackend::MySql)
    /// #     .append_query_results([
    /// #         [cake::Model {
    /// #             id: 15,
    /// #             name: "Apple Pie".to_owned(),
    /// #         }],
    /// #     ])
    /// #     .append_exec_results([
    /// #         MockExecResult {
    /// #             last_insert_id: 15,
    /// #             rows_affected: 1,
    /// #         },
    /// #     ])
    /// #     .into_connection();
    /// #
    /// use sea_orm::{entity::*, query::*, tests_cfg::cake};
    ///
    /// let apple = cake::ActiveModel {
    ///     name: Set("Apple Pie".to_owned()),
    ///     ..Default::default()
    /// };
    ///
    /// assert_eq!(
    ///     apple.insert(&db).await?,
    ///     cake::Model {
    ///         id: 15,
    ///         name: "Apple Pie".to_owned(),
    ///     }
    /// );
    ///
    /// assert_eq!(
    ///     db.into_transaction_log(),
    ///     [
    ///         Transaction::from_sql_and_values(
    ///             DbBackend::MySql,
    ///             r#"INSERT INTO `cake` (`name`) VALUES (?)"#,
    ///             ["Apple Pie".into()]
    ///         ),
    ///         Transaction::from_sql_and_values(
    ///             DbBackend::MySql,
    ///             r#"SELECT `cake`.`id`, `cake`.`name` FROM `cake` WHERE `cake`.`id` = ? LIMIT ?"#,
    ///             [15.into(), 1u64.into()]
    ///         )
    ///     ]
    /// );
    /// #
    /// # Ok(())
    /// # }
    /// ```
    async fn insert<'a, C>(self, db: &'a C) -> Result<<Self::Entity as EntityTrait>::Model, DbErr>
    where
        <Self::Entity as EntityTrait>::Model: IntoActiveModel<Self>,
        Self: ActiveModelBehavior + 'a,
        C: ConnectionTrait,
    {
        let am = ActiveModelBehavior::before_save(self, db, true).await?;
        let model = <Self::Entity as EntityTrait>::insert(am)
            .exec_with_returning(db)
            .await?;
        Self::after_save(model, db, true).await
    }

    /// Perform the `UPDATE` operation on an ActiveModel
    ///
    /// # Example (Postgres)
    ///
    /// ```
    /// # use sea_orm::{error::*, tests_cfg::*, *};
    /// #
    /// # #[smol_potat::main]
    /// # #[cfg(feature = "mock")]
    /// # pub async fn main() -> Result<(), DbErr> {
    /// #
    /// # let db = MockDatabase::new(DbBackend::Postgres)
    /// #     .append_query_results([
    /// #         [fruit::Model {
    /// #             id: 1,
    /// #             name: "Orange".to_owned(),
    /// #             cake_id: None,
    /// #         }],
    /// #     ])
    /// #     .into_connection();
    /// #
    /// use sea_orm::{entity::*, query::*, tests_cfg::fruit};
    ///
    /// let orange = fruit::ActiveModel {
    ///     id: Set(1),
    ///     name: Set("Orange".to_owned()),
    ///     ..Default::default()
    /// };
    ///
    /// assert_eq!(
    ///     orange.update(&db).await?,
    ///     fruit::Model {
    ///         id: 1,
    ///         name: "Orange".to_owned(),
    ///         cake_id: None,
    ///     }
    /// );
    ///
    /// assert_eq!(
    ///     db.into_transaction_log(),
    ///     [Transaction::from_sql_and_values(
    ///         DbBackend::Postgres,
    ///         r#"UPDATE "fruit" SET "name" = $1 WHERE "fruit"."id" = $2 RETURNING "id", "name", "cake_id""#,
    ///         ["Orange".into(), 1i32.into()]
    ///     )]);
    /// #
    /// # Ok(())
    /// # }
    /// ```
    ///
    /// # Example (MySQL)
    ///
    /// ```
    /// # use sea_orm::{error::*, tests_cfg::*, *};
    /// #
    /// # #[smol_potat::main]
    /// # #[cfg(feature = "mock")]
    /// # pub async fn main() -> Result<(), DbErr> {
    /// #
    /// # let db = MockDatabase::new(DbBackend::MySql)
    /// #     .append_query_results([
    /// #         [fruit::Model {
    /// #             id: 1,
    /// #             name: "Orange".to_owned(),
    /// #             cake_id: None,
    /// #         }],
    /// #     ])
    /// #     .append_exec_results([
    /// #         MockExecResult {
    /// #             last_insert_id: 0,
    /// #             rows_affected: 1,
    /// #         },
    /// #     ])
    /// #     .into_connection();
    /// #
    /// use sea_orm::{entity::*, query::*, tests_cfg::fruit};
    ///
    /// let orange = fruit::ActiveModel {
    ///     id: Set(1),
    ///     name: Set("Orange".to_owned()),
    ///     ..Default::default()
    /// };
    ///
    /// assert_eq!(
    ///     orange.update(&db).await?,
    ///     fruit::Model {
    ///         id: 1,
    ///         name: "Orange".to_owned(),
    ///         cake_id: None,
    ///     }
    /// );
    ///
    /// assert_eq!(
    ///     db.into_transaction_log(),
    ///     [
    ///         Transaction::from_sql_and_values(
    ///             DbBackend::MySql,
    ///             r#"UPDATE `fruit` SET `name` = ? WHERE `fruit`.`id` = ?"#,
    ///             ["Orange".into(), 1i32.into()]
    ///         ),
    ///         Transaction::from_sql_and_values(
    ///             DbBackend::MySql,
    ///             r#"SELECT `fruit`.`id`, `fruit`.`name`, `fruit`.`cake_id` FROM `fruit` WHERE `fruit`.`id` = ? LIMIT ?"#,
    ///             [1i32.into(), 1u64.into()]
    ///         )]);
    /// #
    /// # Ok(())
    /// # }
    /// ```
    async fn update<'a, C>(self, db: &'a C) -> Result<<Self::Entity as EntityTrait>::Model, DbErr>
    where
        <Self::Entity as EntityTrait>::Model: IntoActiveModel<Self>,
        Self: ActiveModelBehavior + 'a,
        C: ConnectionTrait,
    {
        let am = ActiveModelBehavior::before_save(self, db, false).await?;
        let model: <Self::Entity as EntityTrait>::Model = Self::Entity::update(am).exec(db).await?;
        Self::after_save(model, db, false).await
    }

    /// Insert the model if primary key is `NotSet`, update otherwise.
    /// Only works if the entity has auto increment primary key.
    async fn save<'a, C>(self, db: &'a C) -> Result<Self, DbErr>
    where
        <Self::Entity as EntityTrait>::Model: IntoActiveModel<Self>,
        Self: ActiveModelBehavior + 'a,
        C: ConnectionTrait,
    {
        let mut is_update = true;
        for key in <Self::Entity as EntityTrait>::PrimaryKey::iter() {
            let col = key.into_column();
            if self.is_not_set(col) {
                is_update = false;
                break;
            }
        }
        let res = if !is_update {
            self.insert(db).await
        } else {
            self.update(db).await
        }?;
        Ok(res.into_active_model())
    }

    /// Delete an active model by its primary key
    ///
    /// # Example
    ///
    /// ```
    /// # use sea_orm::{error::*, tests_cfg::*, *};
    /// #
    /// # #[smol_potat::main]
    /// # #[cfg(feature = "mock")]
    /// # pub async fn main() -> Result<(), DbErr> {
    /// #
    /// # let db = MockDatabase::new(DbBackend::Postgres)
    /// #     .append_exec_results([
    /// #         MockExecResult {
    /// #             last_insert_id: 0,
    /// #             rows_affected: 1,
    /// #         },
    /// #     ])
    /// #     .into_connection();
    /// #
    /// use sea_orm::{entity::*, query::*, tests_cfg::fruit};
    ///
    /// let orange = fruit::ActiveModel {
    ///     id: Set(3),
    ///     ..Default::default()
    /// };
    ///
    /// let delete_result = orange.delete(&db).await?;
    ///
    /// assert_eq!(delete_result.rows_affected, 1);
    ///
    /// assert_eq!(
    ///     db.into_transaction_log(),
    ///     [Transaction::from_sql_and_values(
    ///         DbBackend::Postgres,
    ///         r#"DELETE FROM "fruit" WHERE "fruit"."id" = $1"#,
    ///         [3i32.into()]
    ///     )]
    /// );
    /// #
    /// # Ok(())
    /// # }
    /// ```
    async fn delete<'a, C>(self, db: &'a C) -> Result<DeleteResult, DbErr>
    where
        Self: ActiveModelBehavior + 'a,
        C: ConnectionTrait,
    {
        let am = ActiveModelBehavior::before_delete(self, db).await?;
        let am_clone = am.clone();
        let delete_res = Self::Entity::delete(am).exec(db).await?;
        ActiveModelBehavior::after_delete(am_clone, db).await?;
        Ok(delete_res)
    }

    /// Set the corresponding attributes in the ActiveModel from a JSON value
    ///
    /// Note that this method will not alter the primary key values in ActiveModel.
    #[cfg(feature = "with-json")]
    fn set_from_json(&mut self, json: serde_json::Value) -> Result<(), DbErr>
    where
        Self: TryIntoModel<<Self::Entity as EntityTrait>::Model>,
        <<Self as ActiveModelTrait>::Entity as EntityTrait>::Model: IntoActiveModel<Self>,
        for<'de> <<Self as ActiveModelTrait>::Entity as EntityTrait>::Model:
            serde::de::Deserialize<'de> + serde::Serialize,
    {
        use crate::Iterable;

        // Backup primary key values
        let primary_key_values: Vec<(<Self::Entity as EntityTrait>::Column, ActiveValue<Value>)> =
            <<Self::Entity as EntityTrait>::PrimaryKey>::iter()
                .map(|pk| (pk.into_column(), self.take(pk.into_column())))
                .collect();

        // Replace all values in ActiveModel
        *self = Self::from_json(json)?;

        // Restore primary key values
        for (col, active_value) in primary_key_values {
            match active_value {
                ActiveValue::Unchanged(v) | ActiveValue::Set(v) => self.set(col, v),
                NotSet => self.not_set(col),
            }
        }

        Ok(())
    }

    /// Create ActiveModel from a JSON value
    #[cfg(feature = "with-json")]
    fn from_json(mut json: serde_json::Value) -> Result<Self, DbErr>
    where
        Self: TryIntoModel<<Self::Entity as EntityTrait>::Model>,
        <<Self as ActiveModelTrait>::Entity as EntityTrait>::Model: IntoActiveModel<Self>,
        for<'de> <<Self as ActiveModelTrait>::Entity as EntityTrait>::Model:
            serde::de::Deserialize<'de> + serde::Serialize,
    {
        use crate::{IdenStatic, Iterable};

        let serde_json::Value::Object(obj) = &json else {
            return Err(DbErr::Json(format!(
                "invalid type: expected JSON object for {}",
                <<Self as ActiveModelTrait>::Entity as IdenStatic>::as_str(&Default::default())
            )));
        };

        // Mark down which attribute exists in the JSON object
        let mut json_keys: Vec<(<Self::Entity as EntityTrait>::Column, bool)> = Vec::new();

        for col in <<Self::Entity as EntityTrait>::Column>::iter() {
            let key = col.as_str();
            let has_key = obj.contains_key(key);
            json_keys.push((col, has_key));
        }

        // Create dummy model with dummy values
        let dummy_model = Self::default_values();
        if let Ok(dummy_model) = dummy_model.try_into_model() {
            if let Ok(mut dummy_json) = serde_json::to_value(&dummy_model) {
                let serde_json::Value::Object(merged) = &mut dummy_json else {
                    unreachable!();
                };
                let serde_json::Value::Object(obj) = json else {
                    unreachable!();
                };
                // overwrite dummy values with input values
                for (key, value) in obj {
                    merged.insert(key, value);
                }
                json = dummy_json;
            }
        }

        // Convert JSON object into ActiveModel via Model
        let model: <Self::Entity as EntityTrait>::Model =
            serde_json::from_value(json).map_err(json_err)?;
        let mut am = model.into_active_model();

        // Transform attribute that exists in JSON object into ActiveValue::Set, otherwise ActiveValue::NotSet
        for (col, json_key_exists) in json_keys {
            match (json_key_exists, am.get(col)) {
                (true, ActiveValue::Set(value) | ActiveValue::Unchanged(value)) => {
                    am.set(col, value);
                }
                _ => {
                    am.not_set(col);
                }
            }
        }

        Ok(am)
    }

    /// Return `true` if any attribute of `ActiveModel` is `Set`
    fn is_changed(&self) -> bool {
        <Self::Entity as EntityTrait>::Column::iter()
            .any(|col| self.get(col).is_set() && !self.get(col).is_unchanged())
    }
}

/// A Trait for overriding the ActiveModel behavior
///
/// ### Example
/// ```ignore
/// use sea_orm::entity::prelude::*;
///
///  // Use [DeriveEntity] to derive the EntityTrait automatically
/// #[derive(Copy, Clone, Default, Debug, DeriveEntity)]
/// pub struct Entity;
///
/// /// The [EntityName] describes the name of a table
/// impl EntityName for Entity {
///     fn table_name(&self) -> &str {
///         "cake"
///     }
/// }
///
/// // Derive the ActiveModel
/// #[derive(Clone, Debug, PartialEq, DeriveModel, DeriveActiveModel)]
/// pub struct Model {
///     pub id: i32,
///     pub name: String,
/// }
///
/// impl ActiveModelBehavior for ActiveModel {}
/// ```
/// See module level docs [crate::entity] for a full example
#[allow(unused_variables)]
#[async_trait]
pub trait ActiveModelBehavior: ActiveModelTrait {
    /// Create a new ActiveModel with default values. Also used by `Default::default()`.
    fn new() -> Self {
        <Self as ActiveModelTrait>::default()
    }

    /// Will be called before `ActiveModel::insert`, `ActiveModel::update`, and `ActiveModel::save`
    async fn before_save<C>(self, db: &C, insert: bool) -> Result<Self, DbErr>
    where
        C: ConnectionTrait,
    {
        Ok(self)
    }

    /// Will be called after `ActiveModel::insert`, `ActiveModel::update`, and `ActiveModel::save`
    async fn after_save<C>(
        model: <Self::Entity as EntityTrait>::Model,
        db: &C,
        insert: bool,
    ) -> Result<<Self::Entity as EntityTrait>::Model, DbErr>
    where
        C: ConnectionTrait,
    {
        Ok(model)
    }

    /// Will be called before `ActiveModel::delete`
    async fn before_delete<C>(self, db: &C) -> Result<Self, DbErr>
    where
        C: ConnectionTrait,
    {
        Ok(self)
    }

    /// Will be called after `ActiveModel::delete`
    async fn after_delete<C>(self, db: &C) -> Result<Self, DbErr>
    where
        C: ConnectionTrait,
    {
        Ok(self)
    }
}

/// A Trait for any type that can be converted into an ActiveModel
pub trait IntoActiveModel<A>
where
    A: ActiveModelTrait,
{
    /// Method to call to perform the conversion
    fn into_active_model(self) -> A;
}

impl<A> IntoActiveModel<A> for A
where
    A: ActiveModelTrait,
{
    fn into_active_model(self) -> A {
        self
    }
}

/// Any type that can be converted into an [ActiveValue]
pub trait IntoActiveValue<V>
where
    V: Into<Value>,
{
    /// Method to perform the conversion
    fn into_active_value(self) -> ActiveValue<V>;
}

impl<V> IntoActiveValue<Option<V>> for Option<V>
where
    V: IntoActiveValue<V> + Into<Value> + Nullable,
{
    fn into_active_value(self) -> ActiveValue<Option<V>> {
        match self {
            Some(value) => Set(Some(value)),
            None => NotSet,
        }
    }
}

impl<V> IntoActiveValue<Option<V>> for Option<Option<V>>
where
    V: IntoActiveValue<V> + Into<Value> + Nullable,
{
    fn into_active_value(self) -> ActiveValue<Option<V>> {
        match self {
            Some(value) => Set(value),
            None => NotSet,
        }
    }
}

macro_rules! impl_into_active_value {
    ($ty: ty) => {
        impl IntoActiveValue<$ty> for $ty {
            fn into_active_value(self) -> ActiveValue<$ty> {
                Set(self)
            }
        }
    };
}

impl_into_active_value!(bool);
impl_into_active_value!(i8);
impl_into_active_value!(i16);
impl_into_active_value!(i32);
impl_into_active_value!(i64);
impl_into_active_value!(u8);
impl_into_active_value!(u16);
impl_into_active_value!(u32);
impl_into_active_value!(u64);
impl_into_active_value!(f32);
impl_into_active_value!(f64);
impl_into_active_value!(&'static str);
impl_into_active_value!(String);
impl_into_active_value!(Vec<u8>);

#[cfg(feature = "with-json")]
#[cfg_attr(docsrs, doc(cfg(feature = "with-json")))]
impl_into_active_value!(crate::prelude::Json);

#[cfg(feature = "with-chrono")]
#[cfg_attr(docsrs, doc(cfg(feature = "with-chrono")))]
impl_into_active_value!(crate::prelude::Date);

#[cfg(feature = "with-chrono")]
#[cfg_attr(docsrs, doc(cfg(feature = "with-chrono")))]
impl_into_active_value!(crate::prelude::Time);

#[cfg(feature = "with-chrono")]
#[cfg_attr(docsrs, doc(cfg(feature = "with-chrono")))]
impl_into_active_value!(crate::prelude::DateTime);

#[cfg(feature = "with-chrono")]
#[cfg_attr(docsrs, doc(cfg(feature = "with-chrono")))]
impl_into_active_value!(crate::prelude::DateTimeWithTimeZone);

#[cfg(feature = "with-chrono")]
#[cfg_attr(docsrs, doc(cfg(feature = "with-chrono")))]
impl_into_active_value!(crate::prelude::DateTimeUtc);

#[cfg(feature = "with-chrono")]
#[cfg_attr(docsrs, doc(cfg(feature = "with-chrono")))]
impl_into_active_value!(crate::prelude::DateTimeLocal);

#[cfg(feature = "with-rust_decimal")]
#[cfg_attr(docsrs, doc(cfg(feature = "with-rust_decimal")))]
impl_into_active_value!(crate::prelude::Decimal);

#[cfg(feature = "with-uuid")]
#[cfg_attr(docsrs, doc(cfg(feature = "with-uuid")))]
impl_into_active_value!(crate::prelude::Uuid);

#[cfg(feature = "with-time")]
#[cfg_attr(docsrs, doc(cfg(feature = "with-time")))]
impl_into_active_value!(crate::prelude::TimeDate);

#[cfg(feature = "with-time")]
#[cfg_attr(docsrs, doc(cfg(feature = "with-time")))]
impl_into_active_value!(crate::prelude::TimeTime);

#[cfg(feature = "with-time")]
#[cfg_attr(docsrs, doc(cfg(feature = "with-time")))]
impl_into_active_value!(crate::prelude::TimeDateTime);

#[cfg(feature = "with-time")]
#[cfg_attr(docsrs, doc(cfg(feature = "with-time")))]
impl_into_active_value!(crate::prelude::TimeDateTimeWithTimeZone);

#[cfg(feature = "with-ipnetwork")]
#[cfg_attr(docsrs, doc(cfg(feature = "with-ipnetwork")))]
impl_into_active_value!(crate::prelude::IpNetwork);

impl<V> Default for ActiveValue<V>
where
    V: Into<Value>,
{
    /// Create an [ActiveValue::NotSet]
    fn default() -> Self {
        Self::NotSet
    }
}

impl<V> ActiveValue<V>
where
    V: Into<Value>,
{
    /// Create an [ActiveValue::Set]
    pub fn set(value: V) -> Self {
        Self::Set(value)
    }

    /// Check if the [ActiveValue] is [ActiveValue::Set]
    pub fn is_set(&self) -> bool {
        matches!(self, Self::Set(_))
    }

    /// Create an [ActiveValue::Unchanged]
    pub fn unchanged(value: V) -> Self {
        Self::Unchanged(value)
    }

    /// Check if the [ActiveValue] is [ActiveValue::Unchanged]
    pub fn is_unchanged(&self) -> bool {
        matches!(self, Self::Unchanged(_))
    }

    /// Create an [ActiveValue::NotSet]
    pub fn not_set() -> Self {
        Self::default()
    }

    /// Check if the [ActiveValue] is [ActiveValue::NotSet]
    pub fn is_not_set(&self) -> bool {
        matches!(self, Self::NotSet)
    }

    /// Get the mutable value an [ActiveValue]
    /// also setting itself to [ActiveValue::NotSet]
    pub fn take(&mut self) -> Option<V> {
        match std::mem::take(self) {
            ActiveValue::Set(value) | ActiveValue::Unchanged(value) => Some(value),
            ActiveValue::NotSet => None,
        }
    }

    /// Get an owned value of the [ActiveValue]
    ///
    /// # Panics
    ///
    /// Panics if it is [ActiveValue::NotSet]
    pub fn unwrap(self) -> V {
        match self {
            ActiveValue::Set(value) | ActiveValue::Unchanged(value) => value,
            ActiveValue::NotSet => panic!("Cannot unwrap ActiveValue::NotSet"),
        }
    }

    /// Check if a [Value] exists or not
    pub fn into_value(self) -> Option<Value> {
        match self {
            ActiveValue::Set(value) | ActiveValue::Unchanged(value) => Some(value.into()),
            ActiveValue::NotSet => None,
        }
    }

    /// Wrap the [Value] into a `ActiveValue<Value>`
    pub fn into_wrapped_value(self) -> ActiveValue<Value> {
        match self {
            Self::Set(value) => ActiveValue::set(value.into()),
            Self::Unchanged(value) => ActiveValue::unchanged(value.into()),
            Self::NotSet => ActiveValue::not_set(),
        }
    }

    /// Reset the value from [ActiveValue::Unchanged] to [ActiveValue::Set],
    /// leaving [ActiveValue::NotSet] untouched.
    pub fn reset(&mut self) {
        *self = match self.take() {
            Some(value) => ActiveValue::Set(value),
            None => ActiveValue::NotSet,
        };
    }

    /// `Set(value)`, except when [`self.is_unchanged()`][ActiveValue#method.is_unchanged]
    /// and `value` equals the current [Unchanged][ActiveValue::Unchanged] value.
    ///
    /// This is useful when you have an [Unchanged][ActiveValue::Unchanged] value from the database,
    /// then update it using this method,
    /// and then use [`.is_unchanged()`][ActiveValue#method.is_unchanged] to see whether it has *actually* changed.
    ///
    /// The same nice effect applies to the entire `ActiveModel`.
    /// You can now meaningfully use [ActiveModelTrait::is_changed][ActiveModelTrait#method.is_changed]
    /// to see whether are any changes that need to be saved to the database.
    ///
    /// ## Examples
    ///
    /// ```
    /// # use sea_orm::ActiveValue;
    /// #
    /// let mut value = ActiveValue::Unchanged("old");
    ///
    /// // This wouldn't be the case if we used plain `value = Set("old");`
    /// value.set_if_not_equals("old");
    /// assert!(value.is_unchanged());
    ///
    /// // Only when we change the actual `&str` value, it becomes `Set`
    /// value.set_if_not_equals("new");
    /// assert_eq!(value.is_unchanged(), false);
    /// assert_eq!(value, ActiveValue::Set("new"));
    /// ```
    pub fn set_if_not_equals(&mut self, value: V)
    where
        V: PartialEq,
    {
        match self {
            ActiveValue::Unchanged(current) if &value == current => {}
            _ => *self = ActiveValue::Set(value),
        }
    }

    /// Get the inner value, unless `self` is [NotSet][ActiveValue::NotSet].
    ///
    /// There's also a panicking version: [ActiveValue::as_ref].
    ///
    /// ## Examples
    ///
    /// ```
    /// # use sea_orm::ActiveValue;
    /// #
    /// assert_eq!(ActiveValue::Unchanged(42).try_as_ref(), Some(&42));
    /// assert_eq!(ActiveValue::Set(42).try_as_ref(), Some(&42));
    /// assert_eq!(ActiveValue::NotSet.try_as_ref(), None::<&i32>);
    /// ```
    pub fn try_as_ref(&self) -> Option<&V> {
        match self {
            ActiveValue::Set(value) | ActiveValue::Unchanged(value) => Some(value),
            ActiveValue::NotSet => None,
        }
    }
}

impl<V> std::convert::AsRef<V> for ActiveValue<V>
where
    V: Into<Value>,
{
    /// # Panics
    ///
    /// Panics if it is [ActiveValue::NotSet].
    ///
    /// See [ActiveValue::try_as_ref] for a fallible non-panicking version.
    fn as_ref(&self) -> &V {
        match self {
            ActiveValue::Set(value) | ActiveValue::Unchanged(value) => value,
            ActiveValue::NotSet => panic!("Cannot borrow ActiveValue::NotSet"),
        }
    }
}

impl<V> PartialEq for ActiveValue<V>
where
    V: Into<Value> + std::cmp::PartialEq,
{
    fn eq(&self, other: &Self) -> bool {
        match (self, other) {
            (ActiveValue::Set(l), ActiveValue::Set(r)) => l == r,
            (ActiveValue::Unchanged(l), ActiveValue::Unchanged(r)) => l == r,
            (ActiveValue::NotSet, ActiveValue::NotSet) => true,
            _ => false,
        }
    }
}

impl<V> From<ActiveValue<V>> for ActiveValue<Option<V>>
where
    V: Into<Value> + Nullable,
{
    fn from(value: ActiveValue<V>) -> Self {
        match value {
            ActiveValue::Set(value) => ActiveValue::set(Some(value)),
            ActiveValue::Unchanged(value) => ActiveValue::unchanged(Some(value)),
            ActiveValue::NotSet => ActiveValue::not_set(),
        }
    }
}

#[cfg(test)]
mod tests {
    use crate::{DbErr, entity::*, tests_cfg::*};
    use pretty_assertions::assert_eq;

    #[cfg(feature = "with-json")]
    use serde_json::json;

    #[test]
    #[cfg(feature = "macros")]
    fn test_derive_into_active_model_1() {
        mod my_fruit {
            pub use super::fruit::*;
            use crate as sea_orm;
            use crate::entity::prelude::*;

            #[derive(DeriveIntoActiveModel)]
            pub struct NewFruit {
                // id is omitted
                pub name: String,
                // it is required as opposed to optional in Model
                pub cake_id: i32,
            }
        }

        assert_eq!(
            my_fruit::NewFruit {
                name: "Apple".to_owned(),
                cake_id: 1,
            }
            .into_active_model(),
            fruit::ActiveModel {
                id: NotSet,
                name: Set("Apple".to_owned()),
                cake_id: Set(Some(1)),
            }
        );
    }

    #[test]
    #[cfg(feature = "macros")]
    fn test_derive_into_active_model_2() {
        use crate as sea_orm;
        use crate::entity::prelude::*;

        #[derive(DeriveIntoActiveModel)]
        #[sea_orm(active_model = "fruit::ActiveModel")]
        struct FruitName {
            name: String,
        }

        assert_eq!(
            FruitName {
                name: "Apple Pie".to_owned(),
            }
            .into_active_model(),
            fruit::ActiveModel {
                id: NotSet,
                name: Set("Apple Pie".to_owned()),
                cake_id: NotSet,
            }
        );

        #[derive(DeriveIntoActiveModel)]
        #[sea_orm(active_model = "<fruit::Entity as EntityTrait>::ActiveModel")]
        struct FruitCake {
            cake_id: Option<Option<i32>>,
        }

        assert_eq!(
            FruitCake {
                cake_id: Some(Some(1)),
            }
            .into_active_model(),
            fruit::ActiveModel {
                id: NotSet,
                name: NotSet,
                cake_id: Set(Some(1)),
            }
        );

        assert_eq!(
            FruitCake {
                cake_id: Some(None),
            }
            .into_active_model(),
            fruit::ActiveModel {
                id: NotSet,
                name: NotSet,
                cake_id: Set(None),
            }
        );

        assert_eq!(
            FruitCake { cake_id: None }.into_active_model(),
            fruit::ActiveModel {
                id: NotSet,
                name: NotSet,
                cake_id: NotSet,
            }
        );
    }

    #[test]
    #[cfg(feature = "macros")]
    fn test_derive_try_into_model_1() {
        mod my_fruit {
            use crate as sea_orm;
            use crate::entity::prelude::*;

            #[derive(Clone, Debug, PartialEq, DeriveEntityModel)]
            #[sea_orm(table_name = "fruit")]
            pub struct Model {
                #[sea_orm(primary_key)]
                pub id: i32,
                pub name: String,
                pub cake_id: Option<i32>,
            }

            #[derive(Copy, Clone, Debug, EnumIter, DeriveRelation)]
            pub enum Relation {}

            impl ActiveModelBehavior for ActiveModel {}
        }
        assert_eq!(
            my_fruit::ActiveModel {
                id: Set(1),
                name: Set("Pineapple".to_owned()),
                cake_id: Set(None),
            }
            .try_into_model()
            .unwrap(),
            my_fruit::Model {
                id: 1,
                name: "Pineapple".to_owned(),
                cake_id: None,
            }
        );

        assert_eq!(
            my_fruit::ActiveModel {
                id: Set(2),
                name: Set("Apple".to_owned()),
                cake_id: Set(Some(1)),
            }
            .try_into_model()
            .unwrap(),
            my_fruit::Model {
                id: 2,
                name: "Apple".to_owned(),
                cake_id: Some(1),
            }
        );

        assert_eq!(
            my_fruit::ActiveModel {
                id: Set(1),
                name: NotSet,
                cake_id: Set(None),
            }
            .try_into_model(),
            Err(DbErr::AttrNotSet(String::from("name")))
        );

        assert_eq!(
            my_fruit::ActiveModel {
                id: Set(1),
                name: Set("Pineapple".to_owned()),
                cake_id: NotSet,
            }
            .try_into_model(),
            Err(DbErr::AttrNotSet(String::from("cake_id")))
        );
    }

    #[test]
    #[cfg(feature = "macros")]
    fn test_derive_try_into_model_2() {
        mod my_fruit {
            use crate as sea_orm;
            use crate::entity::prelude::*;

            #[derive(Clone, Debug, PartialEq, DeriveEntityModel)]
            #[sea_orm(table_name = "fruit")]
            pub struct Model {
                #[sea_orm(primary_key)]
                pub id: i32,
                pub name: String,
                #[sea_orm(ignore)]
                pub cake_id: Option<i32>,
            }

            #[derive(Copy, Clone, Debug, EnumIter, DeriveRelation)]
            pub enum Relation {}

            impl ActiveModelBehavior for ActiveModel {}
        }
        assert_eq!(
            my_fruit::ActiveModel {
                id: Set(1),
                name: Set("Pineapple".to_owned()),
            }
            .try_into_model()
            .unwrap(),
            my_fruit::Model {
                id: 1,
                name: "Pineapple".to_owned(),
                cake_id: None,
            }
        );
    }

    #[test]
    #[cfg(feature = "macros")]
    fn test_derive_try_into_model_3() {
        mod my_fruit {
            use crate as sea_orm;
            use crate::entity::prelude::*;

            #[derive(Clone, Debug, PartialEq, DeriveEntityModel)]
            #[sea_orm(table_name = "fruit")]
            pub struct Model {
                #[sea_orm(primary_key)]
                pub id: i32,
                #[sea_orm(ignore)]
                pub name: String,
                pub cake_id: Option<i32>,
            }

            #[derive(Copy, Clone, Debug, EnumIter, DeriveRelation)]
            pub enum Relation {}

            impl ActiveModelBehavior for ActiveModel {}
        }
        assert_eq!(
            my_fruit::ActiveModel {
                id: Set(1),
                cake_id: Set(Some(1)),
            }
            .try_into_model()
            .unwrap(),
            my_fruit::Model {
                id: 1,
                name: "".to_owned(),
                cake_id: Some(1),
            }
        );
    }

    #[test]
    #[cfg(feature = "with-json")]
    fn test_active_model_set_from_json_1() {
        assert_eq!(
            cake::ActiveModel::from_json(json!({
                "id": 1,
                "name": "Apple Pie",
            }))
            .unwrap(),
            cake::ActiveModel {
                id: ActiveValue::Set(1),
                name: ActiveValue::Set("Apple Pie".to_owned()),
            }
        );

        assert_eq!(
            cake::ActiveModel::from_json(json!({
                "id": 1,
            }))
            .unwrap(),
            cake::ActiveModel {
                id: ActiveValue::Set(1),
                name: ActiveValue::NotSet,
            }
        );

        let mut cake: cake::ActiveModel = Default::default();
        cake.set_from_json(json!({
            "name": "Apple Pie",
        }))
        .unwrap();
        assert_eq!(
            cake,
            cake::ActiveModel {
                id: ActiveValue::NotSet,
                name: ActiveValue::Set("Apple Pie".to_owned()),
            },
        );
    }

    #[test]
    #[cfg(feature = "with-json")]
    fn test_active_model_set_from_json_2() -> Result<(), DbErr> {
        let mut fruit: fruit::ActiveModel = Default::default();

        fruit.set_from_json(json!({
            "name": "Apple",
        }))?;
        assert_eq!(
            fruit,
            fruit::ActiveModel {
                id: ActiveValue::NotSet,
                name: ActiveValue::Set("Apple".to_owned()),
                cake_id: ActiveValue::NotSet,
            }
        );

        assert_eq!(
            fruit::ActiveModel::from_json(json!({
                "name": "Apple",
            }))?,
            fruit::ActiveModel {
                id: ActiveValue::NotSet,
                name: ActiveValue::Set("Apple".to_owned()),
                cake_id: ActiveValue::NotSet,
            }
        );

        fruit.set_from_json(json!({
            "name": "Apple",
            "cake_id": null,
        }))?;
        assert_eq!(
            fruit,
            fruit::ActiveModel {
                id: ActiveValue::NotSet,
                name: ActiveValue::Set("Apple".to_owned()),
                cake_id: ActiveValue::Set(None),
            }
        );

        fruit.set_from_json(json!({
            "id": null,
            "name": "Apple",
            "cake_id": 1,
        }))?;
        assert_eq!(
            fruit,
            fruit::ActiveModel {
                id: ActiveValue::NotSet,
                name: ActiveValue::Set("Apple".to_owned()),
                cake_id: ActiveValue::Set(Some(1)),
            }
        );

        fruit.set_from_json(json!({
            "id": 2,
            "name": "Apple",
            "cake_id": 1,
        }))?;
        assert_eq!(
            fruit,
            fruit::ActiveModel {
                id: ActiveValue::NotSet,
                name: ActiveValue::Set("Apple".to_owned()),
                cake_id: ActiveValue::Set(Some(1)),
            }
        );

        let mut fruit = fruit::ActiveModel {
            id: ActiveValue::Set(1),
            name: ActiveValue::NotSet,
            cake_id: ActiveValue::NotSet,
        };
        fruit.set_from_json(json!({
            "id": 8,
            "name": "Apple",
            "cake_id": 1,
        }))?;
        assert_eq!(
            fruit,
            fruit::ActiveModel {
                id: ActiveValue::Set(1),
                name: ActiveValue::Set("Apple".to_owned()),
                cake_id: ActiveValue::Set(Some(1)),
            }
        );

        Ok(())
    }

    #[smol_potat::test]
    #[cfg(feature = "with-json")]
    async fn test_active_model_set_from_json_3() -> Result<(), DbErr> {
        use crate::*;

        let db = MockDatabase::new(DbBackend::Postgres)
            .append_exec_results([
                MockExecResult {
                    last_insert_id: 1,
                    rows_affected: 1,
                },
                MockExecResult {
                    last_insert_id: 1,
                    rows_affected: 1,
                },
            ])
            .append_query_results([
                [fruit::Model {
                    id: 1,
                    name: "Apple".to_owned(),
                    cake_id: None,
                }],
                [fruit::Model {
                    id: 2,
                    name: "Orange".to_owned(),
                    cake_id: Some(1),
                }],
            ])
            .into_connection();

        let mut fruit: fruit::ActiveModel = Default::default();
        fruit.set_from_json(json!({
            "name": "Apple",
        }))?;
        fruit.save(&db).await?;

        let mut fruit = fruit::ActiveModel {
            id: Set(2),
            ..Default::default()
        };
        fruit.set_from_json(json!({
            "id": 9,
            "name": "Orange",
            "cake_id": 1,
        }))?;
        fruit.save(&db).await?;

        assert_eq!(
            db.into_transaction_log(),
            [
                Transaction::from_sql_and_values(
                    DbBackend::Postgres,
                    r#"INSERT INTO "fruit" ("name") VALUES ($1) RETURNING "id", "name", "cake_id""#,
                    ["Apple".into()],
                ),
                Transaction::from_sql_and_values(
                    DbBackend::Postgres,
                    r#"UPDATE "fruit" SET "name" = $1, "cake_id" = $2 WHERE "fruit"."id" = $3 RETURNING "id", "name", "cake_id""#,
                    ["Orange".into(), 1i32.into(), 2i32.into()],
                ),
            ]
        );

        Ok(())
    }

    #[test]
    fn test_active_model_is_changed() {
        let mut fruit: fruit::ActiveModel = Default::default();
        assert!(!fruit.is_changed());

        fruit.set(fruit::Column::Name, "apple".into());
        assert!(fruit.is_changed());
    }

    #[test]
    fn test_reset_1() {
        assert_eq!(
            fruit::Model {
                id: 1,
                name: "Apple".into(),
                cake_id: None,
            }
            .into_active_model(),
            fruit::ActiveModel {
                id: Unchanged(1),
                name: Unchanged("Apple".into()),
                cake_id: Unchanged(None)
            },
        );

        assert_eq!(
            fruit::Model {
                id: 1,
                name: "Apple".into(),
                cake_id: None,
            }
            .into_active_model()
            .reset_all(),
            fruit::ActiveModel {
                id: Set(1),
                name: Set("Apple".into()),
                cake_id: Set(None)
            },
        );

        assert_eq!(
            fruit::Model {
                id: 1,
                name: "Apple".into(),
                cake_id: Some(2),
            }
            .into_active_model(),
            fruit::ActiveModel {
                id: Unchanged(1),
                name: Unchanged("Apple".into()),
                cake_id: Unchanged(Some(2)),
            },
        );

        assert_eq!(
            fruit::Model {
                id: 1,
                name: "Apple".into(),
                cake_id: Some(2),
            }
            .into_active_model()
            .reset_all(),
            fruit::ActiveModel {
                id: Set(1),
                name: Set("Apple".into()),
                cake_id: Set(Some(2)),
            },
        );
    }

    #[smol_potat::test]
    async fn test_reset_2() -> Result<(), DbErr> {
        use crate::*;

        let db = MockDatabase::new(DbBackend::Postgres)
            .append_exec_results(vec![
                MockExecResult {
                    last_insert_id: 1,
                    rows_affected: 1,
                },
                MockExecResult {
                    last_insert_id: 1,
                    rows_affected: 1,
                },
            ])
            .append_query_results(vec![
                vec![fruit::Model {
                    id: 1,
                    name: "Apple".to_owned(),
                    cake_id: None,
                }],
                vec![fruit::Model {
                    id: 1,
                    name: "Apple".to_owned(),
                    cake_id: None,
                }],
            ])
            .into_connection();

        fruit::Model {
            id: 1,
            name: "Apple".into(),
            cake_id: None,
        }
        .into_active_model()
        .update(&db)
        .await?;

        fruit::Model {
            id: 1,
            name: "Apple".into(),
            cake_id: None,
        }
        .into_active_model()
        .reset_all()
        .update(&db)
        .await?;

        assert_eq!(
            db.into_transaction_log(),
            vec![
                Transaction::from_sql_and_values(
                    DbBackend::Postgres,
                    r#"SELECT "fruit"."id", "fruit"."name", "fruit"."cake_id" FROM "fruit" WHERE "fruit"."id" = $1 LIMIT $2"#,
                    vec![1i32.into(), 1u64.into()],
                ),
                Transaction::from_sql_and_values(
                    DbBackend::Postgres,
                    r#"UPDATE "fruit" SET "name" = $1, "cake_id" = $2 WHERE "fruit"."id" = $3 RETURNING "id", "name", "cake_id""#,
                    vec!["Apple".into(), Option::<i32>::None.into(), 1i32.into()],
                ),
            ]
        );

        Ok(())
    }

    #[test]
    fn test_active_model_default_values() {
        assert_eq!(
            fruit::ActiveModel::default_values(),
            fruit::ActiveModel {
                id: Set(0),
                name: Set("".into()),
                cake_id: Set(None),
            },
        );

        assert_eq!(
            lunch_set::ActiveModel::default_values(),
            lunch_set::ActiveModel {
                id: Set(0),
                name: Set("".into()),
                tea: NotSet,
            },
        );
    }
}<|MERGE_RESOLUTION|>--- conflicted
+++ resolved
@@ -1,11 +1,6 @@
 use crate::{
-<<<<<<< HEAD
-    error::*, ConnectionTrait, DeleteResult, EntityTrait, Iterable, PrimaryKeyArity,
-    PrimaryKeyToColumn, PrimaryKeyTrait, TryIntoModel, Value,
-=======
     ConnectionTrait, DeleteResult, EntityTrait, Iterable, PrimaryKeyArity, PrimaryKeyToColumn,
-    PrimaryKeyTrait, Value, error::*,
->>>>>>> 3c350774
+    PrimaryKeyTrait, TryIntoModel, Value, error::*,
 };
 use async_trait::async_trait;
 use sea_query::{Nullable, ValueTuple};

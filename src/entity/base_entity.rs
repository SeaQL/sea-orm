--- conflicted
+++ resolved
@@ -256,18 +256,14 @@
     /// # Ok(())
     /// # }
     /// ```
-<<<<<<< HEAD
     ///
     /// # Panics
     ///
     /// Panics if arity of input values don't match arity of primary key
-    fn find_by_id(values: <Self::PrimaryKey as PrimaryKeyTrait>::ValueType) -> Select<Self> {
-=======
     fn find_by_id<T>(values: T) -> Select<Self>
     where
         T: Into<<Self::PrimaryKey as PrimaryKeyTrait>::ValueType>,
     {
->>>>>>> 67aa35e3
         let mut select = Self::find();
         let mut keys = Self::PrimaryKey::iter();
         for v in values.into().into_value_tuple() {
@@ -826,18 +822,14 @@
     /// # Ok(())
     /// # }
     /// ```
-<<<<<<< HEAD
     ///
     /// # Panics
     ///
     /// Panics if arity of input values don't match arity of primary key
-    fn delete_by_id(values: <Self::PrimaryKey as PrimaryKeyTrait>::ValueType) -> DeleteMany<Self> {
-=======
     fn delete_by_id<T>(values: T) -> DeleteMany<Self>
     where
         T: Into<<Self::PrimaryKey as PrimaryKeyTrait>::ValueType>,
     {
->>>>>>> 67aa35e3
         let mut delete = Self::delete_many();
         let mut keys = Self::PrimaryKey::iter();
         for v in values.into().into_value_tuple() {

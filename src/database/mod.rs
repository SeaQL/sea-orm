--- conflicted
+++ resolved
@@ -1,5 +1,6 @@
 use std::{sync::Arc, time::Duration};
 
+#[cfg(not(feature = "sync"))]
 use futures_util::future::BoxFuture;
 #[cfg(feature = "sqlx-mysql")]
 use sqlx::mysql::MySqlConnectOptions;
@@ -50,7 +51,9 @@
 #[derive(Debug, Default)]
 pub struct Database;
 
-<<<<<<< HEAD
+#[cfg(feature = "sync")]
+type BoxFuture<'a, T> = T;
+
 #[cfg(feature = "sqlx-mysql")]
 type MapMySqlPoolOptsFn = Arc<
     dyn Fn(sqlx::pool::PoolOptions<sqlx::MySql>) -> sqlx::pool::PoolOptions<sqlx::MySql>
@@ -71,15 +74,11 @@
         dyn Fn(sqlx::pool::PoolOptions<sqlx::Sqlite>) -> sqlx::pool::PoolOptions<sqlx::Sqlite>
             + Send
             + Sync,
-=======
-#[cfg(feature = "sync")]
-type BoxFuture<'a, T> = T;
+    >,
+>;
 
 type AfterConnectCallback = Option<
-    Arc<
-        dyn Fn(DatabaseConnection) -> BoxFuture<'static, Result<(), DbErr>> + Send + Sync + 'static,
->>>>>>> ee3748a7
-    >,
+    Arc<dyn Fn(DatabaseConnection) -> BoxFuture<'static, Result<(), DbErr>> + Send + Sync + 'static>,
 >;
 
 /// Defines the configuration options of a database

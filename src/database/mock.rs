use crate::{
    error::*, DatabaseConnection, DbBackend, EntityTrait, ExecResult, ExecResultHolder, Iden,
    IdenStatic, Iterable, MockDatabaseConnection, MockDatabaseTrait, ModelTrait, QueryResult,
    QueryResultRow, SelectA, SelectB, Statement,
};
use sea_query::{Value, ValueType, Values};
use std::{collections::BTreeMap, sync::Arc};
use tracing::instrument;

/// Defines a Mock database suitable for testing
#[derive(Debug)]
pub struct MockDatabase {
    db_backend: DbBackend,
    transaction: Option<OpenTransaction>,
    transaction_log: Vec<Transaction>,
    exec_results: Vec<Result<MockExecResult, DbErr>>,
    query_results: Vec<Result<Vec<MockRow>, DbErr>>,
}

/// Defines the results obtained from a [MockDatabase]
#[derive(Clone, Debug, Default)]
pub struct MockExecResult {
    /// The last inserted id on auto-increment
    pub last_insert_id: u64,
    /// The number of rows affected by the database operation
    pub rows_affected: u64,
}

/// Defines the structure of a test Row for the [MockDatabase]
/// which is just a [BTreeMap]<[String], [Value]>
#[derive(Clone, Debug)]
pub struct MockRow {
    values: BTreeMap<String, Value>,
}

/// A trait to get a [MockRow] from a type useful for testing in the [MockDatabase]
pub trait IntoMockRow {
    /// The method to perform this operation
    fn into_mock_row(self) -> MockRow;
}

/// Defines a transaction that is has not been committed
#[derive(Debug)]
pub struct OpenTransaction {
    stmts: Vec<Statement>,
    transaction_depth: usize,
}

/// Defines a database transaction as it holds a Vec<[Statement]>
#[derive(Debug, Clone, PartialEq)]
pub struct Transaction {
    stmts: Vec<Statement>,
}

impl MockDatabase {
    /// Instantiate a mock database with a [DbBackend] to simulate real
    /// world SQL databases
    pub fn new(db_backend: DbBackend) -> Self {
        Self {
            db_backend,
            transaction: None,
            transaction_log: Vec::new(),
            exec_results: Vec::new(),
            query_results: Vec::new(),
        }
    }

    /// Create a database connection
    pub fn into_connection(self) -> DatabaseConnection {
        DatabaseConnection::MockDatabaseConnection(Arc::new(MockDatabaseConnection::new(self)))
    }

    /// Add some [MockExecResult]s to `exec_results`
    pub fn append_exec_results<I>(mut self, vec: I) -> Self
    where
        I: IntoIterator<Item = MockExecResult>,
    {
        self.exec_results.extend(vec.into_iter().map(Result::Ok));
        self
    }

    /// Add some Values to `query_results`
    pub fn append_query_results<T, I, II>(mut self, vec: II) -> Self
    where
        T: IntoMockRow,
        I: IntoIterator<Item = T>,
        II: IntoIterator<Item = I>,
    {
        for row in vec.into_iter() {
            let row = row.into_iter().map(|vec| Ok(vec.into_mock_row())).collect();
            self.query_results.push(row);
        }
        self
    }

    /// Add some [DbErr]s to `exec_results`
    pub fn append_exec_errors<I>(mut self, vec: I) -> Self
    where
        I: IntoIterator<Item = DbErr>,
    {
        self.exec_results.extend(vec.into_iter().map(Result::Err));
        self
    }

    /// Add some [DbErr]s to `query_results`
    pub fn append_query_errors<I>(mut self, vec: I) -> Self
    where
        I: IntoIterator<Item = DbErr>,
    {
        self.query_results.extend(vec.into_iter().map(Result::Err));
        self
    }
}

impl MockDatabaseTrait for MockDatabase {
    #[instrument(level = "trace")]
    fn execute(&mut self, counter: usize, statement: Statement) -> Result<ExecResult, DbErr> {
        match self.transaction.as_mut() {
            Some(transaction) => transaction.push(statement),
            None => self.transaction_log.push(Transaction::one(statement)),
        }
        if counter < self.exec_results.len() {
            match std::mem::replace(
                &mut self.exec_results[counter],
                Err(DbErr::Exec(RuntimeErr::Internal(
                    "this value has been consumed already".to_owned(),
                ))),
            ) {
                Ok(result) => Ok(ExecResult {
                    result: ExecResultHolder::Mock(result),
                }),
                Err(err) => Err(err),
            }
        } else {
<<<<<<< HEAD
            Err(exec_err("`exec_results` buffer is empty."))
=======
            Err(DbErr::Exec(RuntimeErr::Internal(
                "`exec_results` buffer is empty".to_owned(),
            )))
>>>>>>> 67aa35e3
        }
    }

    #[instrument(level = "trace")]
    fn query(&mut self, counter: usize, statement: Statement) -> Result<Vec<QueryResult>, DbErr> {
        match self.transaction.as_mut() {
            Some(transaction) => transaction.push(statement),
            None => self.transaction_log.push(Transaction::one(statement)),
        }
        if counter < self.query_results.len() {
            match std::mem::replace(
                &mut self.query_results[counter],
                Err(DbErr::Query(RuntimeErr::Internal(
                    "this value has been consumed already".to_owned(),
                ))),
            ) {
                Ok(result) => Ok(result
                    .into_iter()
                    .map(|row| QueryResult {
                        row: QueryResultRow::Mock(row),
                    })
                    .collect()),
                Err(err) => Err(err),
            }
        } else {
            Err(query_err("`query_results` buffer is empty."))
        }
    }

    #[instrument(level = "trace")]
    fn begin(&mut self) -> Result<(), DbErr> {
        match self.transaction.as_mut() {
            Some(transaction) => transaction.begin_nested(self.db_backend),
            None => self.transaction = Some(OpenTransaction::init()),
        };
        Ok(())
    }

    #[instrument(level = "trace")]
    fn commit(&mut self) -> Result<(), DbErr> {
        match self.transaction.as_mut() {
            Some(transaction) => {
                if transaction.commit(self.db_backend) {
                    let transaction = self.transaction.take().ok_or(exec_err(
                        "There is no open transaction to commit".to_owned(),
                    ))?;
                    self.transaction_log.push(transaction.into_transaction()?);
                }
                Ok(())
            }
            None => Err(exec_err("There is no open transaction to commit")),
        }
    }

    #[instrument(level = "trace")]
    fn rollback(&mut self) -> Result<(), DbErr> {
        match self.transaction.as_mut() {
            Some(transaction) => {
                if transaction.rollback(self.db_backend) {
                    let transaction = self
                        .transaction
                        .take()
                        .ok_or(exec_err("There is no open transaction to commit"))?;
                    self.transaction_log.push(transaction.into_transaction()?);
                }
                Ok(())
            }
            None => Err(exec_err("There is no open transaction to rollback")),
        }
    }

    fn drain_transaction_log(&mut self) -> Vec<Transaction> {
        std::mem::take(&mut self.transaction_log)
    }

    fn get_database_backend(&self) -> DbBackend {
        self.db_backend
    }
}

impl MockRow {
    /// Get a value from the [MockRow]
    pub fn try_get<T, I: crate::ColIdx>(&self, index: I) -> Result<T, DbErr>
    where
        T: ValueType,
    {
<<<<<<< HEAD
        T::try_from(
            self.values
                .get(col)
                .ok_or(query_err(format!(
                    "Getting unknown column `{}` from MockRow",
                    col
                )))?
                .clone(),
        )
        .map_err(|e| DbErr::Type(e.to_string()))
=======
        if let Some(index) = index.as_str() {
            T::try_from(
                self.values
                    .get(index)
                    .unwrap_or_else(|| panic!("No column for ColIdx {index:?}"))
                    .clone(),
            )
            .map_err(|e| DbErr::Type(e.to_string()))
        } else if let Some(index) = index.as_usize() {
            let (_, value) = self.values.iter().nth(*index).ok_or_else(|| {
                DbErr::Query(RuntimeErr::Internal(format!(
                    "Column at index {index} not found"
                )))
            })?;
            T::try_from(value.clone()).map_err(|e| DbErr::Type(e.to_string()))
        } else {
            unreachable!("Missing ColIdx implementation for MockRow");
        }
>>>>>>> 67aa35e3
    }

    /// An iterator over the keys and values of a mock row
    pub fn into_column_value_tuples(self) -> impl Iterator<Item = (String, Value)> {
        self.values.into_iter()
    }
}

impl IntoMockRow for MockRow {
    fn into_mock_row(self) -> MockRow {
        self
    }
}

impl<M> IntoMockRow for M
where
    M: ModelTrait,
{
    fn into_mock_row(self) -> MockRow {
        let mut values = BTreeMap::new();
        for col in <<M::Entity as EntityTrait>::Column>::iter() {
            values.insert(col.to_string(), self.get(col));
        }
        MockRow { values }
    }
}

impl<M, N> IntoMockRow for (M, N)
where
    M: ModelTrait,
    N: ModelTrait,
{
    fn into_mock_row(self) -> MockRow {
        let mut mapped_join = BTreeMap::new();

        for column in <<M as ModelTrait>::Entity as EntityTrait>::Column::iter() {
            mapped_join.insert(
                format!("{}{}", SelectA.as_str(), column.as_str()),
                self.0.get(column),
            );
        }
        for column in <<N as ModelTrait>::Entity as EntityTrait>::Column::iter() {
            mapped_join.insert(
                format!("{}{}", SelectB.as_str(), column.as_str()),
                self.1.get(column),
            );
        }

        mapped_join.into_mock_row()
    }
}

impl IntoMockRow for BTreeMap<String, Value> {
    fn into_mock_row(self) -> MockRow {
        MockRow {
            values: self.into_iter().map(|(k, v)| (k, v)).collect(),
        }
    }
}

impl IntoMockRow for BTreeMap<&str, Value> {
    fn into_mock_row(self) -> MockRow {
        MockRow {
            values: self.into_iter().map(|(k, v)| (k.to_owned(), v)).collect(),
        }
    }
}

impl Transaction {
    /// Get the [Value]s from s raw SQL statement depending on the [DatabaseBackend](crate::DatabaseBackend)
    pub fn from_sql_and_values<I>(db_backend: DbBackend, sql: &str, values: I) -> Self
    where
        I: IntoIterator<Item = Value>,
    {
        Self::one(Statement::from_string_values_tuple(
            db_backend,
            (sql.to_string(), Values(values.into_iter().collect())),
        ))
    }

    /// Create a Transaction with one statement
    pub fn one(stmt: Statement) -> Self {
        Self { stmts: vec![stmt] }
    }

    /// Create a Transaction with many statements
    pub fn many<I>(stmts: I) -> Self
    where
        I: IntoIterator<Item = Statement>,
    {
        Self {
            stmts: stmts.into_iter().collect(),
        }
    }

    /// Wrap each Statement as a single-statement Transaction
    pub fn wrap<I>(stmts: I) -> Vec<Self>
    where
        I: IntoIterator<Item = Statement>,
    {
        stmts.into_iter().map(Self::one).collect()
    }
}

impl OpenTransaction {
    fn init() -> Self {
        Self {
            stmts: vec![Statement::from_string(
                DbBackend::Postgres,
                "BEGIN".to_owned(),
            )],
            transaction_depth: 0,
        }
    }

    fn begin_nested(&mut self, db_backend: DbBackend) {
        self.transaction_depth += 1;
        self.push(Statement::from_string(
            db_backend,
            format!("SAVEPOINT savepoint_{}", self.transaction_depth),
        ));
    }

    fn commit(&mut self, db_backend: DbBackend) -> bool {
        match self.transaction_depth {
            0 => {
                self.push(Statement::from_string(db_backend, "COMMIT".to_owned()));
                true
            }
            _ => {
                self.push(Statement::from_string(
                    db_backend,
                    format!("RELEASE SAVEPOINT savepoint_{}", self.transaction_depth),
                ));
                self.transaction_depth -= 1;
                false
            }
        }
    }

    fn rollback(&mut self, db_backend: DbBackend) -> bool {
        match self.transaction_depth {
            0 => {
                self.push(Statement::from_string(db_backend, "ROLLBACK".to_owned()));
                true
            }
            _ => {
                self.push(Statement::from_string(
                    db_backend,
                    format!("ROLLBACK TO SAVEPOINT savepoint_{}", self.transaction_depth),
                ));
                self.transaction_depth -= 1;
                false
            }
        }
    }

    fn push(&mut self, stmt: Statement) {
        self.stmts.push(stmt);
    }

    fn into_transaction(self) -> Result<Transaction, DbErr> {
        match self.transaction_depth {
            0 => Ok(Transaction { stmts: self.stmts }),
            _ => Err(exec_err("There is uncommitted nested transaction")),
        }
    }
}

#[cfg(test)]
#[cfg(feature = "mock")]
mod tests {
    use crate::{
        entity::*, tests_cfg::*, DbBackend, DbErr, IntoMockRow, MockDatabase, RuntimeErr,
        Statement, Transaction, TransactionError, TransactionTrait,
    };
    use pretty_assertions::assert_eq;

    #[derive(Debug, PartialEq, Eq)]
    pub struct MyErr(String);

    impl std::error::Error for MyErr {}

    impl std::fmt::Display for MyErr {
        fn fmt(&self, f: &mut std::fmt::Formatter) -> std::fmt::Result {
            write!(f, "{}", self.0.as_str())
        }
    }

    #[smol_potat::test]
    async fn test_transaction_1() {
        let db = MockDatabase::new(DbBackend::Postgres).into_connection();

        db.transaction::<_, (), DbErr>(|txn| {
            Box::pin(async move {
                let _1 = cake::Entity::find().one(txn).await;
                let _2 = fruit::Entity::find().all(txn).await;

                Ok(())
            })
        })
        .await
        .unwrap();

        let _ = cake::Entity::find().all(&db).await;

        assert_eq!(
            db.into_transaction_log(),
            [
                Transaction::many([
                    Statement::from_string(DbBackend::Postgres, "BEGIN".to_owned()),
                    Statement::from_sql_and_values(
                        DbBackend::Postgres,
                        r#"SELECT "cake"."id", "cake"."name" FROM "cake" LIMIT $1"#,
                        [1u64.into()]
                    ),
                    Statement::from_sql_and_values(
                        DbBackend::Postgres,
                        r#"SELECT "fruit"."id", "fruit"."name", "fruit"."cake_id" FROM "fruit""#,
                        []
                    ),
                    Statement::from_string(DbBackend::Postgres, "COMMIT".to_owned()),
                ]),
                Transaction::from_sql_and_values(
                    DbBackend::Postgres,
                    r#"SELECT "cake"."id", "cake"."name" FROM "cake""#,
                    []
                ),
            ]
        );
    }

    #[smol_potat::test]
    async fn test_transaction_2() {
        let db = MockDatabase::new(DbBackend::Postgres).into_connection();

        let result = db
            .transaction::<_, (), MyErr>(|txn| {
                Box::pin(async move {
                    let _ = cake::Entity::find().one(txn).await;
                    Err(MyErr("test".to_owned()))
                })
            })
            .await;

        match result {
            Err(TransactionError::Transaction(err)) => {
                assert_eq!(err, MyErr("test".to_owned()))
            }
            _ => assert!(false),
        }

        assert_eq!(
            db.into_transaction_log(),
            [Transaction::many([
                Statement::from_string(DbBackend::Postgres, "BEGIN".to_owned()),
                Statement::from_sql_and_values(
                    DbBackend::Postgres,
                    r#"SELECT "cake"."id", "cake"."name" FROM "cake" LIMIT $1"#,
                    [1u64.into()]
                ),
                Statement::from_string(DbBackend::Postgres, "ROLLBACK".to_owned()),
            ])]
        );
    }

    #[smol_potat::test]
    async fn test_nested_transaction_1() {
        let db = MockDatabase::new(DbBackend::Postgres).into_connection();

        db.transaction::<_, (), DbErr>(|txn| {
            Box::pin(async move {
                let _ = cake::Entity::find().one(txn).await;

                txn.transaction::<_, (), DbErr>(|txn| {
                    Box::pin(async move {
                        let _ = fruit::Entity::find().all(txn).await;

                        Ok(())
                    })
                })
                .await
                .unwrap();

                Ok(())
            })
        })
        .await
        .unwrap();

        assert_eq!(
            db.into_transaction_log(),
            [Transaction::many([
                Statement::from_string(DbBackend::Postgres, "BEGIN".to_owned()),
                Statement::from_sql_and_values(
                    DbBackend::Postgres,
                    r#"SELECT "cake"."id", "cake"."name" FROM "cake" LIMIT $1"#,
                    [1u64.into()]
                ),
                Statement::from_string(DbBackend::Postgres, "SAVEPOINT savepoint_1".to_owned()),
                Statement::from_sql_and_values(
                    DbBackend::Postgres,
                    r#"SELECT "fruit"."id", "fruit"."name", "fruit"."cake_id" FROM "fruit""#,
                    []
                ),
                Statement::from_string(
                    DbBackend::Postgres,
                    "RELEASE SAVEPOINT savepoint_1".to_owned()
                ),
                Statement::from_string(DbBackend::Postgres, "COMMIT".to_owned()),
            ]),]
        );
    }

    #[smol_potat::test]
    async fn test_nested_transaction_2() {
        let db = MockDatabase::new(DbBackend::Postgres).into_connection();

        db.transaction::<_, (), DbErr>(|txn| {
            Box::pin(async move {
                let _ = cake::Entity::find().one(txn).await;

                txn.transaction::<_, (), DbErr>(|txn| {
                    Box::pin(async move {
                        let _ = fruit::Entity::find().all(txn).await;

                        txn.transaction::<_, (), DbErr>(|txn| {
                            Box::pin(async move {
                                let _ = cake::Entity::find().all(txn).await;

                                Ok(())
                            })
                        })
                        .await
                        .unwrap();

                        Ok(())
                    })
                })
                .await
                .unwrap();

                Ok(())
            })
        })
        .await
        .unwrap();

        assert_eq!(
            db.into_transaction_log(),
            [Transaction::many([
                Statement::from_string(DbBackend::Postgres, "BEGIN".to_owned()),
                Statement::from_sql_and_values(
                    DbBackend::Postgres,
                    r#"SELECT "cake"."id", "cake"."name" FROM "cake" LIMIT $1"#,
                    [1u64.into()]
                ),
                Statement::from_string(DbBackend::Postgres, "SAVEPOINT savepoint_1".to_owned()),
                Statement::from_sql_and_values(
                    DbBackend::Postgres,
                    r#"SELECT "fruit"."id", "fruit"."name", "fruit"."cake_id" FROM "fruit""#,
                    []
                ),
                Statement::from_string(DbBackend::Postgres, "SAVEPOINT savepoint_2".to_owned()),
                Statement::from_sql_and_values(
                    DbBackend::Postgres,
                    r#"SELECT "cake"."id", "cake"."name" FROM "cake""#,
                    []
                ),
                Statement::from_string(
                    DbBackend::Postgres,
                    "RELEASE SAVEPOINT savepoint_2".to_owned()
                ),
                Statement::from_string(
                    DbBackend::Postgres,
                    "RELEASE SAVEPOINT savepoint_1".to_owned()
                ),
                Statement::from_string(DbBackend::Postgres, "COMMIT".to_owned()),
            ]),]
        );
    }

    #[smol_potat::test]
    async fn test_stream_1() -> Result<(), DbErr> {
        use futures::TryStreamExt;

        let apple = fruit::Model {
            id: 1,
            name: "Apple".to_owned(),
            cake_id: Some(1),
        };

        let orange = fruit::Model {
            id: 2,
            name: "orange".to_owned(),
            cake_id: None,
        };

        let db = MockDatabase::new(DbBackend::Postgres)
            .append_query_results([[apple.clone(), orange.clone()]])
            .into_connection();

        let mut stream = fruit::Entity::find().stream(&db).await?;

        assert_eq!(stream.try_next().await?, Some(apple));

        assert_eq!(stream.try_next().await?, Some(orange));

        assert_eq!(stream.try_next().await?, None);

        Ok(())
    }

    #[smol_potat::test]
    async fn test_stream_2() -> Result<(), DbErr> {
        use fruit::Entity as Fruit;
        use futures::TryStreamExt;

        let db = MockDatabase::new(DbBackend::Postgres)
            .append_query_results([Vec::<fruit::Model>::new()])
            .into_connection();

        let mut stream = Fruit::find().stream(&db).await?;

        while let Some(item) = stream.try_next().await? {
            let _item: fruit::ActiveModel = item.into();
        }

        Ok(())
    }

    #[smol_potat::test]
    async fn test_stream_in_transaction() -> Result<(), DbErr> {
        use futures::TryStreamExt;

        let apple = fruit::Model {
            id: 1,
            name: "Apple".to_owned(),
            cake_id: Some(1),
        };

        let orange = fruit::Model {
            id: 2,
            name: "orange".to_owned(),
            cake_id: None,
        };

        let db = MockDatabase::new(DbBackend::Postgres)
            .append_query_results([[apple.clone(), orange.clone()]])
            .into_connection();

        let txn = db.begin().await?;

        if let Ok(mut stream) = fruit::Entity::find().stream(&txn).await {
            assert_eq!(stream.try_next().await?, Some(apple));

            assert_eq!(stream.try_next().await?, Some(orange));

            assert_eq!(stream.try_next().await?, None);

            // stream will be dropped end of scope
        }

        txn.commit().await?;

        Ok(())
    }

    #[smol_potat::test]
    async fn test_mocked_join() {
        let row = (
            cake::Model {
                id: 1,
                name: "Apple Cake".to_owned(),
            },
            fruit::Model {
                id: 2,
                name: "Apple".to_owned(),
                cake_id: Some(1),
            },
        );
        let mocked_row = row.into_mock_row();

        let a_id = mocked_row.try_get::<i32, _>("A_id");
        assert!(a_id.is_ok());
        assert_eq!(1, a_id.unwrap());
        let b_id = mocked_row.try_get::<i32, _>("B_id");
        assert!(b_id.is_ok());
        assert_eq!(2, b_id.unwrap());
    }

    #[smol_potat::test]
    async fn test_find_also_related_1() -> Result<(), DbErr> {
        let db = MockDatabase::new(DbBackend::Postgres)
            .append_query_results([[(
                cake::Model {
                    id: 1,
                    name: "Apple Cake".to_owned(),
                },
                fruit::Model {
                    id: 2,
                    name: "Apple".to_owned(),
                    cake_id: Some(1),
                },
            )]])
            .into_connection();

        assert_eq!(
            cake::Entity::find()
                .find_also_related(fruit::Entity)
                .all(&db)
                .await?,
            [(
                cake::Model {
                    id: 1,
                    name: "Apple Cake".to_owned(),
                },
                Some(fruit::Model {
                    id: 2,
                    name: "Apple".to_owned(),
                    cake_id: Some(1),
                })
            )]
        );

        assert_eq!(
            db.into_transaction_log(),
            [Transaction::from_sql_and_values(
                DbBackend::Postgres,
                r#"SELECT "cake"."id" AS "A_id", "cake"."name" AS "A_name", "fruit"."id" AS "B_id", "fruit"."name" AS "B_name", "fruit"."cake_id" AS "B_cake_id" FROM "cake" LEFT JOIN "fruit" ON "cake"."id" = "fruit"."cake_id""#,
                []
            ),]
        );

        Ok(())
    }

    #[cfg(feature = "postgres-array")]
    #[smol_potat::test]
    async fn test_postgres_array_1() -> Result<(), DbErr> {
        mod collection {
            use crate as sea_orm;
            use crate::entity::prelude::*;

            #[derive(Clone, Debug, PartialEq, Eq, DeriveEntityModel)]
            #[sea_orm(table_name = "collection")]
            pub struct Model {
                #[sea_orm(primary_key)]
                pub id: i32,
                pub integers: Vec<i32>,
                pub integers_opt: Option<Vec<i32>>,
            }

            #[derive(Copy, Clone, Debug, EnumIter, DeriveRelation)]
            pub enum Relation {}

            impl ActiveModelBehavior for ActiveModel {}
        }

        let db = MockDatabase::new(DbBackend::Postgres)
            .append_query_results([[
                collection::Model {
                    id: 1,
                    integers: vec![1, 2, 3],
                    integers_opt: Some(vec![1, 2, 3]),
                },
                collection::Model {
                    id: 2,
                    integers: vec![],
                    integers_opt: Some(vec![]),
                },
                collection::Model {
                    id: 3,
                    integers: vec![3, 1, 4],
                    integers_opt: None,
                },
            ]])
            .into_connection();

        assert_eq!(
            collection::Entity::find().all(&db).await?,
            [
                collection::Model {
                    id: 1,
                    integers: vec![1, 2, 3],
                    integers_opt: Some(vec![1, 2, 3]),
                },
                collection::Model {
                    id: 2,
                    integers: vec![],
                    integers_opt: Some(vec![]),
                },
                collection::Model {
                    id: 3,
                    integers: vec![3, 1, 4],
                    integers_opt: None,
                },
            ]
        );

        assert_eq!(
            db.into_transaction_log(),
            [Transaction::from_sql_and_values(
                DbBackend::Postgres,
                r#"SELECT "collection"."id", "collection"."integers", "collection"."integers_opt" FROM "collection""#,
                []
            ),]
        );

        Ok(())
    }

    #[smol_potat::test]
    async fn test_query_err() {
        let db = MockDatabase::new(DbBackend::MySql)
            .append_query_errors([DbErr::Query(RuntimeErr::Internal(
                "this is a mock query error".to_owned(),
            ))])
            .into_connection();

        assert_eq!(
            cake::Entity::find().all(&db).await,
            Err(DbErr::Query(RuntimeErr::Internal(
                "this is a mock query error".to_owned()
            )))
        );
    }

    #[smol_potat::test]
    async fn test_exec_err() {
        let db = MockDatabase::new(DbBackend::MySql)
            .append_exec_errors([DbErr::Exec(RuntimeErr::Internal(
                "this is a mock exec error".to_owned(),
            ))])
            .into_connection();

        let model = cake::ActiveModel::new();

        assert_eq!(
            model.save(&db).await,
            Err(DbErr::Exec(RuntimeErr::Internal(
                "this is a mock exec error".to_owned()
            )))
        );
    }
}<|MERGE_RESOLUTION|>--- conflicted
+++ resolved
@@ -115,9 +115,10 @@
 impl MockDatabaseTrait for MockDatabase {
     #[instrument(level = "trace")]
     fn execute(&mut self, counter: usize, statement: Statement) -> Result<ExecResult, DbErr> {
-        match self.transaction.as_mut() {
-            Some(transaction) => transaction.push(statement),
-            None => self.transaction_log.push(Transaction::one(statement)),
+        if let Some(transaction) = &mut self.transaction {
+            transaction.push(statement);
+        } else {
+            self.transaction_log.push(Transaction::one(statement));
         }
         if counter < self.exec_results.len() {
             match std::mem::replace(
@@ -132,13 +133,9 @@
                 Err(err) => Err(err),
             }
         } else {
-<<<<<<< HEAD
-            Err(exec_err("`exec_results` buffer is empty."))
-=======
             Err(DbErr::Exec(RuntimeErr::Internal(
                 "`exec_results` buffer is empty".to_owned(),
             )))
->>>>>>> 67aa35e3
         }
     }
 
@@ -225,18 +222,6 @@
     where
         T: ValueType,
     {
-<<<<<<< HEAD
-        T::try_from(
-            self.values
-                .get(col)
-                .ok_or(query_err(format!(
-                    "Getting unknown column `{}` from MockRow",
-                    col
-                )))?
-                .clone(),
-        )
-        .map_err(|e| DbErr::Type(e.to_string()))
-=======
         if let Some(index) = index.as_str() {
             T::try_from(
                 self.values
@@ -255,7 +240,6 @@
         } else {
             unreachable!("Missing ColIdx implementation for MockRow");
         }
->>>>>>> 67aa35e3
     }
 
     /// An iterator over the keys and values of a mock row

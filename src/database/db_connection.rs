--- conflicted
+++ resolved
@@ -1,11 +1,7 @@
 use crate::{
-<<<<<<< HEAD
-    error::*, ConnectionTrait, DatabaseTransaction, EventStream, ExecResult, QueryResult,
-    Statement, StatementBuilder, StreamTrait, TransactionError, TransactionTrait,
-=======
-    error::*, AccessMode, ConnectionTrait, DatabaseTransaction, ExecResult, IsolationLevel,
-    QueryResult, Statement, StatementBuilder, StreamTrait, TransactionError, TransactionTrait,
->>>>>>> 71dbffc7
+    error::*, AccessMode, ConnectionTrait, DatabaseTransaction, EventStream, ExecResult,
+    IsolationLevel, QueryResult, Statement, StatementBuilder, StreamTrait, TransactionError,
+    TransactionTrait,
 };
 use sea_query::{MysqlQueryBuilder, PostgresQueryBuilder, QueryBuilder, SqliteQueryBuilder};
 use std::{future::Future, pin::Pin};
@@ -390,7 +386,26 @@
         }
     }
 
-<<<<<<< HEAD
+    /// Explicitly close the database connection
+    pub async fn close(self) -> Result<(), DbErr> {
+        match self {
+            #[cfg(feature = "sqlx-mysql")]
+            DatabaseConnection::SqlxMySqlPoolConnection(conn) => conn.close().await,
+            #[cfg(feature = "sqlx-postgres")]
+            DatabaseConnection::SqlxPostgresPoolConnection(conn) => conn.close().await,
+            #[cfg(feature = "sqlx-sqlite")]
+            DatabaseConnection::SqlxSqlitePoolConnection(conn) => conn.close().await,
+            #[cfg(feature = "mock")]
+            DatabaseConnection::MockDatabaseConnection(_) => {
+                // Nothing to cleanup, we just consume the `DatabaseConnection`
+                Ok(())
+            }
+            DatabaseConnection::Disconnected => {
+                Err(DbErr::Conn(RuntimeErr::Internal("Disconnected".to_owned())))
+            }
+        }
+    }
+
     pub fn set_event_stream<E>(&mut self, event_stream: E) -> E::Receiver
     where
         E: EventStream,
@@ -398,25 +413,6 @@
         let (sender, receiver) = event_stream.subscribe();
         // TODO: Save the `sender` in `DatabaseConnection`
         receiver
-=======
-    /// Explicitly close the database connection
-    pub async fn close(self) -> Result<(), DbErr> {
-        match self {
-            #[cfg(feature = "sqlx-mysql")]
-            DatabaseConnection::SqlxMySqlPoolConnection(conn) => conn.close().await,
-            #[cfg(feature = "sqlx-postgres")]
-            DatabaseConnection::SqlxPostgresPoolConnection(conn) => conn.close().await,
-            #[cfg(feature = "sqlx-sqlite")]
-            DatabaseConnection::SqlxSqlitePoolConnection(conn) => conn.close().await,
-            #[cfg(feature = "mock")]
-            DatabaseConnection::MockDatabaseConnection(_) => {
-                // Nothing to cleanup, we just consume the `DatabaseConnection`
-                Ok(())
-            }
-            DatabaseConnection::Disconnected => {
-                Err(DbErr::Conn(RuntimeErr::Internal("Disconnected".to_owned())))
-            }
-        }
     }
 }
 
@@ -447,7 +443,6 @@
             DatabaseConnection::SqlxSqlitePoolConnection(conn) => &conn.pool,
             _ => panic!("Not SQLite Connection"),
         }
->>>>>>> 71dbffc7
     }
 }
 

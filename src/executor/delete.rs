--- conflicted
+++ resolved
@@ -49,17 +49,12 @@
     }
 }
 
-<<<<<<< HEAD
 impl<Q> Deleter<Q>
 where
     Q: StatementBuilder,
 {
+    /// Instantiate a new [Deleter] by passing it a [DeleteStatement]
     pub fn new(query: Q) -> Self {
-=======
-impl Deleter {
-    /// Instantiate a new [Deleter] by passing it a [DeleteStatement]
-    pub fn new(query: DeleteStatement) -> Self {
->>>>>>> 57c25538
         Self { query }
     }
 

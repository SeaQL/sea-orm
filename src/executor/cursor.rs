--- conflicted
+++ resolved
@@ -113,7 +113,7 @@
                     {
                         let v = value.clone();
                         let expr = if i != (n - 1) {
-                            Expr::tbl(SeaRc::clone(&self.table), SeaRc::clone(col)).eq(v)
+                            Expr::col((SeaRc::clone(&self.table), SeaRc::clone(col))).eq(v)
                         } else {
                             f(col, v)
                         };
@@ -264,7 +264,6 @@
     use crate::tests_cfg::*;
     use crate::{DbBackend, MockDatabase, Statement, Transaction};
     use pretty_assertions::assert_eq;
-    use sea_query::IntoIden;
 
     #[smol_potat::test]
     async fn first_2_before_10() -> Result<(), DbErr> {
@@ -649,84 +648,23 @@
         use xyz_entity::*;
 
         let db = MockDatabase::new(DbBackend::Postgres)
-<<<<<<< HEAD
-            .append_query_results(vec![
-                vec![Model {
-                    x: 'x' as i32,
-                    y: "y".into(),
-                    z: 'z' as i64,
-                }],
-                vec![Model {
-                    x: 'x' as i32,
-                    y: "y".into(),
-                    z: 'z' as i64,
-                }],
-            ])
-=======
             .append_query_results([[Model {
                 x: 'x' as i32,
                 y: "y".into(),
                 z: 'z' as i64,
             }]])
->>>>>>> 24075978
-            .into_connection();
-
-        let cursor_by = Identity::Ternary(
-            Column::X.into_iden(),
-            Column::Y.into_iden(),
-            Column::Z.into_iden(),
-        );
-        let after = ValueTuple::Three(('x' as i32).into(), "y".into(), ('z' as i64).into());
+            .into_connection();
 
         assert!(!Entity::find()
-            .cursor_by(cursor_by.clone())
-            .after(after.clone())
+            .cursor_by((Column::X, Column::Y, Column::Z))
+            .after(('x' as i32, "y".to_owned(), 'z' as i64))
             .first(4)
             .all(&db)
             .await?
             .is_empty());
 
-        // We can construct the same cursor via `Identity::Many` and `ValueTuple::Many`
-        assert!(!Entity::find()
-            .cursor_by(Identity::Many(cursor_by.into_iter().collect()))
-            .after(ValueTuple::Many(after.into_iter().collect()))
-            .first(4)
-            .all(&db)
-            .await?
-            .is_empty());
-
-        let stmt = Statement::from_sql_and_values(
-            DbBackend::Postgres,
-            [
-                r#"SELECT "m"."x", "m"."y", "m"."z""#,
-                r#"FROM "m""#,
-                r#"WHERE ("m"."x" = $1 AND "m"."y" = $2 AND "m"."z" > $3)"#,
-                r#"OR ("m"."x" = $4 AND "m"."y" > $5)"#,
-                r#"OR "m"."x" > $6"#,
-                r#"ORDER BY "m"."x" ASC, "m"."y" ASC, "m"."z" ASC"#,
-                r#"LIMIT $7"#,
-            ]
-            .join(" ")
-            .as_str(),
-            vec![
-                ('x' as i32).into(),
-                "y".into(),
-                ('z' as i64).into(),
-                ('x' as i32).into(),
-                "y".into(),
-                ('x' as i32).into(),
-                4_u64.into(),
-            ],
-        );
-
-        assert_eq!(
-            db.into_transaction_log(),
-<<<<<<< HEAD
-            vec![
-                Transaction::one(stmt.clone()),
-                Transaction::one(stmt.clone()),
-            ]
-=======
+        assert_eq!(
+            db.into_transaction_log(),
             [Transaction::many([Statement::from_sql_and_values(
                 DbBackend::Postgres,
                 [
@@ -750,7 +688,6 @@
                     4_u64.into(),
                 ]
             ),])]
->>>>>>> 24075978
         );
 
         Ok(())

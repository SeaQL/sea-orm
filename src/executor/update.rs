--- conflicted
+++ resolved
@@ -1,11 +1,6 @@
 use crate::{
-<<<<<<< HEAD
-    cast_enum_as_text, error::*, ActiveModelTrait, ConnectionTrait, EntityTrait, IntoActiveModel,
-    Iterable, PrimaryKeyTrait, SelectModel, SelectorRaw, UpdateMany, UpdateOne,
-=======
     error::*, ActiveModelTrait, ColumnTrait, ConnectionTrait, EntityTrait, IntoActiveModel,
     Iterable, PrimaryKeyTrait, SelectModel, SelectorRaw, Statement, UpdateMany, UpdateOne,
->>>>>>> ca205543
 };
 use sea_query::{Expr, FromValueTuple, Query, UpdateStatement};
 
@@ -147,45 +142,6 @@
 {
     type Entity<A> = <A as ActiveModelTrait>::Entity;
     type ValueType<A> = <<Entity<A> as EntityTrait>::PrimaryKey as PrimaryKeyTrait>::ValueType;
-<<<<<<< HEAD
-=======
-    match db.support_returning() {
-        true => {
-            let returning =
-                Query::returning().exprs(Column::<A>::iter().map(|c| c.select_as(Expr::col(c))));
-            query.returning(returning);
-            let db_backend = db.get_database_backend();
-            let found: Option<Model<A>> =
-                SelectorRaw::<SelectModel<Model<A>>>::from_statement(db_backend.build(&query))
-                    .one(db)
-                    .await?;
-            // If we got `None` then we are updating a row that does not exist.
-            match found {
-                Some(model) => Ok(model),
-                None => Err(DbErr::RecordNotFound(
-                    "None of the database rows are affected".to_owned(),
-                )),
-            }
-        }
-        false => {
-            // If we updating a row that does not exist then an error will be thrown here.
-            Updater::new(query).check_record_exists().exec(db).await?;
-            let primary_key_value = match model.get_primary_key_value() {
-                Some(val) => ValueType::<A>::from_value_tuple(val),
-                None => return Err(DbErr::UpdateGetPrimaryKey),
-            };
-            let found = Entity::<A>::find_by_id(primary_key_value).one(db).await?;
-            // If we cannot select the updated row from db by the cached primary key
-            match found {
-                Some(model) => Ok(model),
-                None => Err(DbErr::RecordNotFound(
-                    "Failed to find updated item".to_owned(),
-                )),
-            }
-        }
-    }
-}
->>>>>>> ca205543
 
     let primary_key_value = match model.get_primary_key_value() {
         Some(val) => ValueType::<A>::from_value_tuple(val),

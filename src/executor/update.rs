use crate::{
    cast_enum_as_text, error::*, ActiveModelTrait, ConnectionTrait, EntityTrait, IntoActiveModel,
<<<<<<< HEAD
    Iterable, SelectModel, SelectorRaw, UpdateMany, UpdateOne,
=======
    Iterable, PrimaryKeyTrait, SelectModel, SelectorRaw, Statement, UpdateMany, UpdateOne,
>>>>>>> 94bcc5ee
};
use sea_query::{Expr, FromValueTuple, Query, UpdateStatement};

/// Defines an update operation
#[derive(Clone, Debug)]
pub struct Updater {
    query: UpdateStatement,
    check_record_exists: bool,
}

/// The result of an update operation on an ActiveModel
#[derive(Clone, Debug, PartialEq, Eq, Default)]
pub struct UpdateResult {
    /// The rows affected by the update operation
    pub rows_affected: u64,
}

impl<'a, A: 'a> UpdateOne<A>
where
    A: ActiveModelTrait,
{
    /// Execute an update operation on an ActiveModel
    pub async fn exec<'b, C>(self, db: &'b C) -> Result<<A::Entity as EntityTrait>::Model, DbErr>
    where
        <A::Entity as EntityTrait>::Model: IntoActiveModel<A>,
        C: ConnectionTrait,
    {
        Updater::new(self.query)
            .exec_update_and_return_updated(self.model, db)
            .await
    }
}

impl<'a, E> UpdateMany<E>
where
    E: EntityTrait,
{
    /// Execute an update operation on multiple ActiveModels
    pub async fn exec<C>(self, db: &'a C) -> Result<UpdateResult, DbErr>
    where
        C: ConnectionTrait,
    {
        Updater::new(self.query).exec(db).await
    }
}

impl Updater {
    /// Instantiate an update using an [UpdateStatement]
    pub fn new(query: UpdateStatement) -> Self {
        Self {
            query,
            check_record_exists: false,
        }
    }

    /// Check if a record exists on the ActiveModel to perform the update operation on
    pub fn check_record_exists(mut self) -> Self {
        self.check_record_exists = true;
        self
    }

    /// Execute an update operation
    pub async fn exec<C>(self, db: &C) -> Result<UpdateResult, DbErr>
    where
        C: ConnectionTrait,
    {
        if self.is_noop() {
            return Ok(UpdateResult::default());
        }
        let builder = db.get_database_backend();
        let statement = builder.build(&self.query);
        let result = db.execute(statement).await?;
        if self.check_record_exists && result.rows_affected() == 0 {
            return Err(DbErr::RecordNotFound(
                "None of the database rows are affected".to_owned(),
            ));
        }
        Ok(UpdateResult {
            rows_affected: result.rows_affected(),
        })
    }

<<<<<<< HEAD
    async fn exec_update_and_return_updated<A, C>(
        mut self,
        model: A,
        db: &C,
    ) -> Result<<A::Entity as EntityTrait>::Model, DbErr>
    where
        A: ActiveModelTrait,
        C: ConnectionTrait,
    {
        if self.is_noop() {
            return find_updated_model_by_id(model, db).await;
        }
        match db.support_returning() {
            true => {
                let returning = Query::returning().exprs(
                    <A::Entity as EntityTrait>::Column::iter()
                        .map(|c| cast_enum_as_text(Expr::col(c), &c)),
                );
                self.query.returning(returning);
                let db_backend = db.get_database_backend();
                let found: Option<<A::Entity as EntityTrait>::Model> =
                    SelectorRaw::<SelectModel<<A::Entity as EntityTrait>::Model>>::from_statement(
                        db_backend.build(&self.query),
                    )
                    .one(db)
                    .await?;
                // If we got `None` then we are updating a row that does not exist.
                match found {
                    Some(model) => Ok(model),
                    None => Err(DbErr::RecordNotFound(
                        "None of the database rows are affected".to_owned(),
                    )),
                }
            }
            false => {
                // If we updating a row that does not exist then an error will be thrown here.
                self.check_record_exists().exec(db).await?;
                find_updated_model_by_id(model, db).await
=======
async fn exec_update_only<C>(query: UpdateStatement, db: &C) -> Result<UpdateResult, DbErr>
where
    C: ConnectionTrait,
{
    Updater::new(query).exec(db).await
}

async fn exec_update_and_return_updated<A, C>(
    mut query: UpdateStatement,
    model: A,
    db: &C,
) -> Result<<A::Entity as EntityTrait>::Model, DbErr>
where
    A: ActiveModelTrait,
    C: ConnectionTrait,
{
    type Entity<A> = <A as ActiveModelTrait>::Entity;
    type Model<A> = <Entity<A> as EntityTrait>::Model;
    type Column<A> = <Entity<A> as EntityTrait>::Column;
    type ValueType<A> = <<Entity<A> as EntityTrait>::PrimaryKey as PrimaryKeyTrait>::ValueType;
    match db.support_returning() {
        true => {
            let returning = Query::returning()
                .exprs(Column::<A>::iter().map(|c| cast_enum_as_text(Expr::col(c), &c)));
            query.returning(returning);
            let db_backend = db.get_database_backend();
            let found: Option<Model<A>> =
                SelectorRaw::<SelectModel<Model<A>>>::from_statement(db_backend.build(&query))
                    .one(db)
                    .await?;
            // If we got `None` then we are updating a row that does not exist.
            match found {
                Some(model) => Ok(model),
                None => Err(DbErr::RecordNotFound(
                    "None of the database rows are affected".to_owned(),
                )),
            }
        }
        false => {
            // If we updating a row that does not exist then an error will be thrown here.
            Updater::new(query).check_record_exists().exec(db).await?;
            let primary_key_value = match model.get_primary_key_value() {
                Some(val) => ValueType::<A>::from_value_tuple(val),
                None => return Err(DbErr::UpdateGetPrimaryKey),
            };
            let found = Entity::<A>::find_by_id(primary_key_value).one(db).await?;
            // If we cannot select the updated row from db by the cached primary key
            match found {
                Some(model) => Ok(model),
                None => Err(DbErr::RecordNotFound(
                    "Failed to find updated item".to_owned(),
                )),
>>>>>>> 94bcc5ee
            }
        }
    }

    fn is_noop(&self) -> bool {
        self.query.get_values().is_empty()
    }
}

async fn find_updated_model_by_id<A, C>(
    model: A,
    db: &C,
) -> Result<<A::Entity as EntityTrait>::Model, DbErr>
where
    A: ActiveModelTrait,
    C: ConnectionTrait,
{
    let primary_key_value = match model.get_primary_key_value() {
        Some(val) => FromValueTuple::from_value_tuple(val),
        None => return Err(DbErr::UpdateGetPrimaryKey),
    };
    let found = <A::Entity as EntityTrait>::find_by_id(primary_key_value)
        .one(db)
        .await?;
    // If we cannot select the updated row from db by the cached primary key
    match found {
        Some(model) => Ok(model),
        None => Err(DbErr::RecordNotFound(
            "Failed to find updated item".to_owned(),
        )),
    }
}

#[cfg(test)]
mod tests {
    use crate::{entity::prelude::*, tests_cfg::*, *};
    use pretty_assertions::assert_eq;
    use sea_query::Expr;

    #[smol_potat::test]
    async fn update_record_not_found_1() -> Result<(), DbErr> {
        let db = MockDatabase::new(DbBackend::Postgres)
            .append_query_results([
                vec![cake::Model {
                    id: 1,
                    name: "Cheese Cake".to_owned(),
                }],
                vec![],
                vec![],
                vec![],
            ])
            .append_exec_results([MockExecResult {
                last_insert_id: 0,
                rows_affected: 0,
            }])
            .into_connection();

        let model = cake::Model {
            id: 1,
            name: "New York Cheese".to_owned(),
        };

        assert_eq!(
            cake::ActiveModel {
                name: Set("Cheese Cake".to_owned()),
                ..model.into_active_model()
            }
            .update(&db)
            .await?,
            cake::Model {
                id: 1,
                name: "Cheese Cake".to_owned(),
            }
        );

        let model = cake::Model {
            id: 2,
            name: "New York Cheese".to_owned(),
        };

        assert_eq!(
            cake::ActiveModel {
                name: Set("Cheese Cake".to_owned()),
                ..model.clone().into_active_model()
            }
            .update(&db)
            .await,
            Err(DbErr::RecordNotFound(
                "None of the database rows are affected".to_owned()
            ))
        );

        assert_eq!(
            cake::Entity::update(cake::ActiveModel {
                name: Set("Cheese Cake".to_owned()),
                ..model.clone().into_active_model()
            })
            .exec(&db)
            .await,
            Err(DbErr::RecordNotFound(
                "None of the database rows are affected".to_owned()
            ))
        );

        assert_eq!(
            Update::one(cake::ActiveModel {
                name: Set("Cheese Cake".to_owned()),
                ..model.into_active_model()
            })
            .exec(&db)
            .await,
            Err(DbErr::RecordNotFound(
                "None of the database rows are affected".to_owned()
            ))
        );

        assert_eq!(
            Update::many(cake::Entity)
                .col_expr(cake::Column::Name, Expr::value("Cheese Cake".to_owned()))
                .filter(cake::Column::Id.eq(2))
                .exec(&db)
                .await,
            Ok(UpdateResult { rows_affected: 0 })
        );

        assert_eq!(
            db.into_transaction_log(),
            [
                Transaction::from_sql_and_values(
                    DbBackend::Postgres,
                    r#"UPDATE "cake" SET "name" = $1 WHERE "cake"."id" = $2 RETURNING "id", "name""#,
                    ["Cheese Cake".into(), 1i32.into()]
                ),
                Transaction::from_sql_and_values(
                    DbBackend::Postgres,
                    r#"UPDATE "cake" SET "name" = $1 WHERE "cake"."id" = $2 RETURNING "id", "name""#,
                    ["Cheese Cake".into(), 2i32.into()]
                ),
                Transaction::from_sql_and_values(
                    DbBackend::Postgres,
                    r#"UPDATE "cake" SET "name" = $1 WHERE "cake"."id" = $2 RETURNING "id", "name""#,
                    ["Cheese Cake".into(), 2i32.into()]
                ),
                Transaction::from_sql_and_values(
                    DbBackend::Postgres,
                    r#"UPDATE "cake" SET "name" = $1 WHERE "cake"."id" = $2 RETURNING "id", "name""#,
                    ["Cheese Cake".into(), 2i32.into()]
                ),
                Transaction::from_sql_and_values(
                    DbBackend::Postgres,
                    r#"UPDATE "cake" SET "name" = $1 WHERE "cake"."id" = $2"#,
                    ["Cheese Cake".into(), 2i32.into()]
                ),
            ]
        );

        Ok(())
    }
}<|MERGE_RESOLUTION|>--- conflicted
+++ resolved
@@ -1,10 +1,6 @@
 use crate::{
     cast_enum_as_text, error::*, ActiveModelTrait, ConnectionTrait, EntityTrait, IntoActiveModel,
-<<<<<<< HEAD
-    Iterable, SelectModel, SelectorRaw, UpdateMany, UpdateOne,
-=======
-    Iterable, PrimaryKeyTrait, SelectModel, SelectorRaw, Statement, UpdateMany, UpdateOne,
->>>>>>> 94bcc5ee
+    Iterable, PrimaryKeyTrait, SelectModel, SelectorRaw, UpdateMany, UpdateOne,
 };
 use sea_query::{Expr, FromValueTuple, Query, UpdateStatement};
 
@@ -87,7 +83,6 @@
         })
     }
 
-<<<<<<< HEAD
     async fn exec_update_and_return_updated<A, C>(
         mut self,
         model: A,
@@ -97,23 +92,25 @@
         A: ActiveModelTrait,
         C: ConnectionTrait,
     {
+        type Entity<A> = <A as ActiveModelTrait>::Entity;
+        type Model<A> = <Entity<A> as EntityTrait>::Model;
+        type Column<A> = <Entity<A> as EntityTrait>::Column;
+
         if self.is_noop() {
             return find_updated_model_by_id(model, db).await;
         }
+
         match db.support_returning() {
             true => {
-                let returning = Query::returning().exprs(
-                    <A::Entity as EntityTrait>::Column::iter()
-                        .map(|c| cast_enum_as_text(Expr::col(c), &c)),
-                );
+                let returning = Query::returning()
+                    .exprs(Column::<A>::iter().map(|c| cast_enum_as_text(Expr::col(c), &c)));
                 self.query.returning(returning);
                 let db_backend = db.get_database_backend();
-                let found: Option<<A::Entity as EntityTrait>::Model> =
-                    SelectorRaw::<SelectModel<<A::Entity as EntityTrait>::Model>>::from_statement(
-                        db_backend.build(&self.query),
-                    )
-                    .one(db)
-                    .await?;
+                let found: Option<Model<A>> = SelectorRaw::<SelectModel<Model<A>>>::from_statement(
+                    db_backend.build(&self.query),
+                )
+                .one(db)
+                .await?;
                 // If we got `None` then we are updating a row that does not exist.
                 match found {
                     Some(model) => Ok(model),
@@ -126,16 +123,16 @@
                 // If we updating a row that does not exist then an error will be thrown here.
                 self.check_record_exists().exec(db).await?;
                 find_updated_model_by_id(model, db).await
-=======
-async fn exec_update_only<C>(query: UpdateStatement, db: &C) -> Result<UpdateResult, DbErr>
-where
-    C: ConnectionTrait,
-{
-    Updater::new(query).exec(db).await
-}
-
-async fn exec_update_and_return_updated<A, C>(
-    mut query: UpdateStatement,
+            }
+        }
+    }
+
+    fn is_noop(&self) -> bool {
+        self.query.get_values().is_empty()
+    }
+}
+
+async fn find_updated_model_by_id<A, C>(
     model: A,
     db: &C,
 ) -> Result<<A::Entity as EntityTrait>::Model, DbErr>
@@ -144,66 +141,13 @@
     C: ConnectionTrait,
 {
     type Entity<A> = <A as ActiveModelTrait>::Entity;
-    type Model<A> = <Entity<A> as EntityTrait>::Model;
-    type Column<A> = <Entity<A> as EntityTrait>::Column;
     type ValueType<A> = <<Entity<A> as EntityTrait>::PrimaryKey as PrimaryKeyTrait>::ValueType;
-    match db.support_returning() {
-        true => {
-            let returning = Query::returning()
-                .exprs(Column::<A>::iter().map(|c| cast_enum_as_text(Expr::col(c), &c)));
-            query.returning(returning);
-            let db_backend = db.get_database_backend();
-            let found: Option<Model<A>> =
-                SelectorRaw::<SelectModel<Model<A>>>::from_statement(db_backend.build(&query))
-                    .one(db)
-                    .await?;
-            // If we got `None` then we are updating a row that does not exist.
-            match found {
-                Some(model) => Ok(model),
-                None => Err(DbErr::RecordNotFound(
-                    "None of the database rows are affected".to_owned(),
-                )),
-            }
-        }
-        false => {
-            // If we updating a row that does not exist then an error will be thrown here.
-            Updater::new(query).check_record_exists().exec(db).await?;
-            let primary_key_value = match model.get_primary_key_value() {
-                Some(val) => ValueType::<A>::from_value_tuple(val),
-                None => return Err(DbErr::UpdateGetPrimaryKey),
-            };
-            let found = Entity::<A>::find_by_id(primary_key_value).one(db).await?;
-            // If we cannot select the updated row from db by the cached primary key
-            match found {
-                Some(model) => Ok(model),
-                None => Err(DbErr::RecordNotFound(
-                    "Failed to find updated item".to_owned(),
-                )),
->>>>>>> 94bcc5ee
-            }
-        }
-    }
-
-    fn is_noop(&self) -> bool {
-        self.query.get_values().is_empty()
-    }
-}
-
-async fn find_updated_model_by_id<A, C>(
-    model: A,
-    db: &C,
-) -> Result<<A::Entity as EntityTrait>::Model, DbErr>
-where
-    A: ActiveModelTrait,
-    C: ConnectionTrait,
-{
+
     let primary_key_value = match model.get_primary_key_value() {
-        Some(val) => FromValueTuple::from_value_tuple(val),
+        Some(val) => ValueType::<A>::from_value_tuple(val),
         None => return Err(DbErr::UpdateGetPrimaryKey),
     };
-    let found = <A::Entity as EntityTrait>::find_by_id(primary_key_value)
-        .one(db)
-        .await?;
+    let found = Entity::<A>::find_by_id(primary_key_value).one(db).await?;
     // If we cannot select the updated row from db by the cached primary key
     match found {
         Some(model) => Ok(model),

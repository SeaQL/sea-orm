--- conflicted
+++ resolved
@@ -26,11 +26,7 @@
     A: ActiveModelTrait,
 {
     /// The id performed when AUTOINCREMENT was performed on the PrimaryKey
-<<<<<<< HEAD
     pub last_insert_id: Option<<<<A as ActiveModelTrait>::Entity as EntityTrait>::PrimaryKey as PrimaryKeyTrait>::ValueType>,
-=======
-    pub last_insert_id: <PrimaryKey<A> as PrimaryKeyTrait>::ValueType,
->>>>>>> 60496aae
 }
 
 /// The types of results for an INSERT operation

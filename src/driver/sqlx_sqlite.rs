--- conflicted
+++ resolved
@@ -90,7 +90,7 @@
             sqlx_opts = f(sqlx_opts);
         }
 
-<<<<<<< HEAD
+        let after_conn = options.after_connect.clone();
         let connect_lazy = options.connect_lazy;
         let sqlite_pool_opts_fn = options.sqlite_pool_opts_fn.clone();
         let mut pool_options = options.sqlx_pool_options();
@@ -101,12 +101,6 @@
 
         let pool = if connect_lazy {
             pool_options.connect_lazy_with(sqlx_opts)
-=======
-        let after_conn = options.after_connect.clone();
-
-        let pool = if options.connect_lazy {
-            options.sqlx_pool_options().connect_lazy_with(sqlx_opts)
->>>>>>> ee3748a7
         } else {
             pool_options
                 .connect_with(sqlx_opts)

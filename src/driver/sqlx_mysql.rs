use futures_util::lock::Mutex;
use log::LevelFilter;
use sea_query::Values;
use std::{future::Future, pin::Pin, sync::Arc};

use sqlx::{
    Connection, Executor, MySql, MySqlPool,
    mysql::{MySqlConnectOptions, MySqlQueryResult, MySqlRow},
    pool::PoolConnection,
};

use sea_query_sqlx::SqlxValues;
use tracing::instrument;

use crate::{
    AccessMode, ConnectOptions, DatabaseConnection, DatabaseConnectionType, DatabaseTransaction,
    DbBackend, IsolationLevel, QueryStream, Statement, TransactionError, debug_print, error::*,
    executor::*,
};

use super::sqlx_common::*;

/// Defines the [sqlx::mysql] connector
#[derive(Debug)]
pub struct SqlxMySqlConnector;

/// Defines a sqlx MySQL pool
#[derive(Clone)]
pub struct SqlxMySqlPoolConnection {
    pub(crate) pool: MySqlPool,
    metric_callback: Option<crate::metric::Callback>,
}

impl std::fmt::Debug for SqlxMySqlPoolConnection {
    fn fmt(&self, f: &mut std::fmt::Formatter<'_>) -> std::fmt::Result {
        write!(f, "SqlxMySqlPoolConnection {{ pool: {:?} }}", self.pool)
    }
}

impl From<MySqlPool> for SqlxMySqlPoolConnection {
    fn from(pool: MySqlPool) -> Self {
        SqlxMySqlPoolConnection {
            pool,
            metric_callback: None,
        }
    }
}

impl From<MySqlPool> for DatabaseConnection {
    fn from(pool: MySqlPool) -> Self {
        DatabaseConnectionType::SqlxMySqlPoolConnection(pool.into()).into()
    }
}

impl SqlxMySqlConnector {
    /// Check if the URI provided corresponds to `mysql://` for a MySQL database
    pub fn accepts(string: &str) -> bool {
        string.starts_with("mysql://") && string.parse::<MySqlConnectOptions>().is_ok()
    }

    /// Add configuration options for the MySQL database
    #[instrument(level = "trace")]
    pub async fn connect(options: ConnectOptions) -> Result<DatabaseConnection, DbErr> {
        let mut sqlx_opts = options
            .url
            .parse::<MySqlConnectOptions>()
            .map_err(sqlx_error_to_conn_err)?;
        use sqlx::ConnectOptions;
        if !options.sqlx_logging {
            sqlx_opts = sqlx_opts.disable_statement_logging();
        } else {
            sqlx_opts = sqlx_opts.log_statements(options.sqlx_logging_level);
            if options.sqlx_slow_statements_logging_level != LevelFilter::Off {
                sqlx_opts = sqlx_opts.log_slow_statements(
                    options.sqlx_slow_statements_logging_level,
                    options.sqlx_slow_statements_logging_threshold,
                );
            }
        }

        if let Some(f) = &options.mysql_opts_fn {
            sqlx_opts = f(sqlx_opts);
        }
<<<<<<< HEAD
        let connect_lazy = options.connect_lazy;
        let mysql_pool_opts_fn = options.mysql_pool_opts_fn.clone();
        let mut pool_options = options.sqlx_pool_options();
        if let Some(f) = &mysql_pool_opts_fn {
            pool_options = f(pool_options);
        }
        let pool = if connect_lazy {
            pool_options.connect_lazy_with(sqlx_opts)
=======

        let after_connect = options.after_connect.clone();

        let pool = if options.connect_lazy {
            options.sqlx_pool_options().connect_lazy_with(sqlx_opts)
>>>>>>> ee3748a7
        } else {
            pool_options
                .connect_with(sqlx_opts)
                .await
                .map_err(sqlx_error_to_conn_err)?
        };

        let conn: DatabaseConnection =
            DatabaseConnectionType::SqlxMySqlPoolConnection(SqlxMySqlPoolConnection {
                pool,
                metric_callback: None,
            })
            .into();

        if let Some(cb) = after_connect {
            cb(conn.clone()).await?;
        }

        Ok(conn)
    }
}

impl SqlxMySqlConnector {
    /// Instantiate a sqlx pool connection to a [DatabaseConnection]
    pub fn from_sqlx_mysql_pool(pool: MySqlPool) -> DatabaseConnection {
        DatabaseConnectionType::SqlxMySqlPoolConnection(SqlxMySqlPoolConnection {
            pool,
            metric_callback: None,
        })
        .into()
    }
}

impl SqlxMySqlPoolConnection {
    /// Execute a [Statement] on a MySQL backend
    #[instrument(level = "trace")]
    pub async fn execute(&self, stmt: Statement) -> Result<ExecResult, DbErr> {
        debug_print!("{}", stmt);

        let query = sqlx_query(&stmt);
        let mut conn = self.pool.acquire().await.map_err(sqlx_conn_acquire_err)?;
        crate::metric::metric!(self.metric_callback, &stmt, {
            match query.execute(&mut *conn).await {
                Ok(res) => Ok(res.into()),
                Err(err) => Err(sqlx_error_to_exec_err(err)),
            }
        })
    }

    /// Execute an unprepared SQL statement on a MySQL backend
    #[instrument(level = "trace")]
    pub async fn execute_unprepared(&self, sql: &str) -> Result<ExecResult, DbErr> {
        debug_print!("{}", sql);

        let conn = &mut self.pool.acquire().await.map_err(sqlx_conn_acquire_err)?;
        match conn.execute(sql).await {
            Ok(res) => Ok(res.into()),
            Err(err) => Err(sqlx_error_to_exec_err(err)),
        }
    }

    /// Get one result from a SQL query. Returns [Option::None] if no match was found
    #[instrument(level = "trace")]
    pub async fn query_one(&self, stmt: Statement) -> Result<Option<QueryResult>, DbErr> {
        debug_print!("{}", stmt);

        let query = sqlx_query(&stmt);
        let mut conn = self.pool.acquire().await.map_err(sqlx_conn_acquire_err)?;
        crate::metric::metric!(self.metric_callback, &stmt, {
            match query.fetch_one(&mut *conn).await {
                Ok(row) => Ok(Some(row.into())),
                Err(err) => match err {
                    sqlx::Error::RowNotFound => Ok(None),
                    _ => Err(sqlx_error_to_query_err(err)),
                },
            }
        })
    }

    /// Get the results of a query returning them as a Vec<[QueryResult]>
    #[instrument(level = "trace")]
    pub async fn query_all(&self, stmt: Statement) -> Result<Vec<QueryResult>, DbErr> {
        debug_print!("{}", stmt);

        let query = sqlx_query(&stmt);
        let mut conn = self.pool.acquire().await.map_err(sqlx_conn_acquire_err)?;
        crate::metric::metric!(self.metric_callback, &stmt, {
            match query.fetch_all(&mut *conn).await {
                Ok(rows) => Ok(rows.into_iter().map(|r| r.into()).collect()),
                Err(err) => Err(sqlx_error_to_query_err(err)),
            }
        })
    }

    /// Stream the results of executing a SQL query
    #[instrument(level = "trace")]
    pub async fn stream(&self, stmt: Statement) -> Result<QueryStream, DbErr> {
        debug_print!("{}", stmt);

        let conn = self.pool.acquire().await.map_err(sqlx_conn_acquire_err)?;
        Ok(QueryStream::from((
            conn,
            stmt,
            self.metric_callback.clone(),
        )))
    }

    /// Bundle a set of SQL statements that execute together.
    #[instrument(level = "trace")]
    pub async fn begin(
        &self,
        isolation_level: Option<IsolationLevel>,
        access_mode: Option<AccessMode>,
    ) -> Result<DatabaseTransaction, DbErr> {
        let conn = self.pool.acquire().await.map_err(sqlx_conn_acquire_err)?;
        DatabaseTransaction::new_mysql(
            conn,
            self.metric_callback.clone(),
            isolation_level,
            access_mode,
        )
        .await
    }

    /// Create a MySQL transaction
    #[instrument(level = "trace", skip(callback))]
    pub async fn transaction<F, T, E>(
        &self,
        callback: F,
        isolation_level: Option<IsolationLevel>,
        access_mode: Option<AccessMode>,
    ) -> Result<T, TransactionError<E>>
    where
        F: for<'b> FnOnce(
                &'b DatabaseTransaction,
            ) -> Pin<Box<dyn Future<Output = Result<T, E>> + Send + 'b>>
            + Send,
        T: Send,
        E: std::fmt::Display + std::fmt::Debug + Send,
    {
        let conn = self.pool.acquire().await.map_err(sqlx_conn_acquire_err)?;
        let transaction = DatabaseTransaction::new_mysql(
            conn,
            self.metric_callback.clone(),
            isolation_level,
            access_mode,
        )
        .await
        .map_err(|e| TransactionError::Connection(e))?;
        transaction.run(callback).await
    }

    pub(crate) fn set_metric_callback<F>(&mut self, callback: F)
    where
        F: Fn(&crate::metric::Info<'_>) + Send + Sync + 'static,
    {
        self.metric_callback = Some(Arc::new(callback));
    }

    /// Checks if a connection to the database is still valid.
    pub async fn ping(&self) -> Result<(), DbErr> {
        let conn = &mut self.pool.acquire().await.map_err(sqlx_conn_acquire_err)?;
        match conn.ping().await {
            Ok(_) => Ok(()),
            Err(err) => Err(sqlx_error_to_conn_err(err)),
        }
    }

    /// Explicitly close the MySQL connection.
    /// See [`Self::close_by_ref`] for usage with references.
    pub async fn close(self) -> Result<(), DbErr> {
        self.close_by_ref().await
    }

    /// Explicitly close the MySQL connection
    pub async fn close_by_ref(&self) -> Result<(), DbErr> {
        self.pool.close().await;
        Ok(())
    }
}

impl From<MySqlRow> for QueryResult {
    fn from(row: MySqlRow) -> QueryResult {
        QueryResult {
            row: QueryResultRow::SqlxMySql(row),
        }
    }
}

impl From<MySqlQueryResult> for ExecResult {
    fn from(result: MySqlQueryResult) -> ExecResult {
        ExecResult {
            result: ExecResultHolder::SqlxMySql(result),
        }
    }
}

pub(crate) fn sqlx_query(stmt: &Statement) -> sqlx::query::Query<'_, MySql, SqlxValues> {
    let values = stmt
        .values
        .as_ref()
        .map_or(Values(Vec::new()), |values| values.clone());
    sqlx::query_with(&stmt.sql, SqlxValues(values))
}

pub(crate) async fn set_transaction_config(
    conn: &mut PoolConnection<MySql>,
    isolation_level: Option<IsolationLevel>,
    access_mode: Option<AccessMode>,
) -> Result<(), DbErr> {
    let mut settings = Vec::new();

    if let Some(isolation_level) = isolation_level {
        settings.push(format!("ISOLATION LEVEL {isolation_level}"));
    }

    if let Some(access_mode) = access_mode {
        settings.push(access_mode.to_string());
    }

    if !settings.is_empty() {
        let stmt = Statement {
            sql: format!("SET TRANSACTION {}", settings.join(", ")),
            values: None,
            db_backend: DbBackend::MySql,
        };
        let query = sqlx_query(&stmt);
        conn.execute(query).await.map_err(sqlx_error_to_exec_err)?;
    }
    Ok(())
}

impl
    From<(
        PoolConnection<sqlx::MySql>,
        Statement,
        Option<crate::metric::Callback>,
    )> for crate::QueryStream
{
    fn from(
        (conn, stmt, metric_callback): (
            PoolConnection<sqlx::MySql>,
            Statement,
            Option<crate::metric::Callback>,
        ),
    ) -> Self {
        crate::QueryStream::build(stmt, crate::InnerConnection::MySql(conn), metric_callback)
    }
}

impl crate::DatabaseTransaction {
    pub(crate) async fn new_mysql(
        inner: PoolConnection<sqlx::MySql>,
        metric_callback: Option<crate::metric::Callback>,
        isolation_level: Option<IsolationLevel>,
        access_mode: Option<AccessMode>,
    ) -> Result<crate::DatabaseTransaction, DbErr> {
        Self::begin(
            Arc::new(Mutex::new(crate::InnerConnection::MySql(inner))),
            crate::DbBackend::MySql,
            metric_callback,
            isolation_level,
            access_mode,
        )
        .await
    }
}

#[cfg(feature = "proxy")]
pub(crate) fn from_sqlx_mysql_row_to_proxy_row(row: &sqlx::mysql::MySqlRow) -> crate::ProxyRow {
    // https://docs.rs/sqlx-mysql/0.7.2/src/sqlx_mysql/protocol/text/column.rs.html
    // https://docs.rs/sqlx-mysql/0.7.2/sqlx_mysql/types/index.html
    use sea_query::Value;
    use sqlx::{Column, Row, TypeInfo};
    crate::ProxyRow {
        values: row
            .columns()
            .iter()
            .map(|c| {
                (
                    c.name().to_string(),
                    match c.type_info().name() {
                        "TINYINT(1)" | "BOOLEAN" => {
                            Value::Bool(row.try_get(c.ordinal()).expect("Failed to get boolean"))
                        }
                        "TINYINT UNSIGNED" => Value::TinyUnsigned(
                            row.try_get(c.ordinal())
                                .expect("Failed to get unsigned tiny integer"),
                        ),
                        "SMALLINT UNSIGNED" => Value::SmallUnsigned(
                            row.try_get(c.ordinal())
                                .expect("Failed to get unsigned small integer"),
                        ),
                        "INT UNSIGNED" => Value::Unsigned(
                            row.try_get(c.ordinal())
                                .expect("Failed to get unsigned integer"),
                        ),
                        "MEDIUMINT UNSIGNED" | "BIGINT UNSIGNED" => Value::BigUnsigned(
                            row.try_get(c.ordinal())
                                .expect("Failed to get unsigned big integer"),
                        ),
                        "TINYINT" => Value::TinyInt(
                            row.try_get(c.ordinal())
                                .expect("Failed to get tiny integer"),
                        ),
                        "SMALLINT" => Value::SmallInt(
                            row.try_get(c.ordinal())
                                .expect("Failed to get small integer"),
                        ),
                        "INT" => {
                            Value::Int(row.try_get(c.ordinal()).expect("Failed to get integer"))
                        }
                        "MEDIUMINT" | "BIGINT" => Value::BigInt(
                            row.try_get(c.ordinal()).expect("Failed to get big integer"),
                        ),
                        "FLOAT" => {
                            Value::Float(row.try_get(c.ordinal()).expect("Failed to get float"))
                        }
                        "DOUBLE" => {
                            Value::Double(row.try_get(c.ordinal()).expect("Failed to get double"))
                        }

                        "BIT" | "BINARY" | "VARBINARY" | "TINYBLOB" | "BLOB" | "MEDIUMBLOB"
                        | "LONGBLOB" => Value::Bytes(
                            row.try_get::<Option<Vec<u8>>, _>(c.ordinal())
                                .expect("Failed to get bytes"),
                        ),

                        "CHAR" | "VARCHAR" | "TINYTEXT" | "TEXT" | "MEDIUMTEXT" | "LONGTEXT" => {
                            Value::String(
                                row.try_get::<Option<String>, _>(c.ordinal())
                                    .expect("Failed to get string"),
                            )
                        }

                        #[cfg(feature = "with-chrono")]
                        "TIMESTAMP" => Value::ChronoDateTimeUtc(
                            row.try_get::<Option<chrono::DateTime<chrono::Utc>>, _>(c.ordinal())
                                .expect("Failed to get timestamp"),
                        ),
                        #[cfg(all(feature = "with-time", not(feature = "with-chrono")))]
                        "TIMESTAMP" => Value::TimeDateTime(
                            row.try_get::<Option<time::PrimitiveDateTime>, _>(c.ordinal())
                                .expect("Failed to get timestamp"),
                        ),

                        #[cfg(feature = "with-chrono")]
                        "DATE" => Value::ChronoDate(
                            row.try_get::<Option<chrono::NaiveDate>, _>(c.ordinal())
                                .expect("Failed to get date"),
                        ),
                        #[cfg(all(feature = "with-time", not(feature = "with-chrono")))]
                        "DATE" => Value::TimeDate(
                            row.try_get::<Option<time::Date>, _>(c.ordinal())
                                .expect("Failed to get date"),
                        ),

                        #[cfg(feature = "with-chrono")]
                        "TIME" => Value::ChronoTime(
                            row.try_get::<Option<chrono::NaiveTime>, _>(c.ordinal())
                                .expect("Failed to get time"),
                        ),
                        #[cfg(all(feature = "with-time", not(feature = "with-chrono")))]
                        "TIME" => Value::TimeTime(
                            row.try_get::<Option<time::Time>, _>(c.ordinal())
                                .expect("Failed to get time"),
                        ),

                        #[cfg(feature = "with-chrono")]
                        "DATETIME" => Value::ChronoDateTime(
                            row.try_get::<Option<chrono::NaiveDateTime>, _>(c.ordinal())
                                .expect("Failed to get datetime"),
                        ),
                        #[cfg(all(feature = "with-time", not(feature = "with-chrono")))]
                        "DATETIME" => Value::TimeDateTime(
                            row.try_get::<Option<time::PrimitiveDateTime>, _>(c.ordinal())
                                .expect("Failed to get datetime"),
                        ),

                        #[cfg(feature = "with-chrono")]
                        "YEAR" => Value::ChronoDate(
                            row.try_get::<Option<chrono::NaiveDate>, _>(c.ordinal())
                                .expect("Failed to get year"),
                        ),
                        #[cfg(all(feature = "with-time", not(feature = "with-chrono")))]
                        "YEAR" => Value::TimeDate(
                            row.try_get::<Option<time::Date>, _>(c.ordinal())
                                .expect("Failed to get year"),
                        ),

                        "ENUM" | "SET" | "GEOMETRY" => Value::String(
                            row.try_get::<Option<String>, _>(c.ordinal())
                                .expect("Failed to get serialized string"),
                        ),

                        #[cfg(feature = "with-bigdecimal")]
                        "DECIMAL" => Value::BigDecimal(
                            row.try_get::<Option<bigdecimal::BigDecimal>, _>(c.ordinal())
                                .expect("Failed to get decimal"),
                        ),
                        #[cfg(all(
                            feature = "with-rust_decimal",
                            not(feature = "with-bigdecimal")
                        ))]
                        "DECIMAL" => Value::Decimal(
                            row.try_get::<Option<rust_decimal::Decimal>, _>(c.ordinal())
                                .expect("Failed to get decimal"),
                        ),

                        #[cfg(feature = "with-json")]
                        "JSON" => Value::Json(
                            row.try_get::<Option<serde_json::Value>, _>(c.ordinal())
                                .expect("Failed to get json"),
                        ),

                        _ => unreachable!("Unknown column type: {}", c.type_info().name()),
                    },
                )
            })
            .collect(),
    }
}<|MERGE_RESOLUTION|>--- conflicted
+++ resolved
@@ -81,7 +81,7 @@
         if let Some(f) = &options.mysql_opts_fn {
             sqlx_opts = f(sqlx_opts);
         }
-<<<<<<< HEAD
+        let after_connect = options.after_connect.clone();
         let connect_lazy = options.connect_lazy;
         let mysql_pool_opts_fn = options.mysql_pool_opts_fn.clone();
         let mut pool_options = options.sqlx_pool_options();
@@ -90,13 +90,6 @@
         }
         let pool = if connect_lazy {
             pool_options.connect_lazy_with(sqlx_opts)
-=======
-
-        let after_connect = options.after_connect.clone();
-
-        let pool = if options.connect_lazy {
-            options.sqlx_pool_options().connect_lazy_with(sqlx_opts)
->>>>>>> ee3748a7
         } else {
             pool_options
                 .connect_with(sqlx_opts)

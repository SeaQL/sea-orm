use sea_query::Values;
use std::{future::Future, ops::DerefMut, pin::Pin, sync::Arc};

use sqlx::{
    mysql::{MySqlConnectOptions, MySqlQueryResult, MySqlRow},
    pool::PoolConnection,
    Connection, Executor, MySql, MySqlPool,
};

use sea_query_binder::SqlxValues;
use tracing::instrument;

use crate::{
    debug_print, error::*, executor::*, AccessMode, ConnectOptions, DatabaseConnection,
    DatabaseTransaction, DbBackend, IsolationLevel, QueryStream, Statement, TransactionError,
};

use super::sqlx_common::*;

/// Defines the [sqlx::mysql] connector
#[derive(Debug)]
pub struct SqlxMySqlConnector;

/// Defines a sqlx MySQL pool
#[derive(Clone)]
pub struct SqlxMySqlPoolConnection {
    pub(crate) pool: MySqlPool,
    metric_callback: Option<crate::metric::Callback>,
}

impl std::fmt::Debug for SqlxMySqlPoolConnection {
    fn fmt(&self, f: &mut std::fmt::Formatter<'_>) -> std::fmt::Result {
        write!(f, "SqlxMySqlPoolConnection {{ pool: {:?} }}", self.pool)
    }
}

impl SqlxMySqlConnector {
    /// Check if the URI provided corresponds to `mysql://` for a MySQL database
    pub fn accepts(string: &str) -> bool {
        string.starts_with("mysql://") && string.parse::<MySqlConnectOptions>().is_ok()
    }

    /// Add configuration options for the MySQL database
    #[instrument(level = "trace")]
    pub async fn connect(options: ConnectOptions) -> Result<DatabaseConnection, DbErr> {
        let mut opt = options
            .url
            .parse::<MySqlConnectOptions>()
            .map_err(sqlx_error_to_conn_err)?;
        use sqlx::ConnectOptions;
        if !options.sqlx_logging {
            opt = opt.disable_statement_logging();
        } else {
            opt = opt.log_statements(options.sqlx_logging_level);
        }
        match options.pool_options().connect_with(opt).await {
            Ok(pool) => Ok(DatabaseConnection::SqlxMySqlPoolConnection(
                SqlxMySqlPoolConnection {
                    pool,
                    metric_callback: None,
                },
            )),
            Err(e) => Err(sqlx_error_to_conn_err(e)),
        }
    }
}

impl SqlxMySqlConnector {
    /// Instantiate a sqlx pool connection to a [DatabaseConnection]
    pub fn from_sqlx_mysql_pool(pool: MySqlPool) -> DatabaseConnection {
        DatabaseConnection::SqlxMySqlPoolConnection(SqlxMySqlPoolConnection {
            pool,
            metric_callback: None,
        })
    }
}

impl SqlxMySqlPoolConnection {
    /// Execute a [Statement] on a MySQL backend
    #[instrument(level = "trace")]
    pub async fn execute(&self, stmt: Statement) -> Result<ExecResult, DbErr> {
        debug_print!("{}", stmt);

        let query = sqlx_query(&stmt);
<<<<<<< HEAD
        if let Ok(conn) = &mut self.pool.acquire().await {
            crate::metric::metric!(self.metric_callback, &stmt, {
                match query.execute(conn.deref_mut()).await {
                    Ok(res) => Ok(res.into()),
                    Err(err) => Err(sqlx_error_to_exec_err(err)),
                }
            })
        } else {
            Err(DbErr::ConnectionAcquire)
        }
=======
        let conn = &mut self.pool.acquire().await.map_err(conn_acquire_err)?;
        crate::metric::metric!(self.metric_callback, &stmt, {
            match query.execute(conn).await {
                Ok(res) => Ok(res.into()),
                Err(err) => Err(sqlx_error_to_exec_err(err)),
            }
        })
>>>>>>> 09c41674
    }

    /// Execute an unprepared SQL statement on a MySQL backend
    #[instrument(level = "trace")]
    pub async fn execute_unprepared(&self, sql: &str) -> Result<ExecResult, DbErr> {
        debug_print!("{}", sql);

        let conn = &mut self.pool.acquire().await.map_err(conn_acquire_err)?;
        match conn.execute(sql).await {
            Ok(res) => Ok(res.into()),
            Err(err) => Err(sqlx_error_to_exec_err(err)),
        }
    }

    /// Get one result from a SQL query. Returns [Option::None] if no match was found
    #[instrument(level = "trace")]
    pub async fn query_one(&self, stmt: Statement) -> Result<Option<QueryResult>, DbErr> {
        debug_print!("{}", stmt);

        let query = sqlx_query(&stmt);
<<<<<<< HEAD
        if let Ok(conn) = &mut self.pool.acquire().await {
            crate::metric::metric!(self.metric_callback, &stmt, {
                match query.fetch_one(conn.deref_mut()).await {
                    Ok(row) => Ok(Some(row.into())),
                    Err(err) => match err {
                        sqlx::Error::RowNotFound => Ok(None),
                        _ => Err(sqlx_error_to_query_err(err)),
                    },
                }
            })
        } else {
            Err(DbErr::ConnectionAcquire)
        }
=======
        let conn = &mut self.pool.acquire().await.map_err(conn_acquire_err)?;
        crate::metric::metric!(self.metric_callback, &stmt, {
            match query.fetch_one(conn).await {
                Ok(row) => Ok(Some(row.into())),
                Err(err) => match err {
                    sqlx::Error::RowNotFound => Ok(None),
                    _ => Err(sqlx_error_to_query_err(err)),
                },
            }
        })
>>>>>>> 09c41674
    }

    /// Get the results of a query returning them as a Vec<[QueryResult]>
    #[instrument(level = "trace")]
    pub async fn query_all(&self, stmt: Statement) -> Result<Vec<QueryResult>, DbErr> {
        debug_print!("{}", stmt);

        let query = sqlx_query(&stmt);
<<<<<<< HEAD
        if let Ok(conn) = &mut self.pool.acquire().await {
            crate::metric::metric!(self.metric_callback, &stmt, {
                match query.fetch_all(conn.deref_mut()).await {
                    Ok(rows) => Ok(rows.into_iter().map(|r| r.into()).collect()),
                    Err(err) => Err(sqlx_error_to_query_err(err)),
                }
            })
        } else {
            Err(DbErr::ConnectionAcquire)
        }
=======
        let conn = &mut self.pool.acquire().await.map_err(conn_acquire_err)?;
        crate::metric::metric!(self.metric_callback, &stmt, {
            match query.fetch_all(conn).await {
                Ok(rows) => Ok(rows.into_iter().map(|r| r.into()).collect()),
                Err(err) => Err(sqlx_error_to_query_err(err)),
            }
        })
>>>>>>> 09c41674
    }

    /// Stream the results of executing a SQL query
    #[instrument(level = "trace")]
    pub async fn stream(&self, stmt: Statement) -> Result<QueryStream, DbErr> {
        debug_print!("{}", stmt);

        let conn = self.pool.acquire().await.map_err(conn_acquire_err)?;
        Ok(QueryStream::from((
            conn,
            stmt,
            self.metric_callback.clone(),
        )))
    }

    /// Bundle a set of SQL statements that execute together.
    #[instrument(level = "trace")]
    pub async fn begin(
        &self,
        isolation_level: Option<IsolationLevel>,
        access_mode: Option<AccessMode>,
    ) -> Result<DatabaseTransaction, DbErr> {
        let conn = self.pool.acquire().await.map_err(conn_acquire_err)?;
        DatabaseTransaction::new_mysql(
            conn,
            self.metric_callback.clone(),
            isolation_level,
            access_mode,
        )
        .await
    }

    /// Create a MySQL transaction
    #[instrument(level = "trace", skip(callback))]
    pub async fn transaction<F, T, E>(
        &self,
        callback: F,
        isolation_level: Option<IsolationLevel>,
        access_mode: Option<AccessMode>,
    ) -> Result<T, TransactionError<E>>
    where
        F: for<'b> FnOnce(
                &'b DatabaseTransaction,
            ) -> Pin<Box<dyn Future<Output = Result<T, E>> + Send + 'b>>
            + Send,
        T: Send,
        E: std::error::Error + Send,
    {
        let conn = self.pool.acquire().await.map_err(conn_acquire_err)?;
        let transaction = DatabaseTransaction::new_mysql(
            conn,
            self.metric_callback.clone(),
            isolation_level,
            access_mode,
        )
        .await
        .map_err(|e| TransactionError::Connection(e))?;
        transaction.run(callback).await
    }

    pub(crate) fn set_metric_callback<F>(&mut self, callback: F)
    where
        F: Fn(&crate::metric::Info<'_>) + Send + Sync + 'static,
    {
        self.metric_callback = Some(Arc::new(callback));
    }

    /// Checks if a connection to the database is still valid.
    pub async fn ping(&self) -> Result<(), DbErr> {
        let conn = &mut self.pool.acquire().await.map_err(conn_acquire_err)?;
        match conn.ping().await {
            Ok(_) => Ok(()),
            Err(err) => Err(sqlx_error_to_conn_err(err)),
        }
    }

    /// Explicitly close the MySQL connection
    pub async fn close(self) -> Result<(), DbErr> {
        self.pool.close().await;
        Ok(())
    }
}

impl From<MySqlRow> for QueryResult {
    fn from(row: MySqlRow) -> QueryResult {
        QueryResult {
            row: QueryResultRow::SqlxMySql(row),
        }
    }
}

impl From<MySqlQueryResult> for ExecResult {
    fn from(result: MySqlQueryResult) -> ExecResult {
        ExecResult {
            result: ExecResultHolder::SqlxMySql(result),
        }
    }
}

pub(crate) fn sqlx_query(stmt: &Statement) -> sqlx::query::Query<'_, MySql, SqlxValues> {
    let values = stmt
        .values
        .as_ref()
        .map_or(Values(Vec::new()), |values| values.clone());
    sqlx::query_with(&stmt.sql, SqlxValues(values))
}

pub(crate) async fn set_transaction_config(
    conn: &mut PoolConnection<MySql>,
    isolation_level: Option<IsolationLevel>,
    access_mode: Option<AccessMode>,
) -> Result<(), DbErr> {
    if let Some(isolation_level) = isolation_level {
        let stmt = Statement {
            sql: format!("SET TRANSACTION ISOLATION LEVEL {isolation_level}"),
            values: None,
            db_backend: DbBackend::MySql,
        };
        let query = sqlx_query(&stmt);
        conn.execute(query).await.map_err(sqlx_error_to_exec_err)?;
    }
    if let Some(access_mode) = access_mode {
        let stmt = Statement {
            sql: format!("SET TRANSACTION {access_mode}"),
            values: None,
            db_backend: DbBackend::MySql,
        };
        let query = sqlx_query(&stmt);
        conn.execute(query).await.map_err(sqlx_error_to_exec_err)?;
    }
    Ok(())
}<|MERGE_RESOLUTION|>--- conflicted
+++ resolved
@@ -82,26 +82,13 @@
         debug_print!("{}", stmt);
 
         let query = sqlx_query(&stmt);
-<<<<<<< HEAD
-        if let Ok(conn) = &mut self.pool.acquire().await {
-            crate::metric::metric!(self.metric_callback, &stmt, {
-                match query.execute(conn.deref_mut()).await {
-                    Ok(res) => Ok(res.into()),
-                    Err(err) => Err(sqlx_error_to_exec_err(err)),
-                }
-            })
-        } else {
-            Err(DbErr::ConnectionAcquire)
-        }
-=======
         let conn = &mut self.pool.acquire().await.map_err(conn_acquire_err)?;
         crate::metric::metric!(self.metric_callback, &stmt, {
-            match query.execute(conn).await {
+            match query.execute(conn.deref_mut()).await {
                 Ok(res) => Ok(res.into()),
                 Err(err) => Err(sqlx_error_to_exec_err(err)),
             }
         })
->>>>>>> 09c41674
     }
 
     /// Execute an unprepared SQL statement on a MySQL backend
@@ -122,24 +109,9 @@
         debug_print!("{}", stmt);
 
         let query = sqlx_query(&stmt);
-<<<<<<< HEAD
-        if let Ok(conn) = &mut self.pool.acquire().await {
-            crate::metric::metric!(self.metric_callback, &stmt, {
-                match query.fetch_one(conn.deref_mut()).await {
-                    Ok(row) => Ok(Some(row.into())),
-                    Err(err) => match err {
-                        sqlx::Error::RowNotFound => Ok(None),
-                        _ => Err(sqlx_error_to_query_err(err)),
-                    },
-                }
-            })
-        } else {
-            Err(DbErr::ConnectionAcquire)
-        }
-=======
         let conn = &mut self.pool.acquire().await.map_err(conn_acquire_err)?;
         crate::metric::metric!(self.metric_callback, &stmt, {
-            match query.fetch_one(conn).await {
+            match query.fetch_one(conn.deref_mut()).await {
                 Ok(row) => Ok(Some(row.into())),
                 Err(err) => match err {
                     sqlx::Error::RowNotFound => Ok(None),
@@ -147,7 +119,6 @@
                 },
             }
         })
->>>>>>> 09c41674
     }
 
     /// Get the results of a query returning them as a Vec<[QueryResult]>
@@ -156,26 +127,13 @@
         debug_print!("{}", stmt);
 
         let query = sqlx_query(&stmt);
-<<<<<<< HEAD
-        if let Ok(conn) = &mut self.pool.acquire().await {
-            crate::metric::metric!(self.metric_callback, &stmt, {
-                match query.fetch_all(conn.deref_mut()).await {
-                    Ok(rows) => Ok(rows.into_iter().map(|r| r.into()).collect()),
-                    Err(err) => Err(sqlx_error_to_query_err(err)),
-                }
-            })
-        } else {
-            Err(DbErr::ConnectionAcquire)
-        }
-=======
         let conn = &mut self.pool.acquire().await.map_err(conn_acquire_err)?;
         crate::metric::metric!(self.metric_callback, &stmt, {
-            match query.fetch_all(conn).await {
+            match query.fetch_all(conn.deref_mut()).await {
                 Ok(rows) => Ok(rows.into_iter().map(|r| r.into()).collect()),
                 Err(err) => Err(sqlx_error_to_query_err(err)),
             }
         })
->>>>>>> 09c41674
     }
 
     /// Stream the results of executing a SQL query

[workspace]
members = [".", "sea-orm-macros", "sea-orm-codegen"]

[package]
name = "sea-orm"
version = "0.10.3"
authors = ["Chris Tsang <tyt2y7@gmail.com>"]
edition = "2021"
description = "🐚 An async & dynamic ORM for Rust"
license = "MIT OR Apache-2.0"
homepage = "https://www.sea-ql.org/SeaORM"
documentation = "https://docs.rs/sea-orm"
repository = "https://github.com/SeaQL/sea-orm"
categories = ["database"]
keywords = ["async", "orm", "mysql", "postgres", "sqlite"]
rust-version = "1.65"

[package.metadata.docs.rs]
features = ["default", "sqlx-all", "mock", "runtime-async-std-native-tls"]
rustdoc-args = ["--cfg", "docsrs"]

[lib]
name = "sea_orm"
path = "src/lib.rs"

[dependencies]
<<<<<<< HEAD
async-stream = { version = "^0.3", default-features = false }
async-trait = { version = "^0.1", default-features = false }
chrono = { version = "^0.4.20", default-features = false, optional = true }
time = { version = "^0.3", default-features = false, optional = true }
futures = { version = "^0.3", default-features = false, features = ["std"] }
log = { version = "^0.4", default-features = false }
tracing = { version = "^0.1", default-features = false, features = ["attributes", "log"] }
rust_decimal = { version = "^1", default-features = false, optional = true }
sea-orm-macros = { version = "^0.10.2", path = "sea-orm-macros", default-features = false, optional = true }
=======
async-stream = { version = "^0.3" }
async-trait = { version = "^0.1" }
chrono = { version = "^0.4.20", default-features = false, features = ["clock"], optional = true }
time = { version = "^0.3", optional = true }
futures = { version = "^0.3" }
futures-util = { version = "^0.3" }
log = { version = "^0.4" }
tracing = { version = "^0.1", features = ["log"] }
rust_decimal = { version = "^1", optional = true }
sea-orm-macros = { version = "^0.10.3", path = "sea-orm-macros", optional = true }
>>>>>>> 2f555e1f
sea-query = { version = "^0.27.1", features = ["thread-safe"] }
sea-query-binder = { version = "^0.2.2", default-features = false, optional = true }
sea-strum = { version = "^0.23", default-features = false, features = ["derive", "sea-orm"] }
serde = { version = "^1.0", default-features = false }
serde_json = { version = "^1.0", default-features = false, optional = true }
sqlx = { version = "^0.6", default-features = false, optional = true }
uuid = { version = "^1", default-features = false, optional = true }
ouroboros = { version = "0.15", default-features = false }
url = { version = "^2.2", default-features = false }
thiserror = { version = "^1", default-features = false }

[dev-dependencies]
smol = { version = "^1.2" }
smol-potat = { version = "^1.1" }
async-std = { version = "^1", features = ["attributes", "tokio1"] }
futures = { version = "^0.3" }
tokio = { version = "^1.6", features = ["full"] }
actix-rt = { version = "2.2.0" }
maplit = { version = "^1" }
rust_decimal_macros = { version = "^1" }
tracing-subscriber = { version = "0.3", features = ["env-filter"] }
sea-orm = { path = ".", features = ["mock", "debug-print", "tests-cfg", "postgres-array"] }
pretty_assertions = { version = "^0.7" }
time = { version = "^0.3", features = ["macros"] }
uuid = { version = "^1", features = ["v4"] }
once_cell = "1.8"

[features]
debug-print = []
default = [
    "macros",
    "with-json",
    "with-chrono",
    "with-rust_decimal",
    "with-uuid",
    "with-time",
]
macros = ["sea-orm-macros", "sea-query/derive"]
mock = []
with-json = ["serde_json", "sea-query/with-json", "chrono?/serde", "time?/serde", "uuid?/serde", "sea-query-binder?/with-json", "sqlx?/json"]
with-chrono = ["chrono", "sea-query/with-chrono", "sea-query-binder?/with-chrono", "sqlx?/chrono"]
with-rust_decimal = ["rust_decimal", "sea-query/with-rust_decimal", "sea-query-binder?/with-rust_decimal", "sqlx?/decimal"]
with-uuid = ["uuid", "sea-query/with-uuid", "sea-query-binder?/with-uuid", "sqlx?/uuid"]
with-time = ["time", "sea-query/with-time", "sea-query-binder?/with-time", "sqlx?/time"]
postgres-array = ["sea-query/postgres-array", "sea-query-binder?/postgres-array"]
sqlx-dep = []
sqlx-all = ["sqlx-mysql", "sqlx-postgres", "sqlx-sqlite"]
sqlx-mysql = ["sqlx-dep", "sea-query-binder/sqlx-mysql", "sqlx/mysql"]
sqlx-postgres = ["sqlx-dep", "sea-query-binder/sqlx-postgres", "sqlx/postgres"]
sqlx-sqlite = ["sqlx-dep", "sea-query-binder/sqlx-sqlite", "sqlx/sqlite"]
runtime-async-std = []
runtime-async-std-native-tls = [
    "sqlx?/runtime-async-std-native-tls",
    "sea-query-binder?/runtime-async-std-native-tls",
    "runtime-async-std",
]
runtime-async-std-rustls = [
    "sqlx?/runtime-async-std-rustls",
    "sea-query-binder?/runtime-async-std-rustls",
    "runtime-async-std",
]
runtime-actix = []
runtime-actix-native-tls = [
    "sqlx?/runtime-actix-native-tls",
    "sea-query-binder?/runtime-actix-native-tls",
    "runtime-actix",
]
runtime-actix-rustls = [
    "sqlx?/runtime-actix-rustls",
    "sea-query-binder?/runtime-actix-rustls",
    "runtime-actix",
]
runtime-tokio = []
runtime-tokio-native-tls = [
    "sqlx?/runtime-tokio-native-tls",
    "sea-query-binder?/runtime-tokio-native-tls",
    "runtime-tokio",
]
runtime-tokio-rustls = [
    "sqlx?/runtime-tokio-rustls",
    "sea-query-binder?/runtime-tokio-rustls",
    "runtime-tokio",
]
tests-cfg = []<|MERGE_RESOLUTION|>--- conflicted
+++ resolved
@@ -24,7 +24,6 @@
 path = "src/lib.rs"
 
 [dependencies]
-<<<<<<< HEAD
 async-stream = { version = "^0.3", default-features = false }
 async-trait = { version = "^0.1", default-features = false }
 chrono = { version = "^0.4.20", default-features = false, optional = true }
@@ -33,19 +32,7 @@
 log = { version = "^0.4", default-features = false }
 tracing = { version = "^0.1", default-features = false, features = ["attributes", "log"] }
 rust_decimal = { version = "^1", default-features = false, optional = true }
-sea-orm-macros = { version = "^0.10.2", path = "sea-orm-macros", default-features = false, optional = true }
-=======
-async-stream = { version = "^0.3" }
-async-trait = { version = "^0.1" }
-chrono = { version = "^0.4.20", default-features = false, features = ["clock"], optional = true }
-time = { version = "^0.3", optional = true }
-futures = { version = "^0.3" }
-futures-util = { version = "^0.3" }
-log = { version = "^0.4" }
-tracing = { version = "^0.1", features = ["log"] }
-rust_decimal = { version = "^1", optional = true }
-sea-orm-macros = { version = "^0.10.3", path = "sea-orm-macros", optional = true }
->>>>>>> 2f555e1f
+sea-orm-macros = { version = "^0.10.3", path = "sea-orm-macros", default-features = false, optional = true }
 sea-query = { version = "^0.27.1", features = ["thread-safe"] }
 sea-query-binder = { version = "^0.2.2", default-features = false, optional = true }
 sea-strum = { version = "^0.23", default-features = false, features = ["derive", "sea-orm"] }

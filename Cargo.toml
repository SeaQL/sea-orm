[workspace]
members = [".", "sea-orm-macros", "sea-orm-codegen"]

[package]
name = "sea-orm"
version = "0.10.3"
authors = ["Chris Tsang <chris.2y3@outlook.com>"]
edition = "2021"
description = "🐚 An async & dynamic ORM for Rust"
license = "MIT OR Apache-2.0"
homepage = "https://www.sea-ql.org/SeaORM"
documentation = "https://docs.rs/sea-orm"
repository = "https://github.com/SeaQL/sea-orm"
categories = ["database"]
keywords = ["async", "orm", "mysql", "postgres", "sqlite"]
rust-version = "1.65"

[package.metadata.docs.rs]
features = ["default", "sqlx-all", "mock", "runtime-async-std-native-tls"]
rustdoc-args = ["--cfg", "docsrs"]

[lib]
name = "sea_orm"
path = "src/lib.rs"

[dependencies]
async-stream = { version = "0.3", default-features = false }
async-trait = { version = "0.1", default-features = false }
chrono = { version = "0.4.20", default-features = false, optional = true }
time = { version = "0.3", default-features = false, optional = true }
futures = { version = "0.3", default-features = false, features = ["std"] }
log = { version = "0.4", default-features = false }
tracing = { version = "0.1", default-features = false, features = ["attributes", "log"] }
rust_decimal = { version = "1", default-features = false, optional = true }
bigdecimal = { version = "0.3", default-features = false, optional = true }
sea-orm-macros = { version = "0.10.3", path = "sea-orm-macros", default-features = false, optional = true }
<<<<<<< HEAD
sea-query = { version = "0.27.2", git = "https://github.com/SeaQL/sea-query", rev = "13c86e1c5263404e3899b98e5c68fc8cd0bb69c9", features = ["thread-safe"] }
sea-query-binder = { version = "0.2.2", git = "https://github.com/SeaQL/sea-query", rev = "13c86e1c5263404e3899b98e5c68fc8cd0bb69c9", default-features = false, optional = true }
=======
sea-query = { version = "0.28", features = ["thread-safe"] }
sea-query-binder = { version = "0.3", default-features = false, optional = true }
>>>>>>> ecb299a9
sea-strum = { version = "0.23", default-features = false, features = ["derive", "sea-orm"] }
serde = { version = "1.0", default-features = false }
serde_json = { version = "1.0", default-features = false, optional = true }
sqlx = { version = "0.6", default-features = false, optional = true }
uuid = { version = "1", default-features = false, optional = true }
ouroboros = { version = "0.15", default-features = false }
url = { version = "2.2", default-features = false }
thiserror = { version = "1", default-features = false }

[dev-dependencies]
smol = { version = "1.2" }
smol-potat = { version = "1.1" }
async-std = { version = "1", features = ["attributes", "tokio1"] }
futures = { version = "0.3" }
tokio = { version = "1.6", features = ["full"] }
actix-rt = { version = "2.2.0" }
maplit = { version = "1" }
rust_decimal_macros = { version = "1" }
tracing-subscriber = { version = "0.3", features = ["env-filter"] }
sea-orm = { path = ".", features = ["mock", "debug-print", "tests-cfg", "postgres-array", "sea-orm-internal"] }
pretty_assertions = { version = "0.7" }
time = { version = "0.3", features = ["macros"] }
uuid = { version = "1", features = ["v4"] }
once_cell = "1.8"

[features]
debug-print = []
default = [
    "macros",
    "with-json",
    "with-chrono",
    "with-rust_decimal",
    "with-bigdecimal",
    "with-uuid",
    "with-time",
]
macros = ["sea-orm-macros", "sea-query/derive"]
mock = []
with-json = ["serde_json", "sea-query/with-json", "chrono?/serde", "time?/serde", "uuid?/serde", "sea-query-binder?/with-json", "sqlx?/json"]
with-chrono = ["chrono", "sea-query/with-chrono", "sea-query-binder?/with-chrono", "sqlx?/chrono"]
with-rust_decimal = ["rust_decimal", "sea-query/with-rust_decimal", "sea-query-binder?/with-rust_decimal", "sqlx?/decimal"]
with-bigdecimal = ["bigdecimal", "sea-query/with-bigdecimal", "sea-query-binder?/with-bigdecimal", "sqlx?/bigdecimal"]
with-uuid = ["uuid", "sea-query/with-uuid", "sea-query-binder?/with-uuid", "sqlx?/uuid"]
with-time = ["time", "sea-query/with-time", "sea-query-binder?/with-time", "sqlx?/time"]
postgres-array = ["sea-query/postgres-array", "sea-query-binder?/postgres-array", "sea-orm-macros?/postgres-array"]
sea-orm-internal = []
sqlx-dep = []
sqlx-all = ["sqlx-mysql", "sqlx-postgres", "sqlx-sqlite"]
sqlx-mysql = ["sqlx-dep", "sea-query-binder/sqlx-mysql", "sqlx/mysql"]
sqlx-postgres = ["sqlx-dep", "sea-query-binder/sqlx-postgres", "sqlx/postgres"]
sqlx-sqlite = ["sqlx-dep", "sea-query-binder/sqlx-sqlite", "sqlx/sqlite"]
runtime-async-std = []
runtime-async-std-native-tls = [
    "sqlx?/runtime-async-std-native-tls",
    "sea-query-binder?/runtime-async-std-native-tls",
    "runtime-async-std",
]
runtime-async-std-rustls = [
    "sqlx?/runtime-async-std-rustls",
    "sea-query-binder?/runtime-async-std-rustls",
    "runtime-async-std",
]
runtime-actix = []
runtime-actix-native-tls = [
    "sqlx?/runtime-actix-native-tls",
    "sea-query-binder?/runtime-actix-native-tls",
    "runtime-actix",
]
runtime-actix-rustls = [
    "sqlx?/runtime-actix-rustls",
    "sea-query-binder?/runtime-actix-rustls",
    "runtime-actix",
]
runtime-tokio = []
runtime-tokio-native-tls = [
    "sqlx?/runtime-tokio-native-tls",
    "sea-query-binder?/runtime-tokio-native-tls",
    "runtime-tokio",
]
runtime-tokio-rustls = [
    "sqlx?/runtime-tokio-rustls",
    "sea-query-binder?/runtime-tokio-rustls",
    "runtime-tokio",
]
tests-cfg = ["serde/derive"]<|MERGE_RESOLUTION|>--- conflicted
+++ resolved
@@ -34,13 +34,8 @@
 rust_decimal = { version = "1", default-features = false, optional = true }
 bigdecimal = { version = "0.3", default-features = false, optional = true }
 sea-orm-macros = { version = "0.10.3", path = "sea-orm-macros", default-features = false, optional = true }
-<<<<<<< HEAD
-sea-query = { version = "0.27.2", git = "https://github.com/SeaQL/sea-query", rev = "13c86e1c5263404e3899b98e5c68fc8cd0bb69c9", features = ["thread-safe"] }
-sea-query-binder = { version = "0.2.2", git = "https://github.com/SeaQL/sea-query", rev = "13c86e1c5263404e3899b98e5c68fc8cd0bb69c9", default-features = false, optional = true }
-=======
 sea-query = { version = "0.28", features = ["thread-safe"] }
 sea-query-binder = { version = "0.3", default-features = false, optional = true }
->>>>>>> ecb299a9
 sea-strum = { version = "0.23", default-features = false, features = ["derive", "sea-orm"] }
 serde = { version = "1.0", default-features = false }
 serde_json = { version = "1.0", default-features = false, optional = true }

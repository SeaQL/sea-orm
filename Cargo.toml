--- conflicted
+++ resolved
@@ -30,13 +30,8 @@
 futures-util = { version = "^0.3" }
 tracing = { version = "0.1", features = ["log"] }
 rust_decimal = { version = "^1", optional = true }
-<<<<<<< HEAD
-sea-orm-macros = { version = "^0.6.0", path = "sea-orm-macros", optional = true }
-sea-query = { git = "https://github.com/SeaQL/sea-query.git", branch = "insert-default", version = "^0.22.0", features = ["thread-safe"] }
-=======
 sea-orm-macros = { version = "^0.7.0", path = "sea-orm-macros", optional = true }
 sea-query = { version = "^0.24.4", features = ["thread-safe"] }
->>>>>>> 5dec47e4
 sea-strum = { version = "^0.23", features = ["derive", "sea-orm"] }
 serde = { version = "^1.0", features = ["derive"] }
 serde_json = { version = "^1", optional = true }

--- conflicted
+++ resolved
@@ -32,13 +32,8 @@
 log = { version = "^0.4" }
 tracing = { version = "^0.1", features = ["log"] }
 rust_decimal = { version = "^1", optional = true }
-<<<<<<< HEAD
-sea-orm-macros = { version = "^0.8.0", path = "sea-orm-macros", optional = true }
-sea-query = { version = "^0.24.5", git = "https://github.com/SeaQL/sea-query", branch = "0.24.x-func-current-timestamp", features = ["thread-safe"] }
-=======
 sea-orm-macros = { version = "^0.10.0", path = "sea-orm-macros", optional = true }
 sea-query = { version = "^0.26.3", features = ["thread-safe"] }
->>>>>>> 9b6b8791
 sea-strum = { version = "^0.23", features = ["derive", "sea-orm"] }
 serde = { version = "^1.0", features = ["derive"] }
 serde_json = { version = "^1.0", optional = true }

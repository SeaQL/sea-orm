[workspace]
members = [".", "sea-orm-macros", "sea-orm-codegen"]

[package]
name = "sea-orm"
version = "1.1.12"
authors = ["Chris Tsang <chris.2y3@outlook.com>"]
edition = "2021"
description = "🐚 An async & dynamic ORM for Rust"
license = "MIT OR Apache-2.0"
homepage = "https://www.sea-ql.org/SeaORM"
documentation = "https://docs.rs/sea-orm"
repository = "https://github.com/SeaQL/sea-orm"
categories = ["database"]
keywords = ["async", "orm", "mysql", "postgres", "sqlite"]
rust-version = "1.81"

[package.metadata.docs.rs]
features = ["default", "sqlx-all", "mock", "proxy", "runtime-async-std-native-tls", "postgres-array", "sea-orm-internal"]
rustdoc-args = ["--cfg", "docsrs"]

[lib]
name = "sea_orm"
path = "src/lib.rs"

[dependencies]
async-stream = { version = "0.3", default-features = false }
async-trait = { version = "0.1", default-features = false }
chrono = { version = "0.4.30", default-features = false, optional = true }
time = { version = "0.3.36", default-features = false, optional = true }
futures-util = { version = "0.3", default-features = false, features = ["std"] }
log = { version = "0.4", default-features = false }
tracing = { version = "0.1", default-features = false, features = ["attributes", "log"] }
rust_decimal = { version = "1", default-features = false, optional = true }
bigdecimal = { version = "0.4", default-features = false, optional = true }
<<<<<<< HEAD
sea-orm-macros = { version = "~1.1.11", path = "sea-orm-macros", default-features = false, features = ["strum"] }
sea-query = { version = "1.0.0-rc.1", default-features = false, features = ["thread-safe", "hashable-value", "backend-mysql", "backend-postgres", "backend-sqlite"] }
=======
sea-orm-macros = { version = "~1.1.12", path = "sea-orm-macros", default-features = false, features = ["strum"] }
sea-query = { version = "0.32.5", default-features = false, features = ["thread-safe", "hashable-value", "backend-mysql", "backend-postgres", "backend-sqlite"] }
>>>>>>> a3a47dd2
sea-query-binder = { version = "0.7.0", default-features = false, optional = true }
strum = { version = "0.26", default-features = false }
serde = { version = "1.0", default-features = false }
serde_json = { version = "1.0", default-features = false, optional = true }
sqlx = { version = "0.8.4", default-features = false, optional = true }
uuid = { version = "1", default-features = false, optional = true }
pgvector = { version = "~0.4", default-features = false, optional = true }
ipnetwork = { version = "0.20", default-features = false, optional = true }
ouroboros = { version = "0.18", default-features = false }
url = { version = "2.2", default-features = false }
thiserror = { version = "2", default-features = false }

[dev-dependencies]
smol = { version = "1.2" }
smol-potat = { version = "1.1" }
async-std = { version = "1", features = ["attributes", "tokio1"] }
futures = { version = "0.3" }
tokio = { version = "1.6", features = ["full"] }
actix-rt = { version = "2.2.0" }
maplit = { version = "1" }
tracing-subscriber = { version = "0.3.17", features = ["env-filter"] }
sea-orm = { path = ".", features = ["mock", "debug-print", "tests-cfg", "postgres-array", "sea-orm-internal", "with-ipnetwork"] }
pretty_assertions = { version = "0.7" }
time = { version = "0.3.36", features = ["macros"] }
uuid = { version = "1", features = ["v4"] }
arraystring = "0.3"
dotenv = "0.15"

[features]
debug-print = []
default = [
    "macros",
    "with-json",
    "with-chrono",
    "with-rust_decimal",
    "with-bigdecimal",
    "with-uuid",
    "with-time",
]
macros = ["sea-orm-macros/derive"]
mock = []
proxy = ["serde_json", "serde/derive"]
with-json = ["serde_json", "sea-query/with-json", "chrono?/serde", "rust_decimal?/serde", "bigdecimal?/serde", "uuid?/serde", "time?/serde", "pgvector?/serde", "sea-query-binder?/with-json", "sqlx?/json"]
with-chrono = ["chrono", "sea-query/with-chrono", "sea-query-binder?/with-chrono", "sqlx?/chrono"]
with-rust_decimal = ["rust_decimal", "sea-query/with-rust_decimal", "sea-query-binder?/with-rust_decimal", "sqlx?/rust_decimal"]
with-bigdecimal = ["bigdecimal", "sea-query/with-bigdecimal", "sea-query-binder?/with-bigdecimal", "sqlx?/bigdecimal"]
with-uuid = ["uuid", "sea-query/with-uuid", "sea-query-binder?/with-uuid", "sqlx?/uuid"]
with-time = ["time", "sea-query/with-time", "sea-query-binder?/with-time", "sqlx?/time"]
with-ipnetwork = ["ipnetwork", "sea-query/with-ipnetwork", "sea-query-binder?/with-ipnetwork", "sqlx?/ipnetwork"]
postgres-array = ["sea-query/postgres-array", "sea-query-binder?/postgres-array", "sea-orm-macros/postgres-array"]
postgres-vector = ["pgvector", "sea-query/postgres-vector", "sea-query-binder?/postgres-vector"]
json-array = ["postgres-array"] # this does not actually enable sqlx-postgres, but only a few traits to support array in sea-query
sea-orm-internal = []
sqlx-dep = []
sqlx-all = ["sqlx-mysql", "sqlx-postgres", "sqlx-sqlite"]
sqlx-mysql = ["sqlx-dep", "sea-query-binder/sqlx-mysql", "sqlx/mysql"]
sqlx-postgres = ["sqlx-dep", "sea-query-binder/sqlx-postgres", "sqlx/postgres", "postgres-array"]
sqlx-sqlite = ["sqlx-dep", "sea-query-binder/sqlx-sqlite", "sqlx/sqlite"]
sqlite-use-returning-for-3_35 = []
runtime-async-std = ["sqlx?/runtime-async-std"]
runtime-async-std-native-tls = ["sqlx?/runtime-async-std-native-tls", "runtime-async-std"]
runtime-async-std-rustls = ["sqlx?/runtime-async-std-rustls", "runtime-async-std"]
runtime-actix = ["sqlx?/runtime-tokio"]
runtime-actix-native-tls = ["sqlx?/runtime-tokio-native-tls", "runtime-actix"]
runtime-actix-rustls = ["sqlx?/runtime-tokio-rustls", "runtime-actix"]
runtime-tokio = ["sqlx?/runtime-tokio"]
runtime-tokio-native-tls = ["sqlx?/runtime-tokio-native-tls", "runtime-tokio"]
runtime-tokio-rustls = ["sqlx?/runtime-tokio-rustls", "runtime-tokio"]
tests-cfg = ["serde/derive"]
seaography = ["sea-orm-macros/seaography"]

# This allows us to develop using a local version of sea-query
[patch.crates-io]
# sea-query = { path = "../sea-query" }
sea-query = { git = "https://github.com/SeaQL/sea-query.git", branch = "master" }<|MERGE_RESOLUTION|>--- conflicted
+++ resolved
@@ -33,13 +33,8 @@
 tracing = { version = "0.1", default-features = false, features = ["attributes", "log"] }
 rust_decimal = { version = "1", default-features = false, optional = true }
 bigdecimal = { version = "0.4", default-features = false, optional = true }
-<<<<<<< HEAD
-sea-orm-macros = { version = "~1.1.11", path = "sea-orm-macros", default-features = false, features = ["strum"] }
+sea-orm-macros = { version = "~1.1.12", path = "sea-orm-macros", default-features = false, features = ["strum"] }
 sea-query = { version = "1.0.0-rc.1", default-features = false, features = ["thread-safe", "hashable-value", "backend-mysql", "backend-postgres", "backend-sqlite"] }
-=======
-sea-orm-macros = { version = "~1.1.12", path = "sea-orm-macros", default-features = false, features = ["strum"] }
-sea-query = { version = "0.32.5", default-features = false, features = ["thread-safe", "hashable-value", "backend-mysql", "backend-postgres", "backend-sqlite"] }
->>>>>>> a3a47dd2
 sea-query-binder = { version = "0.7.0", default-features = false, optional = true }
 strum = { version = "0.26", default-features = false }
 serde = { version = "1.0", default-features = false }

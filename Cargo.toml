--- conflicted
+++ resolved
@@ -44,8 +44,7 @@
 ] }
 rust_decimal = { version = "1", default-features = false, optional = true }
 bigdecimal = { version = "0.3", default-features = false, optional = true }
-<<<<<<< HEAD
-sea-orm-macros = { version = "0.12.3", path = "sea-orm-macros", default-features = false, features = [
+sea-orm-macros = { version = "0.12.4", path = "sea-orm-macros", default-features = false, features = [
     "strum",
 ] }
 sea-query = { version = "0.30.2", default-features = false, features = [
@@ -55,10 +54,6 @@
     "backend-postgres",
     "backend-sqlite",
 ] }
-=======
-sea-orm-macros = { version = "0.12.4", path = "sea-orm-macros", default-features = false, features = ["strum"] }
-sea-query = { version = "0.30.2", default-features = false, features = ["thread-safe", "hashable-value", "backend-mysql", "backend-postgres", "backend-sqlite"] }
->>>>>>> e9acabd8
 sea-query-binder = { version = "0.5.0", default-features = false, optional = true }
 strum = { version = "0.25", default-features = false }
 serde = { version = "1.0", default-features = false }

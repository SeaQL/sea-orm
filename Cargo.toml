--- conflicted
+++ resolved
@@ -29,15 +29,9 @@
 futures-util = { version = "^0.3" }
 tracing = { version = "0.1", features = ["log"] }
 rust_decimal = { version = "^1", optional = true }
-<<<<<<< HEAD
-sea-orm-macros = { version = "^0.4.2", path = "sea-orm-macros", optional = true }
+sea-orm-macros = { version = "^0.5.0", path = "sea-orm-macros", optional = true }
 sea-query = { version = "^0.20.0", git = "https://github.com/SeaQL/sea-query.git", branch = "add-col-type-unsigned-int", features = ["thread-safe"] }
-sea-strum = { version = "^0.21", features = ["derive", "sea-orm"] }
-=======
-sea-orm-macros = { version = "^0.5.0", path = "sea-orm-macros", optional = true }
-sea-query = { version = "^0.20.0", features = ["thread-safe"] }
 sea-strum = { version = "^0.23", features = ["derive", "sea-orm"] }
->>>>>>> 946a03b4
 serde = { version = "^1.0", features = ["derive"] }
 serde_json = { version = "^1", optional = true }
 sqlx = { version = "^0.5", optional = true }

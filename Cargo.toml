--- conflicted
+++ resolved
@@ -29,13 +29,8 @@
 futures-util = { version = "^0.3" }
 tracing = { version = "0.1", features = ["log"] }
 rust_decimal = { version = "^1", optional = true }
-<<<<<<< HEAD
-sea-orm-macros = { version = "^0.5.0", path = "sea-orm-macros", optional = true }
-sea-query = { version = "^0.20.0", git = "https://github.com/SeaQL/sea-query.git", branch = "add-col-type-unsigned-int", features = ["thread-safe"] }
-=======
 sea-orm-macros = { version = "^0.6.0", path = "sea-orm-macros", optional = true }
 sea-query = { version = "^0.21.0", features = ["thread-safe"] }
->>>>>>> 025e6978
 sea-strum = { version = "^0.23", features = ["derive", "sea-orm"] }
 serde = { version = "^1.0", features = ["derive"] }
 serde_json = { version = "^1", optional = true }

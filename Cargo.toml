--- conflicted
+++ resolved
@@ -44,13 +44,7 @@
 ouroboros = "0.15"
 url = "^2.2"
 once_cell = "1.8"
-<<<<<<< HEAD
-
-[patch.crates-io]
-sea-query = { git = "https://github.com/SeaQL/sea-query", branch = "impl-display-for-value" }
-=======
 thiserror = "^1"
->>>>>>> dd92a686
 
 [dev-dependencies]
 smol = { version = "^1.2" }

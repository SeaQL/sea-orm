# Community

## Built with SeaORM

If you have built an app using SeaORM and want to showcase it, feel free to open a PR and add it to the list below!

### Startups

- [Caido](https://caido.io/) | A lightweight web security auditing toolkit
- [Svix](https://www.svix.com/) ([repository](https://github.com/svix/svix-webhooks)) ![GitHub stars](https://img.shields.io/github/stars/svix/svix-webhooks.svg?style=social) | The enterprise ready webhooks service | DB: Postgres
- [Sensei](https://l2.technology/sensei) ([repository](https://github.com/L2-Technology/sensei)) ![GitHub stars](https://img.shields.io/github/stars/L2-Technology/sensei.svg?style=social) | A Bitcoin lightning node implementation | DB: MySQL, Postgres, SQLite
- [Spyglass](https://docs.spyglass.fyi/) ([repository](https://github.com/a5huynh/spyglass)) ![GitHub stars](https://img.shields.io/github/stars/a5huynh/spyglass.svg?style=social) | 🔭 A personal search engine that indexes what you want w/ a simple set of rules. | DB: SQLite
- [My Data My Consent](https://mydatamyconsent.com/) | Online data sharing for people and businesses simplified
- [CodeCTRL](https://codectrl.authentura.com) ([repository](https://github.com/Authentura/codectrl)) | A self-hostable code logging platform | DB: SQLite

### Frameworks

- [awto](https://github.com/awto-rs/awto) | Awtomate your 🦀 microservices with awto | DB: Postgres
- [tardis](https://github.com/ideal-world/tardis) | Elegant, Clean Rust development framework🛸 | DB: MySQL, Postgres, SQLite
- [Rust Async-GraphQL Example: Caster API](https://github.com/bkonkle/rust-example-caster-api) | A demo GraphQL API using Tokio, Warp, async-graphql, and SeaORM | DB: Postgres
- [Quasar](https://github.com/Technik97/Quasar) | Rust REST API using Actix-Web, SeaORM and Postgres with Svelte Typescript Frontend | DB: Postgres
- [actix-react-starter-template](https://github.com/aslamplr/actix-react-starter-template) | Actix web + SeaORM + React + Redux + Redux Saga project starter template | DB: Postgres
- [ZAPP](https://zapp.epics.dev) ([repository](https://github.com/EpicsDAO/zapp)) | ZAPP is a serverless framework made by Rust. Quickly build a scalable GraphQL API web server.
- [crud-rs](https://github.com/onichandame/crud-rs) | A framework combining async-graphql and SeaORM
- [poem_admin](https://github.com/lingdu1234/poem_admin) | An admin panel built with poems, **SeaORM** and Vue 3. | DB: MySQL, Postgres, SQLite

### Open Source Projects

#### Backend

- [Wikijump](https://github.com/scpwiki/wikijump) ([repository](https://github.com/scpwiki/wikijump/tree/develop/deepwell)) | API service for Wikijump, a fork of Wikidot | DB: Postgres
- [aeroFans](https://github.com/naryand/aerofans) | Full stack forum-like social media platform in Rust and WebAssembly | DB: Postgres
- [thrpg](https://github.com/thrpg/thrpg) | Touhou Project's secondary creative games | DB: Postgres
- [Axum-Book-Management](https://github.com/lz1998/axum-book-management) | CRUD system of book-management with ORM and JWT for educational purposes | DB: MySQL
- [mediarepo](https://mediarepo.trivernis.dev) ([repository](https://github.com/Trivernis/mediarepo)) | A tag-based media management application | DB: SQLite
- [THUBurrow](https://thuburrow.com) ([repository](https://github.com/BobAnkh/THUBurrow)) | A campus forum built by Next.js and Rocket | DB: Postgres
- [Backpack](https://github.com/JSH32/Backpack) | Open source self hosted file sharing platform on crack | DB: MySQL, Postgres, SQLite
- [Stump](https://github.com/aaronleopold/stump) ![GitHub stars](https://img.shields.io/github/stars/aaronleopold/stump.svg?style=social) | A free and open source comics server with OPDS support
- [mugen](https://github.com/koopa1338/mugen-dms) | DMS written in 🦀 | DB: Postgres
- [JinShu](https://github.com/gengteng/jinshu) | A cross-platform **I**nstant **M**essaging system written in 🦀 | DB: MySQL, Postgres
- [Oura Postgres Sink](https://github.com/dcSpark/oura-postgres-sink) | Sync a postgres database with the cardano blockchain using [Oura](https://github.com/txpipe/oura) | DB: Postgres
- [Orca](https://github.com/workfoxes/orca) | An No-code Test Automation platform using actix, SeaORM, react. runs on the desktop and cloud | DB: Postgres
- [suzuya](https://github.com/SH11235/suzuya) | A merchandise management application using SeaORM, Actix-Web, Tera | DB: Postgres
- [snmp-sim-rust](https://github.com/sonalake/snmp-sim-rust) | SNMP Simulator | DB: SQLite
- [template_flow](https://github.com/hilary888/template_flow) | An experiment exploring replacing placeholders in pre-prepared templates with their actual values | DB: Postgres
- [VeryRezsi](https://github.com/szattila98/veryrezsi) | VeryRezsi is a subscription and expense calculator web-application. Powered by SvelteKit on client side, and Rust on server side. | DB: MySQL
- [KrakenPics](https://github.com/kraken-pics/backend) | A public file host written in rust using seaoRM & actix_web | DB: MySQL
- [service_auth](https://github.com/shorii/service_auth) | A simple JWT authentication web-application | DB: Postgres
- [SophyCore](https://github.com/FarDragi/SophyCore) | Main system that centralizes all rules, to be used by both the discord bot and the future site | DB: Postgres
- [lldap](https://github.com/nitnelave/lldap) ![GitHub stars](https://img.shields.io/github/stars/nitnelave/lldap.svg?style=social) | Light LDAP implementation for authentication
- [nitro_repo](https://github.com/wyatt-herkamp/nitro_repo) | An OpenSource, lightweight, and fast artifact manager. | DB: MySQL, SQLite
- [MoonRamp](https://github.com/MoonRamp/MoonRamp) | A free and open source crypto payment gateway | DB: MySQL, Postgres, SQLite
- [url_shortener](https://github.com/michidk/url_shortener) | A simple self-hosted URL shortener written in Rust | DB: MySQL, Postgres, SQLite
- [RGB Lib](https://github.com/RGB-Tools/rgb-lib) | A library to manage wallets for RGB assets | DB: MySQL, Postgres, SQLite
- [RCloud](https://github.com/p0rtL6/RCloud) | A self-hosted lightweight cloud drive alternative
- [Music Player](https://github.com/tsirysndr/music-player) | An extensible music server written in Rust 🚀🎵✨ | DB: SQLite
- [Linx](https://github.com/whizzes/linx) | Headless URL Shortener written in Rust 🦀
<<<<<<< HEAD
- [Ceobe Canteen Serve](https://github.com/Enraged-Dun-Cookie-Development-Team/Ceobe-Canteen-Serve) | A tool based on Arknights mobile game, using axum as web framework | DB: MySQL
- [Fikabot](https://github.com/sousandrei/fikabot) | A slack bot to schedule coffee breaks (Fika in swedish) in slack channels | DB: MySQL
=======
- [Ceobe Canteen Serve](https://github.com/Enraged-Dun-Cookie-Development-Team/Ceobe-Canteen-Serve) |  A tool based on Arknights mobile game, using axum as web framework | DB: MySQL
- [RSS aggregator](https://github.com/fistons/rss-aggregator)| A small RSS aggregator and API using actix and SeaORM | DB: Postgres
>>>>>>> 0844b240

#### Frontend (desktop / cli)

- [pansy](https://github.com/niuhuan/pansy) | An illustration app using SeaORM, SQLite, flutter. runs on the desktop and mobile terminals | DB: SQLite
- [Warpgate](https://github.com/warp-tech/warpgate) ![GitHub stars](https://img.shields.io/github/stars/warp-tech/warpgate.svg?style=social) | Smart SSH bastion that works with any SSH client | DB: SQLite
- [todo-rs](https://github.com/anshulxyz/todo-rs/) | A TUI ToDo-app written in Rust using Cursive library and SeaORM for SQLite | DB: SQLite

#### Embedded

- [rj45less-server](https://github.com/pmnxis/rj45less-server) | A simple unique number allocator for custom router | DB: SQLite

## Learning Resources

If you have an article, tutorial, podcast or video related to SeaORM and want to share it with the community, feel free to submit a PR and add it to the list below!

### Scaffolding

- [Adta](https://github.com/aaronleopold/adta) | Adta is **A**nother **D**amn **T**odo **A**pp, fun little side project | DB: MySQL, Postgres, SQLite
- [rust-juniper-playground](https://github.com/Yama-Tomo/rust-juniper-playground) | juniper with SeaORM example | DB: MySQL

### Tutorials

- Async GraphQL with Rust: [Part 1](https://konkle.us/async-graphql-rust-1-introduction/), [Part 2](https://konkle.us/async-graphql-with-rust-part-two/), [Part 3](https://konkle.us/async-graphql-with-rust-part-three/) by [Brandon Konkle](https://github.com/bkonkle)<|MERGE_RESOLUTION|>--- conflicted
+++ resolved
@@ -55,13 +55,9 @@
 - [RCloud](https://github.com/p0rtL6/RCloud) | A self-hosted lightweight cloud drive alternative
 - [Music Player](https://github.com/tsirysndr/music-player) | An extensible music server written in Rust 🚀🎵✨ | DB: SQLite
 - [Linx](https://github.com/whizzes/linx) | Headless URL Shortener written in Rust 🦀
-<<<<<<< HEAD
 - [Ceobe Canteen Serve](https://github.com/Enraged-Dun-Cookie-Development-Team/Ceobe-Canteen-Serve) | A tool based on Arknights mobile game, using axum as web framework | DB: MySQL
 - [Fikabot](https://github.com/sousandrei/fikabot) | A slack bot to schedule coffee breaks (Fika in swedish) in slack channels | DB: MySQL
-=======
-- [Ceobe Canteen Serve](https://github.com/Enraged-Dun-Cookie-Development-Team/Ceobe-Canteen-Serve) |  A tool based on Arknights mobile game, using axum as web framework | DB: MySQL
 - [RSS aggregator](https://github.com/fistons/rss-aggregator)| A small RSS aggregator and API using actix and SeaORM | DB: Postgres
->>>>>>> 0844b240
 
 #### Frontend (desktop / cli)
 

# Community

## Built with SeaORM

If you have built an app using SeaORM and want to showcase it, feel free to open a PR and add it to the list below!

### Startups

- [Caido](https://caido.io/) | A lightweight web security auditing toolkit
- [Svix](https://www.svix.com/) ([repository](https://github.com/svix/svix-webhooks)) | The enterprise ready webhooks service
- [Sensei](https://l2.technology/sensei) ([repository](https://github.com/L2-Technology/sensei)) | A Bitcoin lightning node implementation
- [Spyglass](https://docs.spyglass.fyi/) ([repository](https://github.com/a5huynh/spyglass)) | 🔭 A personal search engine that indexes what you want w/ a simple set of rules.

### Frameworks

- [awto](https://github.com/awto-rs/awto) | Awtomate your 🦀 microservices with awto
- [tardis](https://github.com/ideal-world/tardis) | Elegant, Clean Rust development framework🛸
- [Rust Async-GraphQL Example: Caster API](https://github.com/bkonkle/rust-example-caster-api) | A demo GraphQL API using Tokio, Warp, async-graphql, and SeaOrm
- [Quasar](https://github.com/Technik97/Quasar) | Rust REST API using Actix-Web, SeaOrm and Postgres with Svelte Typescript Frontend
- [actix-react-starter-template](https://github.com/aslamplr/actix-react-starter-template) | Actix web + SeaORM + React + Redux + Redux Saga project starter template
- [ZAPP](https://zapp.epics.dev) ([repository](https://github.com/EpicsDAO/zapp)) | ZAPP is a serverless framework made by Rust. Quickly build a scalable GraphQL API web server.

### Open Source Projects

- [Wikijump](https://github.com/scpwiki/wikijump) ([repository](https://github.com/scpwiki/wikijump/tree/develop/deepwell)) | API service for Wikijump, a fork of Wikidot
- [aeroFans](https://github.com/naryand/aerofans) | Full stack forum-like social media platform in Rust and WebAssembly
- [thrpg](https://github.com/thrpg/thrpg) | Touhou Project's secondary creative games
- [Adta](https://github.com/aaronleopold/adta) | Adta is **A**nother **D**amn **T**odo **A**pp, fun little side project
- [Axum-Book-Management](https://github.com/lz1998/axum-book-management) | CRUD system of book-management with ORM and JWT for educational purposes
- [mediarepo](https://mediarepo.trivernis.dev) ([repository](https://github.com/Trivernis/mediarepo)) | A tag-based media management application
- [THUBurrow](https://thuburrow.com) ([repository](https://github.com/BobAnkh/THUBurrow)) | A campus forum built by Next.js and Rocket
- [Backpack](https://github.com/JSH32/Backpack) | Open source self hosted file sharing platform on crack
- [Stump](https://github.com/aaronleopold/stump) | A free and open source comics server with OPDS support
- [mugen](https://github.com/koopa1338/mugen-dms) | DMS written in 🦀
- [JinShu](https://github.com/gengteng/jinshu) | A cross-platform **I**nstant **M**essaging system written in 🦀
- [rust-juniper-playground](https://github.com/Yama-Tomo/rust-juniper-playground) | juniper with SeaORM example
- [Oura Postgres Sink](https://github.com/dcSpark/oura-postgres-sink) | Sync a postgres database with the cardano blockchain using [Oura](https://github.com/txpipe/oura)
- [pansy](https://github.com/niuhuan/pansy) | An illustrations app using SeaORM, SQLite, flutter. runs on the desktop and mobile terminals
- [Orca](https://github.com/workfoxes/orca) | An No-code Test Automation platfrom using actix, SeaORM, react. runs on the desktop and cloud
- [symbols](https://github.com/nappa85/symbols) | A proc-macro utility to populates enum variants with primary keys values
- [Warpgate](https://github.com/warp-tech/warpgate) | Smart SSH bastion that works with any SSH client
- [suzuya](https://github.com/SH11235/suzuya) | A merchandise management application using SeaORM, Actix-Web, Tera
- [snmp-sim-rust](https://github.com/sonalake/snmp-sim-rust) | SNMP Simulator
- [template_flow](https://github.com/hilary888/template_flow) | An experiment exploring replacing placeholders in pre-prepared templates with their actual values
- [poem_admin](https://github.com/lingdu1234/poem_admin) | An admin panel built with poem, **Sea-orm** and Vue 3.
- [VeryRezsi](https://github.com/szattila98/veryrezsi) | VeryRezsi is a subscription and expense calculator web-application. Powered by SvelteKit on client side, and Rust on server side.
- [todo-rs](https://github.com/anshulxyz/todo-rs/) | A TUI ToDo-app written in Rust using Cursive library and SeaORM for SQLite
<<<<<<< HEAD
- [service_auth](https://github.com/shorii/service_auth) | A simple JWT authentication web-application
=======
- [KrakenPics](https://github.com/kraken-pics/backend) | A public file host written in rust using seaorm & actix_web
>>>>>>> 20714450
<|MERGE_RESOLUTION|>--- conflicted
+++ resolved
@@ -45,8 +45,5 @@
 - [poem_admin](https://github.com/lingdu1234/poem_admin) | An admin panel built with poem, **Sea-orm** and Vue 3.
 - [VeryRezsi](https://github.com/szattila98/veryrezsi) | VeryRezsi is a subscription and expense calculator web-application. Powered by SvelteKit on client side, and Rust on server side.
 - [todo-rs](https://github.com/anshulxyz/todo-rs/) | A TUI ToDo-app written in Rust using Cursive library and SeaORM for SQLite
-<<<<<<< HEAD
-- [service_auth](https://github.com/shorii/service_auth) | A simple JWT authentication web-application
-=======
 - [KrakenPics](https://github.com/kraken-pics/backend) | A public file host written in rust using seaorm & actix_web
->>>>>>> 20714450
+- [service_auth](https://github.com/shorii/service_auth) | A simple JWT authentication web-application
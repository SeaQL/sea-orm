--- conflicted
+++ resolved
@@ -28,10 +28,7 @@
 - [Oura Postgres Sink](https://github.com/dcSpark/oura-postgres-sink) | Sync a postgres database with the cardano blockchain using [Oura](https://github.com/txpipe/oura)
 - [Rust Async-GraphQL Example: Caster API](https://github.com/bkonkle/rust-example-caster-api) | A demo GraphQL API using Tokio, Warp, async-graphql, and SeaOrm
 - [pansy](https://github.com/niuhuan/pansy) | An illustrations app using SeaORM, SQLite, flutter. runs on the desktop and mobile terminals
-<<<<<<< HEAD
-- [suzuya](https://github.com/SH11235/suzuya) | A merchandise management application using SeaORM, Actix-Web, Tera
-=======
 - [Orca](https://github.com/workfoxes/orca) | An No-code Test Automation platfrom using actix, SeaORM, react. runs on the desktop and cloud
 - [symbols](https://github.com/nappa85/symbols) | A proc-macro utility to populates enum variants with primary keys values
 - [Warpgate](https://github.com/warp-tech/warpgate) | Smart SSH bastion that works with any SSH client
->>>>>>> 9f1ef7dc
+- [suzuya](https://github.com/SH11235/suzuya) | A merchandise management application using SeaORM, Actix-Web, Tera
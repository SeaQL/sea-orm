--- conflicted
+++ resolved
@@ -59,11 +59,8 @@
 - [Dev Board](https://github.com/goto-eof/dev_board_api_rust)| A dashboard for organizing software development tasks implemented in Rust
 - [Wikipedia Speedrun](https://wikipediaspeedrun.com) ([repository](https://github.com/hut8/wikipedia-speedrun)) | Finds shortest paths between Wikipedia articles | DB: SQLite
 - [Dinoly](https://github.com/ippsav/Dinoly) | An url shortener using Axum web framework and SeaORM | DB: Postgres
-<<<<<<< HEAD
+- [remindee-bot](https://github.com/magnickolas/remindee-bot) | Telegram bot for managing reminders | DB: SQLite
 - [SlashURL](https://github.com/henriquekirchheck/slashurl) | A url shortener using Rust designed to be implemented anywere | DB: PostgreSQL
-=======
-- [remindee-bot](https://github.com/magnickolas/remindee-bot) | Telegram bot for managing reminders | DB: SQLite
->>>>>>> 8df0de46
 
 #### Frontend (desktop / cli)
 
